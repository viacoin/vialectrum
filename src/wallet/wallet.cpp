// Copyright (c) 2009-2010 Satoshi Nakamoto
// Copyright (c) 2009-2015 The Bitcoin Core developers
// Distributed under the MIT software license, see the accompanying
// file COPYING or http://www.opensource.org/licenses/mit-license.php.

#include "wallet/wallet.h"

#include "base58.h"
#include "checkpoints.h"
#include "chain.h"
#include "coincontrol.h"
#include "consensus/consensus.h"
#include "consensus/validation.h"
#include "key.h"
#include "keystore.h"
#include "main.h"
#include "net.h"
#include "policy/policy.h"
#include "primitives/block.h"
#include "primitives/transaction.h"
#include "script/script.h"
#include "script/sign.h"
#include "timedata.h"
#include "txmempool.h"
#include "util.h"
#include "ui_interface.h"
#include "utilmoneystr.h"

#include <assert.h>

#include <boost/algorithm/string/replace.hpp>
#include <boost/filesystem.hpp>
#include <boost/thread.hpp>

using namespace std;

CWallet* pwalletMain = NULL;
/** Transaction fee set by the user */
CFeeRate payTxFee(DEFAULT_TRANSACTION_FEE);
unsigned int nTxConfirmTarget = DEFAULT_TX_CONFIRM_TARGET;
bool bSpendZeroConfChange = DEFAULT_SPEND_ZEROCONF_CHANGE;
bool fSendFreeTransactions = DEFAULT_SEND_FREE_TRANSACTIONS;

const char * DEFAULT_WALLET_DAT = "wallet.dat";
const uint32_t BIP32_HARDENED_KEY_LIMIT = 0x80000000;

/**
 * Fees smaller than this (in satoshi) are considered zero fee (for transaction creation)
 * Override with -mintxfee
 */
CFeeRate CWallet::minTxFee = CFeeRate(DEFAULT_TRANSACTION_MINFEE);
/**
 * If fee estimation does not have enough data to provide estimates, use this fee instead.
 * Has no effect if not using fee estimation
 * Override with -fallbackfee
 */
CFeeRate CWallet::fallbackFee = CFeeRate(DEFAULT_FALLBACK_FEE);

const uint256 CMerkleTx::ABANDON_HASH(uint256S("0000000000000000000000000000000000000000000000000000000000000001"));

/** @defgroup mapWallet
 *
 * @{
 */

struct CompareValueOnly
{
    bool operator()(const pair<CAmount, pair<const CWalletTx*, unsigned int> >& t1,
                    const pair<CAmount, pair<const CWalletTx*, unsigned int> >& t2) const
    {
        return t1.first < t2.first;
    }
};

std::string COutput::ToString() const
{
    return strprintf("COutput(%s, %d, %d) [%s]", tx->GetHash().ToString(), i, nDepth, FormatMoney(tx->vout[i].nValue));
}

const CWalletTx* CWallet::GetWalletTx(const uint256& hash) const
{
    LOCK(cs_wallet);
    std::map<uint256, CWalletTx>::const_iterator it = mapWallet.find(hash);
    if (it == mapWallet.end())
        return NULL;
    return &(it->second);
}

CPubKey CWallet::GenerateNewKey()
{
    AssertLockHeld(cs_wallet); // mapKeyMetadata
    bool fCompressed = CanSupportFeature(FEATURE_COMPRPUBKEY); // default to compressed public keys if we want 0.6.0 wallets

    CKey secret;

    // Create new metadata
    int64_t nCreationTime = GetTime();
    CKeyMetadata metadata(nCreationTime);

    // use HD key derivation if HD was enabled during wallet creation
    if (!hdChain.masterKeyID.IsNull()) {
        // for now we use a fixed keypath scheme of m/0'/0'/k
        CKey key;                      //master key seed (256bit)
        CExtKey masterKey;             //hd master key
        CExtKey accountKey;            //key at m/0'
        CExtKey externalChainChildKey; //key at m/0'/0'
        CExtKey childKey;              //key at m/0'/0'/<n>'

        // try to get the master key
        if (!GetKey(hdChain.masterKeyID, key))
            throw std::runtime_error(std::string(__func__) + ": Master key not found");

        masterKey.SetMaster(key.begin(), key.size());

        // derive m/0'
        // use hardened derivation (child keys >= 0x80000000 are hardened after bip32)
        masterKey.Derive(accountKey, BIP32_HARDENED_KEY_LIMIT);

        // derive m/0'/0'
        accountKey.Derive(externalChainChildKey, BIP32_HARDENED_KEY_LIMIT);

        // derive child key at next index, skip keys already known to the wallet
        do
        {
            // always derive hardened keys
            // childIndex | BIP32_HARDENED_KEY_LIMIT = derive childIndex in hardened child-index-range
            // example: 1 | BIP32_HARDENED_KEY_LIMIT == 0x80000001 == 2147483649
            externalChainChildKey.Derive(childKey, hdChain.nExternalChainCounter | BIP32_HARDENED_KEY_LIMIT);
            metadata.hdKeypath     = "m/0'/0'/"+std::to_string(hdChain.nExternalChainCounter)+"'";
            metadata.hdMasterKeyID = hdChain.masterKeyID;
            // increment childkey index
            hdChain.nExternalChainCounter++;
        } while(HaveKey(childKey.key.GetPubKey().GetID()));
        secret = childKey.key;

        // update the chain model in the database
        if (!CWalletDB(strWalletFile).WriteHDChain(hdChain))
            throw std::runtime_error(std::string(__func__) + ": Writing HD chain model failed");
    } else {
        secret.MakeNewKey(fCompressed);
    }

    // Compressed public keys were introduced in version 0.6.0
    if (fCompressed)
        SetMinVersion(FEATURE_COMPRPUBKEY);

    CPubKey pubkey = secret.GetPubKey();
    assert(secret.VerifyPubKey(pubkey));

    mapKeyMetadata[pubkey.GetID()] = metadata;
    if (!nTimeFirstKey || nCreationTime < nTimeFirstKey)
        nTimeFirstKey = nCreationTime;

    if (!AddKeyPubKey(secret, pubkey))
        throw std::runtime_error(std::string(__func__) + ": AddKey failed");
    return pubkey;
}

bool CWallet::AddKeyPubKey(const CKey& secret, const CPubKey &pubkey)
{
    AssertLockHeld(cs_wallet); // mapKeyMetadata
    if (!CCryptoKeyStore::AddKeyPubKey(secret, pubkey))
        return false;

    // check if we need to remove from watch-only
    CScript script;
    script = GetScriptForDestination(pubkey.GetID());
    if (HaveWatchOnly(script))
        RemoveWatchOnly(script);
    script = GetScriptForRawPubKey(pubkey);
    if (HaveWatchOnly(script))
        RemoveWatchOnly(script);

    if (!fFileBacked)
        return true;
    if (!IsCrypted()) {
        return CWalletDB(strWalletFile).WriteKey(pubkey,
                                                 secret.GetPrivKey(),
                                                 mapKeyMetadata[pubkey.GetID()]);
    }
    return true;
}

bool CWallet::AddCryptedKey(const CPubKey &vchPubKey,
                            const vector<unsigned char> &vchCryptedSecret)
{
    if (!CCryptoKeyStore::AddCryptedKey(vchPubKey, vchCryptedSecret))
        return false;
    if (!fFileBacked)
        return true;
    {
        LOCK(cs_wallet);
        if (pwalletdbEncryption)
            return pwalletdbEncryption->WriteCryptedKey(vchPubKey,
                                                        vchCryptedSecret,
                                                        mapKeyMetadata[vchPubKey.GetID()]);
        else
            return CWalletDB(strWalletFile).WriteCryptedKey(vchPubKey,
                                                            vchCryptedSecret,
                                                            mapKeyMetadata[vchPubKey.GetID()]);
    }
    return false;
}

bool CWallet::LoadKeyMetadata(const CPubKey &pubkey, const CKeyMetadata &meta)
{
    AssertLockHeld(cs_wallet); // mapKeyMetadata
    if (meta.nCreateTime && (!nTimeFirstKey || meta.nCreateTime < nTimeFirstKey))
        nTimeFirstKey = meta.nCreateTime;

    mapKeyMetadata[pubkey.GetID()] = meta;
    return true;
}

bool CWallet::LoadCryptedKey(const CPubKey &vchPubKey, const std::vector<unsigned char> &vchCryptedSecret)
{
    return CCryptoKeyStore::AddCryptedKey(vchPubKey, vchCryptedSecret);
}

bool CWallet::AddCScript(const CScript& redeemScript)
{
    if (!CCryptoKeyStore::AddCScript(redeemScript))
        return false;
    if (!fFileBacked)
        return true;
    return CWalletDB(strWalletFile).WriteCScript(Hash160(redeemScript), redeemScript);
}

bool CWallet::LoadCScript(const CScript& redeemScript)
{
    /* A sanity check was added in pull #3843 to avoid adding redeemScripts
     * that never can be redeemed. However, old wallets may still contain
     * these. Do not add them to the wallet and warn. */
    if (redeemScript.size() > MAX_SCRIPT_ELEMENT_SIZE)
    {
        std::string strAddr = CBitcoinAddress(CScriptID(redeemScript)).ToString();
        LogPrintf("%s: Warning: This wallet contains a redeemScript of size %i which exceeds maximum size %i thus can never be redeemed. Do not use address %s.\n",
            __func__, redeemScript.size(), MAX_SCRIPT_ELEMENT_SIZE, strAddr);
        return true;
    }

    return CCryptoKeyStore::AddCScript(redeemScript);
}

bool CWallet::AddWatchOnly(const CScript &dest)
{
    if (!CCryptoKeyStore::AddWatchOnly(dest))
        return false;
    nTimeFirstKey = 1; // No birthday information for watch-only keys.
    NotifyWatchonlyChanged(true);
    if (!fFileBacked)
        return true;
    return CWalletDB(strWalletFile).WriteWatchOnly(dest);
}

bool CWallet::RemoveWatchOnly(const CScript &dest)
{
    AssertLockHeld(cs_wallet);
    if (!CCryptoKeyStore::RemoveWatchOnly(dest))
        return false;
    if (!HaveWatchOnly())
        NotifyWatchonlyChanged(false);
    if (fFileBacked)
        if (!CWalletDB(strWalletFile).EraseWatchOnly(dest))
            return false;

    return true;
}

bool CWallet::LoadWatchOnly(const CScript &dest)
{
    return CCryptoKeyStore::AddWatchOnly(dest);
}

bool CWallet::Unlock(const SecureString& strWalletPassphrase)
{
    CCrypter crypter;
    CKeyingMaterial vMasterKey;

    {
        LOCK(cs_wallet);
        BOOST_FOREACH(const MasterKeyMap::value_type& pMasterKey, mapMasterKeys)
        {
            if(!crypter.SetKeyFromPassphrase(strWalletPassphrase, pMasterKey.second.vchSalt, pMasterKey.second.nDeriveIterations, pMasterKey.second.nDerivationMethod))
                return false;
            if (!crypter.Decrypt(pMasterKey.second.vchCryptedKey, vMasterKey))
                continue; // try another master key
            if (CCryptoKeyStore::Unlock(vMasterKey))
                return true;
        }
    }
    return false;
}

bool CWallet::ChangeWalletPassphrase(const SecureString& strOldWalletPassphrase, const SecureString& strNewWalletPassphrase)
{
    bool fWasLocked = IsLocked();

    {
        LOCK(cs_wallet);
        Lock();

        CCrypter crypter;
        CKeyingMaterial vMasterKey;
        BOOST_FOREACH(MasterKeyMap::value_type& pMasterKey, mapMasterKeys)
        {
            if(!crypter.SetKeyFromPassphrase(strOldWalletPassphrase, pMasterKey.second.vchSalt, pMasterKey.second.nDeriveIterations, pMasterKey.second.nDerivationMethod))
                return false;
            if (!crypter.Decrypt(pMasterKey.second.vchCryptedKey, vMasterKey))
                return false;
            if (CCryptoKeyStore::Unlock(vMasterKey))
            {
                int64_t nStartTime = GetTimeMillis();
                crypter.SetKeyFromPassphrase(strNewWalletPassphrase, pMasterKey.second.vchSalt, pMasterKey.second.nDeriveIterations, pMasterKey.second.nDerivationMethod);
                pMasterKey.second.nDeriveIterations = pMasterKey.second.nDeriveIterations * (100 / ((double)(GetTimeMillis() - nStartTime)));

                nStartTime = GetTimeMillis();
                crypter.SetKeyFromPassphrase(strNewWalletPassphrase, pMasterKey.second.vchSalt, pMasterKey.second.nDeriveIterations, pMasterKey.second.nDerivationMethod);
                pMasterKey.second.nDeriveIterations = (pMasterKey.second.nDeriveIterations + pMasterKey.second.nDeriveIterations * 100 / ((double)(GetTimeMillis() - nStartTime))) / 2;

                if (pMasterKey.second.nDeriveIterations < 25000)
                    pMasterKey.second.nDeriveIterations = 25000;

                LogPrintf("Wallet passphrase changed to an nDeriveIterations of %i\n", pMasterKey.second.nDeriveIterations);

                if (!crypter.SetKeyFromPassphrase(strNewWalletPassphrase, pMasterKey.second.vchSalt, pMasterKey.second.nDeriveIterations, pMasterKey.second.nDerivationMethod))
                    return false;
                if (!crypter.Encrypt(vMasterKey, pMasterKey.second.vchCryptedKey))
                    return false;
                CWalletDB(strWalletFile).WriteMasterKey(pMasterKey.first, pMasterKey.second);
                if (fWasLocked)
                    Lock();
                return true;
            }
        }
    }

    return false;
}

void CWallet::SetBestChain(const CBlockLocator& loc)
{
    CWalletDB walletdb(strWalletFile);
    walletdb.WriteBestBlock(loc);
}

bool CWallet::SetMinVersion(enum WalletFeature nVersion, CWalletDB* pwalletdbIn, bool fExplicit)
{
    LOCK(cs_wallet); // nWalletVersion
    if (nWalletVersion >= nVersion)
        return true;

    // when doing an explicit upgrade, if we pass the max version permitted, upgrade all the way
    if (fExplicit && nVersion > nWalletMaxVersion)
            nVersion = FEATURE_LATEST;

    nWalletVersion = nVersion;

    if (nVersion > nWalletMaxVersion)
        nWalletMaxVersion = nVersion;

    if (fFileBacked)
    {
        CWalletDB* pwalletdb = pwalletdbIn ? pwalletdbIn : new CWalletDB(strWalletFile);
        if (nWalletVersion > 40000)
            pwalletdb->WriteMinVersion(nWalletVersion);
        if (!pwalletdbIn)
            delete pwalletdb;
    }

    return true;
}

bool CWallet::SetMaxVersion(int nVersion)
{
    LOCK(cs_wallet); // nWalletVersion, nWalletMaxVersion
    // cannot downgrade below current version
    if (nWalletVersion > nVersion)
        return false;

    nWalletMaxVersion = nVersion;

    return true;
}

set<uint256> CWallet::GetConflicts(const uint256& txid) const
{
    set<uint256> result;
    AssertLockHeld(cs_wallet);

    std::map<uint256, CWalletTx>::const_iterator it = mapWallet.find(txid);
    if (it == mapWallet.end())
        return result;
    const CWalletTx& wtx = it->second;

    std::pair<TxSpends::const_iterator, TxSpends::const_iterator> range;

    BOOST_FOREACH(const CTxIn& txin, wtx.vin)
    {
        if (mapTxSpends.count(txin.prevout) <= 1)
            continue;  // No conflict if zero or one spends
        range = mapTxSpends.equal_range(txin.prevout);
        for (TxSpends::const_iterator it = range.first; it != range.second; ++it)
            result.insert(it->second);
    }
    return result;
}

void CWallet::Flush(bool shutdown)
{
    bitdb.Flush(shutdown);
}

bool CWallet::Verify()
{
    LogPrintf("Using BerkeleyDB version %s\n", DbEnv::version(0, 0, 0));
    std::string walletFile = GetArg("-wallet", DEFAULT_WALLET_DAT);

    LogPrintf("Using wallet %s\n", walletFile);
    uiInterface.InitMessage(_("Verifying wallet..."));

    // Wallet file must be a plain filename without a directory
    if (walletFile != boost::filesystem::basename(walletFile) + boost::filesystem::extension(walletFile))
        return InitError(strprintf(_("Wallet %s resides outside data directory %s"), walletFile, GetDataDir().string()));

    if (!bitdb.Open(GetDataDir()))
    {
        // try moving the database env out of the way
        boost::filesystem::path pathDatabase = GetDataDir() / "database";
        boost::filesystem::path pathDatabaseBak = GetDataDir() / strprintf("database.%d.bak", GetTime());
        try {
            boost::filesystem::rename(pathDatabase, pathDatabaseBak);
            LogPrintf("Moved old %s to %s. Retrying.\n", pathDatabase.string(), pathDatabaseBak.string());
        } catch (const boost::filesystem::filesystem_error&) {
            // failure is ok (well, not really, but it's not worse than what we started with)
        }
        
        // try again
        if (!bitdb.Open(GetDataDir())) {
            // if it still fails, it probably means we can't even create the database env
            return InitError(strprintf(_("Error initializing wallet database environment %s!"), GetDataDir()));
        }
    }
    
    if (GetBoolArg("-salvagewallet", false))
    {
        // Recover readable keypairs:
        if (!CWalletDB::Recover(bitdb, walletFile, true))
            return false;
    }
    
    if (boost::filesystem::exists(GetDataDir() / walletFile))
    {
        CDBEnv::VerifyResult r = bitdb.Verify(walletFile, CWalletDB::Recover);
        if (r == CDBEnv::RECOVER_OK)
        {
            InitWarning(strprintf(_("Warning: Wallet file corrupt, data salvaged!"
                                         " Original %s saved as %s in %s; if"
                                         " your balance or transactions are incorrect you should"
                                         " restore from a backup."),
                walletFile, "wallet.{timestamp}.bak", GetDataDir()));
        }
        if (r == CDBEnv::RECOVER_FAIL)
            return InitError(strprintf(_("%s corrupt, salvage failed"), walletFile));
    }
    
    return true;
}

void CWallet::SyncMetaData(pair<TxSpends::iterator, TxSpends::iterator> range)
{
    // We want all the wallet transactions in range to have the same metadata as
    // the oldest (smallest nOrderPos).
    // So: find smallest nOrderPos:

    int nMinOrderPos = std::numeric_limits<int>::max();
    const CWalletTx* copyFrom = NULL;
    for (TxSpends::iterator it = range.first; it != range.second; ++it)
    {
        const uint256& hash = it->second;
        int n = mapWallet[hash].nOrderPos;
        if (n < nMinOrderPos)
        {
            nMinOrderPos = n;
            copyFrom = &mapWallet[hash];
        }
    }
    // Now copy data from copyFrom to rest:
    for (TxSpends::iterator it = range.first; it != range.second; ++it)
    {
        const uint256& hash = it->second;
        CWalletTx* copyTo = &mapWallet[hash];
        if (copyFrom == copyTo) continue;
        if (!copyFrom->IsEquivalentTo(*copyTo)) continue;
        copyTo->mapValue = copyFrom->mapValue;
        copyTo->vOrderForm = copyFrom->vOrderForm;
        // fTimeReceivedIsTxTime not copied on purpose
        // nTimeReceived not copied on purpose
        copyTo->nTimeSmart = copyFrom->nTimeSmart;
        copyTo->fFromMe = copyFrom->fFromMe;
        copyTo->strFromAccount = copyFrom->strFromAccount;
        // nOrderPos not copied on purpose
        // cached members not copied on purpose
    }
}

/**
 * Outpoint is spent if any non-conflicted transaction
 * spends it:
 */
bool CWallet::IsSpent(const uint256& hash, unsigned int n) const
{
    const COutPoint outpoint(hash, n);
    pair<TxSpends::const_iterator, TxSpends::const_iterator> range;
    range = mapTxSpends.equal_range(outpoint);

    for (TxSpends::const_iterator it = range.first; it != range.second; ++it)
    {
        const uint256& wtxid = it->second;
        std::map<uint256, CWalletTx>::const_iterator mit = mapWallet.find(wtxid);
        if (mit != mapWallet.end()) {
            int depth = mit->second.GetDepthInMainChain();
            if (depth > 0  || (depth == 0 && !mit->second.isAbandoned()))
                return true; // Spent
        }
    }
    return false;
}

void CWallet::AddToSpends(const COutPoint& outpoint, const uint256& wtxid)
{
    mapTxSpends.insert(make_pair(outpoint, wtxid));

    pair<TxSpends::iterator, TxSpends::iterator> range;
    range = mapTxSpends.equal_range(outpoint);
    SyncMetaData(range);
}


void CWallet::AddToSpends(const uint256& wtxid)
{
    assert(mapWallet.count(wtxid));
    CWalletTx& thisTx = mapWallet[wtxid];
    if (thisTx.IsCoinBase()) // Coinbases don't spend anything!
        return;

    BOOST_FOREACH(const CTxIn& txin, thisTx.vin)
        AddToSpends(txin.prevout, wtxid);
}

bool CWallet::EncryptWallet(const SecureString& strWalletPassphrase)
{
    if (IsCrypted())
        return false;

    CKeyingMaterial vMasterKey;

    vMasterKey.resize(WALLET_CRYPTO_KEY_SIZE);
    GetStrongRandBytes(&vMasterKey[0], WALLET_CRYPTO_KEY_SIZE);

    CMasterKey kMasterKey;

    kMasterKey.vchSalt.resize(WALLET_CRYPTO_SALT_SIZE);
    GetStrongRandBytes(&kMasterKey.vchSalt[0], WALLET_CRYPTO_SALT_SIZE);

    CCrypter crypter;
    int64_t nStartTime = GetTimeMillis();
    crypter.SetKeyFromPassphrase(strWalletPassphrase, kMasterKey.vchSalt, 25000, kMasterKey.nDerivationMethod);
    kMasterKey.nDeriveIterations = 2500000 / ((double)(GetTimeMillis() - nStartTime));

    nStartTime = GetTimeMillis();
    crypter.SetKeyFromPassphrase(strWalletPassphrase, kMasterKey.vchSalt, kMasterKey.nDeriveIterations, kMasterKey.nDerivationMethod);
    kMasterKey.nDeriveIterations = (kMasterKey.nDeriveIterations + kMasterKey.nDeriveIterations * 100 / ((double)(GetTimeMillis() - nStartTime))) / 2;

    if (kMasterKey.nDeriveIterations < 25000)
        kMasterKey.nDeriveIterations = 25000;

    LogPrintf("Encrypting Wallet with an nDeriveIterations of %i\n", kMasterKey.nDeriveIterations);

    if (!crypter.SetKeyFromPassphrase(strWalletPassphrase, kMasterKey.vchSalt, kMasterKey.nDeriveIterations, kMasterKey.nDerivationMethod))
        return false;
    if (!crypter.Encrypt(vMasterKey, kMasterKey.vchCryptedKey))
        return false;

    {
        LOCK(cs_wallet);
        mapMasterKeys[++nMasterKeyMaxID] = kMasterKey;
        if (fFileBacked)
        {
            assert(!pwalletdbEncryption);
            pwalletdbEncryption = new CWalletDB(strWalletFile);
            if (!pwalletdbEncryption->TxnBegin()) {
                delete pwalletdbEncryption;
                pwalletdbEncryption = NULL;
                return false;
            }
            pwalletdbEncryption->WriteMasterKey(nMasterKeyMaxID, kMasterKey);
        }

        if (!EncryptKeys(vMasterKey))
        {
            if (fFileBacked) {
                pwalletdbEncryption->TxnAbort();
                delete pwalletdbEncryption;
            }
            // We now probably have half of our keys encrypted in memory, and half not...
            // die and let the user reload the unencrypted wallet.
            assert(false);
        }

        // Encryption was introduced in version 0.4.0
        SetMinVersion(FEATURE_WALLETCRYPT, pwalletdbEncryption, true);

        if (fFileBacked)
        {
            if (!pwalletdbEncryption->TxnCommit()) {
                delete pwalletdbEncryption;
                // We now have keys encrypted in memory, but not on disk...
                // die to avoid confusion and let the user reload the unencrypted wallet.
                assert(false);
            }

            delete pwalletdbEncryption;
            pwalletdbEncryption = NULL;
        }

        Lock();
        Unlock(strWalletPassphrase);

        // if we are using HD, replace the HD master key (seed) with a new one
        if (!hdChain.masterKeyID.IsNull()) {
            CKey key;
            CPubKey masterPubKey = GenerateNewHDMasterKey();
            if (!SetHDMasterKey(masterPubKey))
                return false;
        }

        NewKeyPool();
        Lock();

        // Need to completely rewrite the wallet file; if we don't, bdb might keep
        // bits of the unencrypted private key in slack space in the database file.
        CDB::Rewrite(strWalletFile);

    }
    NotifyStatusChanged(this);

    return true;
}

int64_t CWallet::IncOrderPosNext(CWalletDB *pwalletdb)
{
    AssertLockHeld(cs_wallet); // nOrderPosNext
    int64_t nRet = nOrderPosNext++;
    if (pwalletdb) {
        pwalletdb->WriteOrderPosNext(nOrderPosNext);
    } else {
        CWalletDB(strWalletFile).WriteOrderPosNext(nOrderPosNext);
    }
    return nRet;
}

bool CWallet::AccountMove(std::string strFrom, std::string strTo, CAmount nAmount, std::string strComment)
{
    CWalletDB walletdb(strWalletFile);
    if (!walletdb.TxnBegin())
        return false;

    int64_t nNow = GetAdjustedTime();

    // Debit
    CAccountingEntry debit;
    debit.nOrderPos = IncOrderPosNext(&walletdb);
    debit.strAccount = strFrom;
    debit.nCreditDebit = -nAmount;
    debit.nTime = nNow;
    debit.strOtherAccount = strTo;
    debit.strComment = strComment;
    AddAccountingEntry(debit, walletdb);

    // Credit
    CAccountingEntry credit;
    credit.nOrderPos = IncOrderPosNext(&walletdb);
    credit.strAccount = strTo;
    credit.nCreditDebit = nAmount;
    credit.nTime = nNow;
    credit.strOtherAccount = strFrom;
    credit.strComment = strComment;
    AddAccountingEntry(credit, walletdb);

    if (!walletdb.TxnCommit())
        return false;

    return true;
}

bool CWallet::GetAccountPubkey(CPubKey &pubKey, std::string strAccount, bool bForceNew)
{
    CWalletDB walletdb(strWalletFile);

    CAccount account;
    walletdb.ReadAccount(strAccount, account);

    if (!bForceNew) {
        if (!account.vchPubKey.IsValid())
            bForceNew = true;
        else {
            // Check if the current key has been used
            CScript scriptPubKey = GetScriptForDestination(account.vchPubKey.GetID());
            for (map<uint256, CWalletTx>::iterator it = mapWallet.begin();
                 it != mapWallet.end() && account.vchPubKey.IsValid();
                 ++it)
                BOOST_FOREACH(const CTxOut& txout, (*it).second.vout)
                    if (txout.scriptPubKey == scriptPubKey) {
                        bForceNew = true;
                        break;
                    }
        }
    }

    // Generate a new key
    if (bForceNew) {
        if (!GetKeyFromPool(account.vchPubKey))
            return false;

        SetAddressBook(account.vchPubKey.GetID(), strAccount, "receive");
        walletdb.WriteAccount(strAccount, account);
    }

    pubKey = account.vchPubKey;

    return true;
}

void CWallet::MarkDirty()
{
    {
        LOCK(cs_wallet);
        BOOST_FOREACH(PAIRTYPE(const uint256, CWalletTx)& item, mapWallet)
            item.second.MarkDirty();
    }
}

bool CWallet::AddToWallet(const CWalletTx& wtxIn, bool fFromLoadWallet, CWalletDB* pwalletdb)
{
    uint256 hash = wtxIn.GetHash();

    if (fFromLoadWallet)
    {
        mapWallet[hash] = wtxIn;
        CWalletTx& wtx = mapWallet[hash];
        wtx.BindWallet(this);
        wtxOrdered.insert(make_pair(wtx.nOrderPos, TxPair(&wtx, (CAccountingEntry*)0)));
        AddToSpends(hash);
        BOOST_FOREACH(const CTxIn& txin, wtx.vin) {
            if (mapWallet.count(txin.prevout.hash)) {
                CWalletTx& prevtx = mapWallet[txin.prevout.hash];
                if (prevtx.nIndex == -1 && !prevtx.hashUnset()) {
                    MarkConflicted(prevtx.hashBlock, wtx.GetHash());
                }
            }
        }
    }
    else
    {
        LOCK(cs_wallet);
        // Inserts only if not already there, returns tx inserted or tx found
        pair<map<uint256, CWalletTx>::iterator, bool> ret = mapWallet.insert(make_pair(hash, wtxIn));
        CWalletTx& wtx = (*ret.first).second;
        wtx.BindWallet(this);
        bool fInsertedNew = ret.second;
        if (fInsertedNew)
        {
            wtx.nTimeReceived = GetAdjustedTime();
            wtx.nOrderPos = IncOrderPosNext(pwalletdb);
            wtxOrdered.insert(make_pair(wtx.nOrderPos, TxPair(&wtx, (CAccountingEntry*)0)));

            wtx.nTimeSmart = wtx.nTimeReceived;
            if (!wtxIn.hashUnset())
            {
                if (mapBlockIndex.count(wtxIn.hashBlock))
                {
                    int64_t latestNow = wtx.nTimeReceived;
                    int64_t latestEntry = 0;
                    {
                        // Tolerate times up to the last timestamp in the wallet not more than 5 minutes into the future
                        int64_t latestTolerated = latestNow + 300;
                        const TxItems & txOrdered = wtxOrdered;
                        for (TxItems::const_reverse_iterator it = txOrdered.rbegin(); it != txOrdered.rend(); ++it)
                        {
                            CWalletTx *const pwtx = (*it).second.first;
                            if (pwtx == &wtx)
                                continue;
                            CAccountingEntry *const pacentry = (*it).second.second;
                            int64_t nSmartTime;
                            if (pwtx)
                            {
                                nSmartTime = pwtx->nTimeSmart;
                                if (!nSmartTime)
                                    nSmartTime = pwtx->nTimeReceived;
                            }
                            else
                                nSmartTime = pacentry->nTime;
                            if (nSmartTime <= latestTolerated)
                            {
                                latestEntry = nSmartTime;
                                if (nSmartTime > latestNow)
                                    latestNow = nSmartTime;
                                break;
                            }
                        }
                    }

                    int64_t blocktime = mapBlockIndex[wtxIn.hashBlock]->GetBlockTime();
                    wtx.nTimeSmart = std::max(latestEntry, std::min(blocktime, latestNow));
                }
                else
                    LogPrintf("AddToWallet(): found %s in block %s not in index\n",
                             wtxIn.GetHash().ToString(),
                             wtxIn.hashBlock.ToString());
            }
            AddToSpends(hash);
        }

        bool fUpdated = false;
        if (!fInsertedNew)
        {
            // Merge
            if (!wtxIn.hashUnset() && wtxIn.hashBlock != wtx.hashBlock)
            {
                wtx.hashBlock = wtxIn.hashBlock;
                fUpdated = true;
            }
            // If no longer abandoned, update
            if (wtxIn.hashBlock.IsNull() && wtx.isAbandoned())
            {
                wtx.hashBlock = wtxIn.hashBlock;
                fUpdated = true;
            }
            if (wtxIn.nIndex != -1 && (wtxIn.nIndex != wtx.nIndex))
            {
                wtx.nIndex = wtxIn.nIndex;
                fUpdated = true;
            }
            if (wtxIn.fFromMe && wtxIn.fFromMe != wtx.fFromMe)
            {
                wtx.fFromMe = wtxIn.fFromMe;
                fUpdated = true;
            }
        }

        //// debug print
        LogPrintf("AddToWallet %s  %s%s\n", wtxIn.GetHash().ToString(), (fInsertedNew ? "new" : ""), (fUpdated ? "update" : ""));

        // Write to disk
        if (fInsertedNew || fUpdated)
            if (!pwalletdb->WriteTx(wtx))
                return false;

        // Break debit/credit balance caches:
        wtx.MarkDirty();

        // Notify UI of new or updated transaction
        NotifyTransactionChanged(this, hash, fInsertedNew ? CT_NEW : CT_UPDATED);

        // notify an external script when a wallet transaction comes in or is updated
        std::string strCmd = GetArg("-walletnotify", "");

        if ( !strCmd.empty())
        {
            boost::replace_all(strCmd, "%s", wtxIn.GetHash().GetHex());
            boost::thread t(runCommand, strCmd); // thread runs free
        }

    }
    return true;
}

/**
 * Add a transaction to the wallet, or update it.
 * pblock is optional, but should be provided if the transaction is known to be in a block.
 * If fUpdate is true, existing transactions will be updated.
 */
bool CWallet::AddToWalletIfInvolvingMe(const CTransaction& tx, const CBlock* pblock, bool fUpdate)
{
    {
        AssertLockHeld(cs_wallet);

        if (pblock) {
            BOOST_FOREACH(const CTxIn& txin, tx.vin) {
                std::pair<TxSpends::const_iterator, TxSpends::const_iterator> range = mapTxSpends.equal_range(txin.prevout);
                while (range.first != range.second) {
                    if (range.first->second != tx.GetHash()) {
                        LogPrintf("Transaction %s (in block %s) conflicts with wallet transaction %s (both spend %s:%i)\n", tx.GetHash().ToString(), pblock->GetHash().ToString(), range.first->second.ToString(), range.first->first.hash.ToString(), range.first->first.n);
                        MarkConflicted(pblock->GetHash(), range.first->second);
                    }
                    range.first++;
                }
            }
        }

        bool fExisted = mapWallet.count(tx.GetHash()) != 0;
        if (fExisted && !fUpdate) return false;
        if (fExisted || IsMine(tx) || IsFromMe(tx))
        {
            CWalletTx wtx(this,tx);

            // Get merkle branch if transaction was found in a block
            if (pblock)
                wtx.SetMerkleBranch(*pblock);

            // Do not flush the wallet here for performance reasons
            // this is safe, as in case of a crash, we rescan the necessary blocks on startup through our SetBestChain-mechanism
            CWalletDB walletdb(strWalletFile, "r+", false);

            return AddToWallet(wtx, false, &walletdb);
        }
    }
    return false;
}

bool CWallet::AbandonTransaction(const uint256& hashTx)
{
    LOCK2(cs_main, cs_wallet);

    // Do not flush the wallet here for performance reasons
    CWalletDB walletdb(strWalletFile, "r+", false);

    std::set<uint256> todo;
    std::set<uint256> done;

    // Can't mark abandoned if confirmed or in mempool
    assert(mapWallet.count(hashTx));
    CWalletTx& origtx = mapWallet[hashTx];
    if (origtx.GetDepthInMainChain() > 0 || origtx.InMempool()) {
        return false;
    }

    todo.insert(hashTx);

    while (!todo.empty()) {
        uint256 now = *todo.begin();
        todo.erase(now);
        done.insert(now);
        assert(mapWallet.count(now));
        CWalletTx& wtx = mapWallet[now];
        int currentconfirm = wtx.GetDepthInMainChain();
        // If the orig tx was not in block, none of its spends can be
        assert(currentconfirm <= 0);
        // if (currentconfirm < 0) {Tx and spends are already conflicted, no need to abandon}
        if (currentconfirm == 0 && !wtx.isAbandoned()) {
            // If the orig tx was not in block/mempool, none of its spends can be in mempool
            assert(!wtx.InMempool());
            wtx.nIndex = -1;
            wtx.setAbandoned();
            wtx.MarkDirty();
            walletdb.WriteTx(wtx);
            NotifyTransactionChanged(this, wtx.GetHash(), CT_UPDATED);
            // Iterate over all its outputs, and mark transactions in the wallet that spend them abandoned too
            TxSpends::const_iterator iter = mapTxSpends.lower_bound(COutPoint(hashTx, 0));
            while (iter != mapTxSpends.end() && iter->first.hash == now) {
                if (!done.count(iter->second)) {
                    todo.insert(iter->second);
                }
                iter++;
            }
            // If a transaction changes 'conflicted' state, that changes the balance
            // available of the outputs it spends. So force those to be recomputed
            BOOST_FOREACH(const CTxIn& txin, wtx.vin)
            {
                if (mapWallet.count(txin.prevout.hash))
                    mapWallet[txin.prevout.hash].MarkDirty();
            }
        }
    }

    return true;
}

void CWallet::MarkConflicted(const uint256& hashBlock, const uint256& hashTx)
{
    LOCK2(cs_main, cs_wallet);

    int conflictconfirms = 0;
    if (mapBlockIndex.count(hashBlock)) {
        CBlockIndex* pindex = mapBlockIndex[hashBlock];
        if (chainActive.Contains(pindex)) {
            conflictconfirms = -(chainActive.Height() - pindex->nHeight + 1);
        }
    }
    // If number of conflict confirms cannot be determined, this means
    // that the block is still unknown or not yet part of the main chain,
    // for example when loading the wallet during a reindex. Do nothing in that
    // case.
    if (conflictconfirms >= 0)
        return;

    // Do not flush the wallet here for performance reasons
    CWalletDB walletdb(strWalletFile, "r+", false);

    std::set<uint256> todo;
    std::set<uint256> done;

    todo.insert(hashTx);

    while (!todo.empty()) {
        uint256 now = *todo.begin();
        todo.erase(now);
        done.insert(now);
        assert(mapWallet.count(now));
        CWalletTx& wtx = mapWallet[now];
        int currentconfirm = wtx.GetDepthInMainChain();
        if (conflictconfirms < currentconfirm) {
            // Block is 'more conflicted' than current confirm; update.
            // Mark transaction as conflicted with this block.
            wtx.nIndex = -1;
            wtx.hashBlock = hashBlock;
            wtx.MarkDirty();
            walletdb.WriteTx(wtx);
            // Iterate over all its outputs, and mark transactions in the wallet that spend them conflicted too
            TxSpends::const_iterator iter = mapTxSpends.lower_bound(COutPoint(now, 0));
            while (iter != mapTxSpends.end() && iter->first.hash == now) {
                 if (!done.count(iter->second)) {
                     todo.insert(iter->second);
                 }
                 iter++;
            }
            // If a transaction changes 'conflicted' state, that changes the balance
            // available of the outputs it spends. So force those to be recomputed
            BOOST_FOREACH(const CTxIn& txin, wtx.vin)
            {
                if (mapWallet.count(txin.prevout.hash))
                    mapWallet[txin.prevout.hash].MarkDirty();
            }
        }
    }
}

void CWallet::SyncTransaction(const CTransaction& tx, const CBlockIndex *pindex, const CBlock* pblock)
{
    LOCK2(cs_main, cs_wallet);

    if (!AddToWalletIfInvolvingMe(tx, pblock, true))
        return; // Not one of ours

    // If a transaction changes 'conflicted' state, that changes the balance
    // available of the outputs it spends. So force those to be
    // recomputed, also:
    BOOST_FOREACH(const CTxIn& txin, tx.vin)
    {
        if (mapWallet.count(txin.prevout.hash))
            mapWallet[txin.prevout.hash].MarkDirty();
    }
}


isminetype CWallet::IsMine(const CTxIn &txin) const
{
    {
        LOCK(cs_wallet);
        map<uint256, CWalletTx>::const_iterator mi = mapWallet.find(txin.prevout.hash);
        if (mi != mapWallet.end())
        {
            const CWalletTx& prev = (*mi).second;
            if (txin.prevout.n < prev.vout.size())
                return IsMine(prev.vout[txin.prevout.n]);
        }
    }
    return ISMINE_NO;
}

CAmount CWallet::GetDebit(const CTxIn &txin, const isminefilter& filter) const
{
    {
        LOCK(cs_wallet);
        map<uint256, CWalletTx>::const_iterator mi = mapWallet.find(txin.prevout.hash);
        if (mi != mapWallet.end())
        {
            const CWalletTx& prev = (*mi).second;
            if (txin.prevout.n < prev.vout.size())
                if (IsMine(prev.vout[txin.prevout.n]) & filter)
                    return prev.vout[txin.prevout.n].nValue;
        }
    }
    return 0;
}

isminetype CWallet::IsMine(const CTxOut& txout) const
{
    return ::IsMine(*this, txout.scriptPubKey);
}

CAmount CWallet::GetCredit(const CTxOut& txout, const isminefilter& filter) const
{
    if (!MoneyRange(txout.nValue))
        throw std::runtime_error(std::string(__func__) + ": value out of range");
    return ((IsMine(txout) & filter) ? txout.nValue : 0);
}

bool CWallet::IsChange(const CTxOut& txout) const
{
    // TODO: fix handling of 'change' outputs. The assumption is that any
    // payment to a script that is ours, but is not in the address book
    // is change. That assumption is likely to break when we implement multisignature
    // wallets that return change back into a multi-signature-protected address;
    // a better way of identifying which outputs are 'the send' and which are
    // 'the change' will need to be implemented (maybe extend CWalletTx to remember
    // which output, if any, was change).
    if (::IsMine(*this, txout.scriptPubKey))
    {
        CTxDestination address;
        if (!ExtractDestination(txout.scriptPubKey, address))
            return true;

        LOCK(cs_wallet);
        if (!mapAddressBook.count(address))
            return true;
    }
    return false;
}

CAmount CWallet::GetChange(const CTxOut& txout) const
{
    if (!MoneyRange(txout.nValue))
        throw std::runtime_error(std::string(__func__) + ": value out of range");
    return (IsChange(txout) ? txout.nValue : 0);
}

bool CWallet::IsMine(const CTransaction& tx) const
{
    BOOST_FOREACH(const CTxOut& txout, tx.vout)
        if (IsMine(txout))
            return true;
    return false;
}

bool CWallet::IsFromMe(const CTransaction& tx) const
{
    return (GetDebit(tx, ISMINE_ALL) > 0);
}

CAmount CWallet::GetDebit(const CTransaction& tx, const isminefilter& filter) const
{
    CAmount nDebit = 0;
    BOOST_FOREACH(const CTxIn& txin, tx.vin)
    {
        nDebit += GetDebit(txin, filter);
        if (!MoneyRange(nDebit))
            throw std::runtime_error(std::string(__func__) + ": value out of range");
    }
    return nDebit;
}

CAmount CWallet::GetCredit(const CTransaction& tx, const isminefilter& filter) const
{
    CAmount nCredit = 0;
    BOOST_FOREACH(const CTxOut& txout, tx.vout)
    {
        nCredit += GetCredit(txout, filter);
        if (!MoneyRange(nCredit))
            throw std::runtime_error(std::string(__func__) + ": value out of range");
    }
    return nCredit;
}

CAmount CWallet::GetChange(const CTransaction& tx) const
{
    CAmount nChange = 0;
    BOOST_FOREACH(const CTxOut& txout, tx.vout)
    {
        nChange += GetChange(txout);
        if (!MoneyRange(nChange))
            throw std::runtime_error(std::string(__func__) + ": value out of range");
    }
    return nChange;
}

CPubKey CWallet::GenerateNewHDMasterKey()
{
    CKey key;
    key.MakeNewKey(true);

    int64_t nCreationTime = GetTime();
    CKeyMetadata metadata(nCreationTime);

    // calculate the pubkey
    CPubKey pubkey = key.GetPubKey();
    assert(key.VerifyPubKey(pubkey));

    // set the hd keypath to "m" -> Master, refers the masterkeyid to itself
    metadata.hdKeypath     = "m";
    metadata.hdMasterKeyID = pubkey.GetID();

    {
        LOCK(cs_wallet);

        // mem store the metadata
        mapKeyMetadata[pubkey.GetID()] = metadata;

        // write the key&metadata to the database
        if (!AddKeyPubKey(key, pubkey))
<<<<<<< HEAD
            throw std::runtime_error(std::string(__func__)+": AddKeyPubKey failed");
=======
            throw std::runtime_error(std::string(__func__) + ": AddKeyPubKey failed");
>>>>>>> 03422e56
    }

    return pubkey;
}

bool CWallet::SetHDMasterKey(const CPubKey& pubkey)
{
    LOCK(cs_wallet);

    // ensure this wallet.dat can only be opened by clients supporting HD
    SetMinVersion(FEATURE_HD);

    // store the keyid (hash160) together with
    // the child index counter in the database
    // as a hdchain object
    CHDChain newHdChain;
    newHdChain.masterKeyID = pubkey.GetID();
    SetHDChain(newHdChain, false);

    return true;
}

bool CWallet::SetHDChain(const CHDChain& chain, bool memonly)
{
    LOCK(cs_wallet);
    if (!memonly && !CWalletDB(strWalletFile).WriteHDChain(chain))
        throw runtime_error(std::string(__func__) + ": writing chain failed");

    hdChain = chain;
    return true;
}

int64_t CWalletTx::GetTxTime() const
{
    int64_t n = nTimeSmart;
    return n ? n : nTimeReceived;
}

int CWalletTx::GetRequestCount() const
{
    // Returns -1 if it wasn't being tracked
    int nRequests = -1;
    {
        LOCK(pwallet->cs_wallet);
        if (IsCoinBase())
        {
            // Generated block
            if (!hashUnset())
            {
                map<uint256, int>::const_iterator mi = pwallet->mapRequestCount.find(hashBlock);
                if (mi != pwallet->mapRequestCount.end())
                    nRequests = (*mi).second;
            }
        }
        else
        {
            // Did anyone request this transaction?
            map<uint256, int>::const_iterator mi = pwallet->mapRequestCount.find(GetHash());
            if (mi != pwallet->mapRequestCount.end())
            {
                nRequests = (*mi).second;

                // How about the block it's in?
                if (nRequests == 0 && !hashUnset())
                {
                    map<uint256, int>::const_iterator mi = pwallet->mapRequestCount.find(hashBlock);
                    if (mi != pwallet->mapRequestCount.end())
                        nRequests = (*mi).second;
                    else
                        nRequests = 1; // If it's in someone else's block it must have got out
                }
            }
        }
    }
    return nRequests;
}

void CWalletTx::GetAmounts(list<COutputEntry>& listReceived,
                           list<COutputEntry>& listSent, CAmount& nFee, string& strSentAccount, const isminefilter& filter) const
{
    nFee = 0;
    listReceived.clear();
    listSent.clear();
    strSentAccount = strFromAccount;

    // Compute fee:
    CAmount nDebit = GetDebit(filter);
    if (nDebit > 0) // debit>0 means we signed/sent this transaction
    {
        CAmount nValueOut = GetValueOut();
        nFee = nDebit - nValueOut;
    }

    // Sent/received.
    for (unsigned int i = 0; i < vout.size(); ++i)
    {
        const CTxOut& txout = vout[i];
        isminetype fIsMine = pwallet->IsMine(txout);
        // Only need to handle txouts if AT LEAST one of these is true:
        //   1) they debit from us (sent)
        //   2) the output is to us (received)
        if (nDebit > 0)
        {
            // Don't report 'change' txouts
            if (pwallet->IsChange(txout))
                continue;
        }
        else if (!(fIsMine & filter))
            continue;

        // In either case, we need to get the destination address
        CTxDestination address;

        if (!ExtractDestination(txout.scriptPubKey, address) && !txout.scriptPubKey.IsUnspendable())
        {
            LogPrintf("CWalletTx::GetAmounts: Unknown transaction type found, txid %s\n",
                     this->GetHash().ToString());
            address = CNoDestination();
        }

        COutputEntry output = {address, txout.nValue, (int)i};

        // If we are debited by the transaction, add the output as a "sent" entry
        if (nDebit > 0)
            listSent.push_back(output);

        // If we are receiving the output, add it as a "received" entry
        if (fIsMine & filter)
            listReceived.push_back(output);
    }

}

void CWalletTx::GetAccountAmounts(const string& strAccount, CAmount& nReceived,
                                  CAmount& nSent, CAmount& nFee, const isminefilter& filter) const
{
    nReceived = nSent = nFee = 0;

    CAmount allFee;
    string strSentAccount;
    list<COutputEntry> listReceived;
    list<COutputEntry> listSent;
    GetAmounts(listReceived, listSent, allFee, strSentAccount, filter);

    if (strAccount == strSentAccount)
    {
        BOOST_FOREACH(const COutputEntry& s, listSent)
            nSent += s.amount;
        nFee = allFee;
    }
    {
        LOCK(pwallet->cs_wallet);
        BOOST_FOREACH(const COutputEntry& r, listReceived)
        {
            if (pwallet->mapAddressBook.count(r.destination))
            {
                map<CTxDestination, CAddressBookData>::const_iterator mi = pwallet->mapAddressBook.find(r.destination);
                if (mi != pwallet->mapAddressBook.end() && (*mi).second.name == strAccount)
                    nReceived += r.amount;
            }
            else if (strAccount.empty())
            {
                nReceived += r.amount;
            }
        }
    }
}

/**
 * Scan the block chain (starting in pindexStart) for transactions
 * from or to us. If fUpdate is true, found transactions that already
 * exist in the wallet will be updated.
 */
int CWallet::ScanForWalletTransactions(CBlockIndex* pindexStart, bool fUpdate)
{
    int ret = 0;
    int64_t nNow = GetTime();
    const CChainParams& chainParams = Params();

    CBlockIndex* pindex = pindexStart;
    {
        LOCK2(cs_main, cs_wallet);

        // no need to read and scan block, if block was created before
        // our wallet birthday (as adjusted for block time variability)
        while (pindex && nTimeFirstKey && (pindex->GetBlockTime() < (nTimeFirstKey - 7200)))
            pindex = chainActive.Next(pindex);

        ShowProgress(_("Rescanning..."), 0); // show rescan progress in GUI as dialog or on splashscreen, if -rescan on startup
        double dProgressStart = Checkpoints::GuessVerificationProgress(chainParams.Checkpoints(), pindex, false);
        double dProgressTip = Checkpoints::GuessVerificationProgress(chainParams.Checkpoints(), chainActive.Tip(), false);
        while (pindex)
        {
            if (pindex->nHeight % 100 == 0 && dProgressTip - dProgressStart > 0.0)
                ShowProgress(_("Rescanning..."), std::max(1, std::min(99, (int)((Checkpoints::GuessVerificationProgress(chainParams.Checkpoints(), pindex, false) - dProgressStart) / (dProgressTip - dProgressStart) * 100))));

            CBlock block;
            ReadBlockFromDisk(block, pindex, Params().GetConsensus());
            BOOST_FOREACH(CTransaction& tx, block.vtx)
            {
                if (AddToWalletIfInvolvingMe(tx, &block, fUpdate))
                    ret++;
            }
            pindex = chainActive.Next(pindex);
            if (GetTime() >= nNow + 60) {
                nNow = GetTime();
                LogPrintf("Still rescanning. At block %d. Progress=%f\n", pindex->nHeight, Checkpoints::GuessVerificationProgress(chainParams.Checkpoints(), pindex));
            }
        }
        ShowProgress(_("Rescanning..."), 100); // hide progress dialog in GUI
    }
    return ret;
}

void CWallet::ReacceptWalletTransactions()
{
    // If transactions aren't being broadcasted, don't let them into local mempool either
    if (!fBroadcastTransactions)
        return;
    LOCK2(cs_main, cs_wallet);
    std::map<int64_t, CWalletTx*> mapSorted;

    // Sort pending wallet transactions based on their initial wallet insertion order
    BOOST_FOREACH(PAIRTYPE(const uint256, CWalletTx)& item, mapWallet)
    {
        const uint256& wtxid = item.first;
        CWalletTx& wtx = item.second;
        assert(wtx.GetHash() == wtxid);

        int nDepth = wtx.GetDepthInMainChain();

        if (!wtx.IsCoinBase() && (nDepth == 0 && !wtx.isAbandoned())) {
            mapSorted.insert(std::make_pair(wtx.nOrderPos, &wtx));
        }
    }

    // Try to add wallet transactions to memory pool
    BOOST_FOREACH(PAIRTYPE(const int64_t, CWalletTx*)& item, mapSorted)
    {
        CWalletTx& wtx = *(item.second);

        LOCK(mempool.cs);
        wtx.AcceptToMemoryPool(false, maxTxFee);
    }
}

bool CWalletTx::RelayWalletTransaction()
{
    assert(pwallet->GetBroadcastTransactions());
    if (!IsCoinBase())
    {
        if (GetDepthInMainChain() == 0 && !isAbandoned() && InMempool()) {
            LogPrintf("Relaying wtx %s\n", GetHash().ToString());
            RelayTransaction((CTransaction)*this);
            return true;
        }
    }
    return false;
}

set<uint256> CWalletTx::GetConflicts() const
{
    set<uint256> result;
    if (pwallet != NULL)
    {
        uint256 myHash = GetHash();
        result = pwallet->GetConflicts(myHash);
        result.erase(myHash);
    }
    return result;
}

CAmount CWalletTx::GetDebit(const isminefilter& filter) const
{
    if (vin.empty())
        return 0;

    CAmount debit = 0;
    if(filter & ISMINE_SPENDABLE)
    {
        if (fDebitCached)
            debit += nDebitCached;
        else
        {
            nDebitCached = pwallet->GetDebit(*this, ISMINE_SPENDABLE);
            fDebitCached = true;
            debit += nDebitCached;
        }
    }
    if(filter & ISMINE_WATCH_ONLY)
    {
        if(fWatchDebitCached)
            debit += nWatchDebitCached;
        else
        {
            nWatchDebitCached = pwallet->GetDebit(*this, ISMINE_WATCH_ONLY);
            fWatchDebitCached = true;
            debit += nWatchDebitCached;
        }
    }
    return debit;
}

CAmount CWalletTx::GetCredit(const isminefilter& filter) const
{
    // Must wait until coinbase is safely deep enough in the chain before valuing it
    if (IsCoinBase() && GetBlocksToMaturity() > 0)
        return 0;

    int64_t credit = 0;
    if (filter & ISMINE_SPENDABLE)
    {
        // GetBalance can assume transactions in mapWallet won't change
        if (fCreditCached)
            credit += nCreditCached;
        else
        {
            nCreditCached = pwallet->GetCredit(*this, ISMINE_SPENDABLE);
            fCreditCached = true;
            credit += nCreditCached;
        }
    }
    if (filter & ISMINE_WATCH_ONLY)
    {
        if (fWatchCreditCached)
            credit += nWatchCreditCached;
        else
        {
            nWatchCreditCached = pwallet->GetCredit(*this, ISMINE_WATCH_ONLY);
            fWatchCreditCached = true;
            credit += nWatchCreditCached;
        }
    }
    return credit;
}

CAmount CWalletTx::GetImmatureCredit(bool fUseCache) const
{
    if (IsCoinBase() && GetBlocksToMaturity() > 0 && IsInMainChain())
    {
        if (fUseCache && fImmatureCreditCached)
            return nImmatureCreditCached;
        nImmatureCreditCached = pwallet->GetCredit(*this, ISMINE_SPENDABLE);
        fImmatureCreditCached = true;
        return nImmatureCreditCached;
    }

    return 0;
}

CAmount CWalletTx::GetAvailableCredit(bool fUseCache) const
{
    if (pwallet == 0)
        return 0;

    // Must wait until coinbase is safely deep enough in the chain before valuing it
    if (IsCoinBase() && GetBlocksToMaturity() > 0)
        return 0;

    if (fUseCache && fAvailableCreditCached)
        return nAvailableCreditCached;

    CAmount nCredit = 0;
    uint256 hashTx = GetHash();
    for (unsigned int i = 0; i < vout.size(); i++)
    {
        if (!pwallet->IsSpent(hashTx, i))
        {
            const CTxOut &txout = vout[i];
            nCredit += pwallet->GetCredit(txout, ISMINE_SPENDABLE);
            if (!MoneyRange(nCredit))
                throw std::runtime_error("CWalletTx::GetAvailableCredit() : value out of range");
        }
    }

    nAvailableCreditCached = nCredit;
    fAvailableCreditCached = true;
    return nCredit;
}

CAmount CWalletTx::GetImmatureWatchOnlyCredit(const bool& fUseCache) const
{
    if (IsCoinBase() && GetBlocksToMaturity() > 0 && IsInMainChain())
    {
        if (fUseCache && fImmatureWatchCreditCached)
            return nImmatureWatchCreditCached;
        nImmatureWatchCreditCached = pwallet->GetCredit(*this, ISMINE_WATCH_ONLY);
        fImmatureWatchCreditCached = true;
        return nImmatureWatchCreditCached;
    }

    return 0;
}

CAmount CWalletTx::GetAvailableWatchOnlyCredit(const bool& fUseCache) const
{
    if (pwallet == 0)
        return 0;

    // Must wait until coinbase is safely deep enough in the chain before valuing it
    if (IsCoinBase() && GetBlocksToMaturity() > 0)
        return 0;

    if (fUseCache && fAvailableWatchCreditCached)
        return nAvailableWatchCreditCached;

    CAmount nCredit = 0;
    for (unsigned int i = 0; i < vout.size(); i++)
    {
        if (!pwallet->IsSpent(GetHash(), i))
        {
            const CTxOut &txout = vout[i];
            nCredit += pwallet->GetCredit(txout, ISMINE_WATCH_ONLY);
            if (!MoneyRange(nCredit))
                throw std::runtime_error("CWalletTx::GetAvailableCredit() : value out of range");
        }
    }

    nAvailableWatchCreditCached = nCredit;
    fAvailableWatchCreditCached = true;
    return nCredit;
}

CAmount CWalletTx::GetChange() const
{
    if (fChangeCached)
        return nChangeCached;
    nChangeCached = pwallet->GetChange(*this);
    fChangeCached = true;
    return nChangeCached;
}

bool CWalletTx::InMempool() const
{
    LOCK(mempool.cs);
    if (mempool.exists(GetHash())) {
        return true;
    }
    return false;
}

bool CWalletTx::IsTrusted() const
{
    // Quick answer in most cases
    if (!CheckFinalTx(*this))
        return false;
    int nDepth = GetDepthInMainChain();
    if (nDepth >= 1)
        return true;
    if (nDepth < 0)
        return false;
    if (!bSpendZeroConfChange || !IsFromMe(ISMINE_ALL)) // using wtx's cached debit
        return false;

    // Don't trust unconfirmed transactions from us unless they are in the mempool.
    if (!InMempool())
        return false;

    // Trusted if all inputs are from us and are in the mempool:
    BOOST_FOREACH(const CTxIn& txin, vin)
    {
        // Transactions not sent by us: not trusted
        const CWalletTx* parent = pwallet->GetWalletTx(txin.prevout.hash);
        if (parent == NULL)
            return false;
        const CTxOut& parentOut = parent->vout[txin.prevout.n];
        if (pwallet->IsMine(parentOut) != ISMINE_SPENDABLE)
            return false;
    }
    return true;
}

bool CWalletTx::IsEquivalentTo(const CWalletTx& tx) const
{
        CMutableTransaction tx1 = *this;
        CMutableTransaction tx2 = tx;
        for (unsigned int i = 0; i < tx1.vin.size(); i++) tx1.vin[i].scriptSig = CScript();
        for (unsigned int i = 0; i < tx2.vin.size(); i++) tx2.vin[i].scriptSig = CScript();
        return CTransaction(tx1) == CTransaction(tx2);
}

std::vector<uint256> CWallet::ResendWalletTransactionsBefore(int64_t nTime)
{
    std::vector<uint256> result;

    LOCK(cs_wallet);
    // Sort them in chronological order
    multimap<unsigned int, CWalletTx*> mapSorted;
    BOOST_FOREACH(PAIRTYPE(const uint256, CWalletTx)& item, mapWallet)
    {
        CWalletTx& wtx = item.second;
        // Don't rebroadcast if newer than nTime:
        if (wtx.nTimeReceived > nTime)
            continue;
        mapSorted.insert(make_pair(wtx.nTimeReceived, &wtx));
    }
    BOOST_FOREACH(PAIRTYPE(const unsigned int, CWalletTx*)& item, mapSorted)
    {
        CWalletTx& wtx = *item.second;
        if (wtx.RelayWalletTransaction())
            result.push_back(wtx.GetHash());
    }
    return result;
}

void CWallet::ResendWalletTransactions(int64_t nBestBlockTime)
{
    // Do this infrequently and randomly to avoid giving away
    // that these are our transactions.
    if (GetTime() < nNextResend || !fBroadcastTransactions)
        return;
    bool fFirst = (nNextResend == 0);
    nNextResend = GetTime() + GetRand(30 * 60);
    if (fFirst)
        return;

    // Only do it if there's been a new block since last time
    if (nBestBlockTime < nLastResend)
        return;
    nLastResend = GetTime();

    // Rebroadcast unconfirmed txes older than 5 minutes before the last
    // block was found:
    std::vector<uint256> relayed = ResendWalletTransactionsBefore(nBestBlockTime-5*60);
    if (!relayed.empty())
        LogPrintf("%s: rebroadcast %u unconfirmed transactions\n", __func__, relayed.size());
}

/** @} */ // end of mapWallet




/** @defgroup Actions
 *
 * @{
 */


CAmount CWallet::GetBalance() const
{
    CAmount nTotal = 0;
    {
        LOCK2(cs_main, cs_wallet);
        for (map<uint256, CWalletTx>::const_iterator it = mapWallet.begin(); it != mapWallet.end(); ++it)
        {
            const CWalletTx* pcoin = &(*it).second;
            if (pcoin->IsTrusted())
                nTotal += pcoin->GetAvailableCredit();
        }
    }

    return nTotal;
}

CAmount CWallet::GetUnconfirmedBalance() const
{
    CAmount nTotal = 0;
    {
        LOCK2(cs_main, cs_wallet);
        for (map<uint256, CWalletTx>::const_iterator it = mapWallet.begin(); it != mapWallet.end(); ++it)
        {
            const CWalletTx* pcoin = &(*it).second;
            if (!pcoin->IsTrusted() && pcoin->GetDepthInMainChain() == 0 && pcoin->InMempool())
                nTotal += pcoin->GetAvailableCredit();
        }
    }
    return nTotal;
}

CAmount CWallet::GetImmatureBalance() const
{
    CAmount nTotal = 0;
    {
        LOCK2(cs_main, cs_wallet);
        for (map<uint256, CWalletTx>::const_iterator it = mapWallet.begin(); it != mapWallet.end(); ++it)
        {
            const CWalletTx* pcoin = &(*it).second;
            nTotal += pcoin->GetImmatureCredit();
        }
    }
    return nTotal;
}

CAmount CWallet::GetWatchOnlyBalance() const
{
    CAmount nTotal = 0;
    {
        LOCK2(cs_main, cs_wallet);
        for (map<uint256, CWalletTx>::const_iterator it = mapWallet.begin(); it != mapWallet.end(); ++it)
        {
            const CWalletTx* pcoin = &(*it).second;
            if (pcoin->IsTrusted())
                nTotal += pcoin->GetAvailableWatchOnlyCredit();
        }
    }

    return nTotal;
}

CAmount CWallet::GetUnconfirmedWatchOnlyBalance() const
{
    CAmount nTotal = 0;
    {
        LOCK2(cs_main, cs_wallet);
        for (map<uint256, CWalletTx>::const_iterator it = mapWallet.begin(); it != mapWallet.end(); ++it)
        {
            const CWalletTx* pcoin = &(*it).second;
            if (!pcoin->IsTrusted() && pcoin->GetDepthInMainChain() == 0 && pcoin->InMempool())
                nTotal += pcoin->GetAvailableWatchOnlyCredit();
        }
    }
    return nTotal;
}

CAmount CWallet::GetImmatureWatchOnlyBalance() const
{
    CAmount nTotal = 0;
    {
        LOCK2(cs_main, cs_wallet);
        for (map<uint256, CWalletTx>::const_iterator it = mapWallet.begin(); it != mapWallet.end(); ++it)
        {
            const CWalletTx* pcoin = &(*it).second;
            nTotal += pcoin->GetImmatureWatchOnlyCredit();
        }
    }
    return nTotal;
}

void CWallet::AvailableCoins(vector<COutput>& vCoins, bool fOnlyConfirmed, const CCoinControl *coinControl, bool fIncludeZeroValue) const
{
    vCoins.clear();

    {
        LOCK2(cs_main, cs_wallet);
        for (map<uint256, CWalletTx>::const_iterator it = mapWallet.begin(); it != mapWallet.end(); ++it)
        {
            const uint256& wtxid = it->first;
            const CWalletTx* pcoin = &(*it).second;

            if (!CheckFinalTx(*pcoin))
                continue;

            if (fOnlyConfirmed && !pcoin->IsTrusted())
                continue;

            if (pcoin->IsCoinBase() && pcoin->GetBlocksToMaturity() > 0)
                continue;

            int nDepth = pcoin->GetDepthInMainChain();
            if (nDepth < 0)
                continue;

            // We should not consider coins which aren't at least in our mempool
            // It's possible for these to be conflicted via ancestors which we may never be able to detect
            if (nDepth == 0 && !pcoin->InMempool())
                continue;

            for (unsigned int i = 0; i < pcoin->vout.size(); i++) {
                isminetype mine = IsMine(pcoin->vout[i]);
                if (!(IsSpent(wtxid, i)) && mine != ISMINE_NO &&
                    !IsLockedCoin((*it).first, i) && (pcoin->vout[i].nValue > 0 || fIncludeZeroValue) &&
                    (!coinControl || !coinControl->HasSelected() || coinControl->fAllowOtherInputs || coinControl->IsSelected(COutPoint((*it).first, i))))
                        vCoins.push_back(COutput(pcoin, i, nDepth,
                                                 ((mine & ISMINE_SPENDABLE) != ISMINE_NO) ||
                                                  (coinControl && coinControl->fAllowWatchOnly && (mine & ISMINE_WATCH_SOLVABLE) != ISMINE_NO),
                                                 (mine & (ISMINE_SPENDABLE | ISMINE_WATCH_SOLVABLE)) != ISMINE_NO));
            }
        }
    }
}

static void ApproximateBestSubset(vector<pair<CAmount, pair<const CWalletTx*,unsigned int> > >vValue, const CAmount& nTotalLower, const CAmount& nTargetValue,
                                  vector<char>& vfBest, CAmount& nBest, int iterations = 1000)
{
    vector<char> vfIncluded;

    vfBest.assign(vValue.size(), true);
    nBest = nTotalLower;

    seed_insecure_rand();

    for (int nRep = 0; nRep < iterations && nBest != nTargetValue; nRep++)
    {
        vfIncluded.assign(vValue.size(), false);
        CAmount nTotal = 0;
        bool fReachedTarget = false;
        for (int nPass = 0; nPass < 2 && !fReachedTarget; nPass++)
        {
            for (unsigned int i = 0; i < vValue.size(); i++)
            {
                //The solver here uses a randomized algorithm,
                //the randomness serves no real security purpose but is just
                //needed to prevent degenerate behavior and it is important
                //that the rng is fast. We do not use a constant random sequence,
                //because there may be some privacy improvement by making
                //the selection random.
                if (nPass == 0 ? insecure_rand()&1 : !vfIncluded[i])
                {
                    nTotal += vValue[i].first;
                    vfIncluded[i] = true;
                    if (nTotal >= nTargetValue)
                    {
                        fReachedTarget = true;
                        if (nTotal < nBest)
                        {
                            nBest = nTotal;
                            vfBest = vfIncluded;
                        }
                        nTotal -= vValue[i].first;
                        vfIncluded[i] = false;
                    }
                }
            }
        }
    }
}

bool CWallet::SelectCoinsMinConf(const CAmount& nTargetValue, int nConfMine, int nConfTheirs, vector<COutput> vCoins,
                                 set<pair<const CWalletTx*,unsigned int> >& setCoinsRet, CAmount& nValueRet) const
{
    setCoinsRet.clear();
    nValueRet = 0;

    // List of values less than target
    pair<CAmount, pair<const CWalletTx*,unsigned int> > coinLowestLarger;
    coinLowestLarger.first = std::numeric_limits<CAmount>::max();
    coinLowestLarger.second.first = NULL;
    vector<pair<CAmount, pair<const CWalletTx*,unsigned int> > > vValue;
    CAmount nTotalLower = 0;

    random_shuffle(vCoins.begin(), vCoins.end(), GetRandInt);

    BOOST_FOREACH(const COutput &output, vCoins)
    {
        if (!output.fSpendable)
            continue;

        const CWalletTx *pcoin = output.tx;

        if (output.nDepth < (pcoin->IsFromMe(ISMINE_ALL) ? nConfMine : nConfTheirs))
            continue;

        int i = output.i;
        CAmount n = pcoin->vout[i].nValue;

        pair<CAmount,pair<const CWalletTx*,unsigned int> > coin = make_pair(n,make_pair(pcoin, i));

        if (n == nTargetValue)
        {
            setCoinsRet.insert(coin.second);
            nValueRet += coin.first;
            return true;
        }
        else if (n < nTargetValue + MIN_CHANGE)
        {
            vValue.push_back(coin);
            nTotalLower += n;
        }
        else if (n < coinLowestLarger.first)
        {
            coinLowestLarger = coin;
        }
    }

    if (nTotalLower == nTargetValue)
    {
        for (unsigned int i = 0; i < vValue.size(); ++i)
        {
            setCoinsRet.insert(vValue[i].second);
            nValueRet += vValue[i].first;
        }
        return true;
    }

    if (nTotalLower < nTargetValue)
    {
        if (coinLowestLarger.second.first == NULL)
            return false;
        setCoinsRet.insert(coinLowestLarger.second);
        nValueRet += coinLowestLarger.first;
        return true;
    }

    // Solve subset sum by stochastic approximation
    std::sort(vValue.begin(), vValue.end(), CompareValueOnly());
    std::reverse(vValue.begin(), vValue.end());
    vector<char> vfBest;
    CAmount nBest;

    ApproximateBestSubset(vValue, nTotalLower, nTargetValue, vfBest, nBest);
    if (nBest != nTargetValue && nTotalLower >= nTargetValue + MIN_CHANGE)
        ApproximateBestSubset(vValue, nTotalLower, nTargetValue + MIN_CHANGE, vfBest, nBest);

    // If we have a bigger coin and (either the stochastic approximation didn't find a good solution,
    //                                   or the next bigger coin is closer), return the bigger coin
    if (coinLowestLarger.second.first &&
        ((nBest != nTargetValue && nBest < nTargetValue + MIN_CHANGE) || coinLowestLarger.first <= nBest))
    {
        setCoinsRet.insert(coinLowestLarger.second);
        nValueRet += coinLowestLarger.first;
    }
    else {
        for (unsigned int i = 0; i < vValue.size(); i++)
            if (vfBest[i])
            {
                setCoinsRet.insert(vValue[i].second);
                nValueRet += vValue[i].first;
            }

        LogPrint("selectcoins", "SelectCoins() best subset: ");
        for (unsigned int i = 0; i < vValue.size(); i++)
            if (vfBest[i])
                LogPrint("selectcoins", "%s ", FormatMoney(vValue[i].first));
        LogPrint("selectcoins", "total %s\n", FormatMoney(nBest));
    }

    return true;
}

bool CWallet::SelectCoins(const vector<COutput>& vAvailableCoins, const CAmount& nTargetValue, set<pair<const CWalletTx*,unsigned int> >& setCoinsRet, CAmount& nValueRet, const CCoinControl* coinControl) const
{
    vector<COutput> vCoins(vAvailableCoins);

    // coin control -> return all selected outputs (we want all selected to go into the transaction for sure)
    if (coinControl && coinControl->HasSelected() && !coinControl->fAllowOtherInputs)
    {
        BOOST_FOREACH(const COutput& out, vCoins)
        {
            if (!out.fSpendable)
                 continue;
            nValueRet += out.tx->vout[out.i].nValue;
            setCoinsRet.insert(make_pair(out.tx, out.i));
        }
        return (nValueRet >= nTargetValue);
    }

    // calculate value from preset inputs and store them
    set<pair<const CWalletTx*, uint32_t> > setPresetCoins;
    CAmount nValueFromPresetInputs = 0;

    std::vector<COutPoint> vPresetInputs;
    if (coinControl)
        coinControl->ListSelected(vPresetInputs);
    BOOST_FOREACH(const COutPoint& outpoint, vPresetInputs)
    {
        map<uint256, CWalletTx>::const_iterator it = mapWallet.find(outpoint.hash);
        if (it != mapWallet.end())
        {
            const CWalletTx* pcoin = &it->second;
            // Clearly invalid input, fail
            if (pcoin->vout.size() <= outpoint.n)
                return false;
            nValueFromPresetInputs += pcoin->vout[outpoint.n].nValue;
            setPresetCoins.insert(make_pair(pcoin, outpoint.n));
        } else
            return false; // TODO: Allow non-wallet inputs
    }

    // remove preset inputs from vCoins
    for (vector<COutput>::iterator it = vCoins.begin(); it != vCoins.end() && coinControl && coinControl->HasSelected();)
    {
        if (setPresetCoins.count(make_pair(it->tx, it->i)))
            it = vCoins.erase(it);
        else
            ++it;
    }

    bool res = nTargetValue <= nValueFromPresetInputs ||
        SelectCoinsMinConf(nTargetValue - nValueFromPresetInputs, 1, 6, vCoins, setCoinsRet, nValueRet) ||
        SelectCoinsMinConf(nTargetValue - nValueFromPresetInputs, 1, 1, vCoins, setCoinsRet, nValueRet) ||
        (bSpendZeroConfChange && SelectCoinsMinConf(nTargetValue - nValueFromPresetInputs, 0, 1, vCoins, setCoinsRet, nValueRet));

    // because SelectCoinsMinConf clears the setCoinsRet, we now add the possible inputs to the coinset
    setCoinsRet.insert(setPresetCoins.begin(), setPresetCoins.end());

    // add preset inputs to the total value selected
    nValueRet += nValueFromPresetInputs;

    return res;
}

bool CWallet::FundTransaction(CMutableTransaction& tx, CAmount& nFeeRet, bool overrideEstimatedFeeRate, const CFeeRate& specificFeeRate, int& nChangePosInOut, std::string& strFailReason, bool includeWatching, bool lockUnspents, const CTxDestination& destChange)
{
    vector<CRecipient> vecSend;

    // Turn the txout set into a CRecipient vector
    BOOST_FOREACH(const CTxOut& txOut, tx.vout)
    {
        CRecipient recipient = {txOut.scriptPubKey, txOut.nValue, false};
        vecSend.push_back(recipient);
    }

    CCoinControl coinControl;
    coinControl.destChange = destChange;
    coinControl.fAllowOtherInputs = true;
    coinControl.fAllowWatchOnly = includeWatching;
    coinControl.fOverrideFeeRate = overrideEstimatedFeeRate;
    coinControl.nFeeRate = specificFeeRate;

    BOOST_FOREACH(const CTxIn& txin, tx.vin)
        coinControl.Select(txin.prevout);

    CReserveKey reservekey(this);
    CWalletTx wtx;
    if (!CreateTransaction(vecSend, wtx, reservekey, nFeeRet, nChangePosInOut, strFailReason, &coinControl, false))
        return false;

    if (nChangePosInOut != -1)
        tx.vout.insert(tx.vout.begin() + nChangePosInOut, wtx.vout[nChangePosInOut]);

    // Add new txins (keeping original txin scriptSig/order)
    BOOST_FOREACH(const CTxIn& txin, wtx.vin)
    {
        if (!coinControl.IsSelected(txin.prevout))
        {
            tx.vin.push_back(txin);

            if (lockUnspents)
            {
              LOCK2(cs_main, cs_wallet);
              LockCoin(txin.prevout);
            }
        }
    }

    return true;
}

bool CWallet::CreateTransaction(const vector<CRecipient>& vecSend, CWalletTx& wtxNew, CReserveKey& reservekey, CAmount& nFeeRet,
                                int& nChangePosInOut, std::string& strFailReason, const CCoinControl* coinControl, bool sign)
{
    CAmount nValue = 0;
    int nChangePosRequest = nChangePosInOut;
    unsigned int nSubtractFeeFromAmount = 0;
    BOOST_FOREACH (const CRecipient& recipient, vecSend)
    {
        if (nValue < 0 || recipient.nAmount < 0)
        {
            strFailReason = _("Transaction amounts must be positive");
            return false;
        }
        nValue += recipient.nAmount;

        if (recipient.fSubtractFeeFromAmount)
            nSubtractFeeFromAmount++;
    }
    if (vecSend.empty() || nValue < 0)
    {
        strFailReason = _("Transaction amounts must be positive");
        return false;
    }

    wtxNew.fTimeReceivedIsTxTime = true;
    wtxNew.BindWallet(this);
    CMutableTransaction txNew;

    // Discourage fee sniping.
    //
    // For a large miner the value of the transactions in the best block and
    // the mempool can exceed the cost of deliberately attempting to mine two
    // blocks to orphan the current best block. By setting nLockTime such that
    // only the next block can include the transaction, we discourage this
    // practice as the height restricted and limited blocksize gives miners
    // considering fee sniping fewer options for pulling off this attack.
    //
    // A simple way to think about this is from the wallet's point of view we
    // always want the blockchain to move forward. By setting nLockTime this
    // way we're basically making the statement that we only want this
    // transaction to appear in the next block; we don't want to potentially
    // encourage reorgs by allowing transactions to appear at lower heights
    // than the next block in forks of the best chain.
    //
    // Of course, the subsidy is high enough, and transaction volume low
    // enough, that fee sniping isn't a problem yet, but by implementing a fix
    // now we ensure code won't be written that makes assumptions about
    // nLockTime that preclude a fix later.
    txNew.nLockTime = chainActive.Height();

    // Secondly occasionally randomly pick a nLockTime even further back, so
    // that transactions that are delayed after signing for whatever reason,
    // e.g. high-latency mix networks and some CoinJoin implementations, have
    // better privacy.
    if (GetRandInt(10) == 0)
        txNew.nLockTime = std::max(0, (int)txNew.nLockTime - GetRandInt(100));

    assert(txNew.nLockTime <= (unsigned int)chainActive.Height());
    assert(txNew.nLockTime < LOCKTIME_THRESHOLD);

    {
        LOCK2(cs_main, cs_wallet);
        {
            std::vector<COutput> vAvailableCoins;
            AvailableCoins(vAvailableCoins, true, coinControl);

            nFeeRet = 0;
            // Start with no fee and loop until there is enough fee
            while (true)
            {
                nChangePosInOut = nChangePosRequest;
                txNew.vin.clear();
                txNew.vout.clear();
                txNew.wit.SetNull();
                wtxNew.fFromMe = true;
                bool fFirst = true;

                CAmount nValueToSelect = nValue;
                if (nSubtractFeeFromAmount == 0)
                    nValueToSelect += nFeeRet;
                double dPriority = 0;
                // vouts to the payees
                BOOST_FOREACH (const CRecipient& recipient, vecSend)
                {
                    CTxOut txout(recipient.nAmount, recipient.scriptPubKey);

                    if (recipient.fSubtractFeeFromAmount)
                    {
                        txout.nValue -= nFeeRet / nSubtractFeeFromAmount; // Subtract fee equally from each selected recipient

                        if (fFirst) // first receiver pays the remainder not divisible by output count
                        {
                            fFirst = false;
                            txout.nValue -= nFeeRet % nSubtractFeeFromAmount;
                        }
                    }

                    if (txout.IsDust(::minRelayTxFee))
                    {
                        if (recipient.fSubtractFeeFromAmount && nFeeRet > 0)
                        {
                            if (txout.nValue < 0)
                                strFailReason = _("The transaction amount is too small to pay the fee");
                            else
                                strFailReason = _("The transaction amount is too small to send after the fee has been deducted");
                        }
                        else
                            strFailReason = _("Transaction amount too small");
                        return false;
                    }
                    txNew.vout.push_back(txout);
                }

                // Choose coins to use
                set<pair<const CWalletTx*,unsigned int> > setCoins;
                CAmount nValueIn = 0;
                if (!SelectCoins(vAvailableCoins, nValueToSelect, setCoins, nValueIn, coinControl))
                {
                    strFailReason = _("Insufficient funds");
                    return false;
                }
                BOOST_FOREACH(PAIRTYPE(const CWalletTx*, unsigned int) pcoin, setCoins)
                {
                    CAmount nCredit = pcoin.first->vout[pcoin.second].nValue;
                    //The coin age after the next block (depth+1) is used instead of the current,
                    //reflecting an assumption the user would accept a bit more delay for
                    //a chance at a free transaction.
                    //But mempool inputs might still be in the mempool, so their age stays 0
                    int age = pcoin.first->GetDepthInMainChain();
                    assert(age >= 0);
                    if (age != 0)
                        age += 1;
                    dPriority += (double)nCredit * age;
                }

                const CAmount nChange = nValueIn - nValueToSelect;
                if (nChange > 0)
                {
                    // Fill a vout to ourself
                    // TODO: pass in scriptChange instead of reservekey so
                    // change transaction isn't always pay-to-bitcoin-address
                    CScript scriptChange;

                    // coin control: send change to custom address
                    if (coinControl && !boost::get<CNoDestination>(&coinControl->destChange))
                        scriptChange = GetScriptForDestination(coinControl->destChange);

                    // no coin control: send change to newly generated address
                    else
                    {
                        // Note: We use a new key here to keep it from being obvious which side is the change.
                        //  The drawback is that by not reusing a previous key, the change may be lost if a
                        //  backup is restored, if the backup doesn't have the new private key for the change.
                        //  If we reused the old key, it would be possible to add code to look for and
                        //  rediscover unknown transactions that were written with keys of ours to recover
                        //  post-backup change.

                        // Reserve a new key pair from key pool
                        CPubKey vchPubKey;
                        bool ret;
                        ret = reservekey.GetReservedKey(vchPubKey);
                        assert(ret); // should never fail, as we just unlocked

                        scriptChange = GetScriptForDestination(vchPubKey.GetID());
                    }

                    CTxOut newTxOut(nChange, scriptChange);

                    // We do not move dust-change to fees, because the sender would end up paying more than requested.
                    // This would be against the purpose of the all-inclusive feature.
                    // So instead we raise the change and deduct from the recipient.
                    if (nSubtractFeeFromAmount > 0 && newTxOut.IsDust(::minRelayTxFee))
                    {
                        CAmount nDust = newTxOut.GetDustThreshold(::minRelayTxFee) - newTxOut.nValue;
                        newTxOut.nValue += nDust; // raise change until no more dust
                        for (unsigned int i = 0; i < vecSend.size(); i++) // subtract from first recipient
                        {
                            if (vecSend[i].fSubtractFeeFromAmount)
                            {
                                txNew.vout[i].nValue -= nDust;
                                if (txNew.vout[i].IsDust(::minRelayTxFee))
                                {
                                    strFailReason = _("The transaction amount is too small to send after the fee has been deducted");
                                    return false;
                                }
                                break;
                            }
                        }
                    }

                    // Never create dust outputs; if we would, just
                    // add the dust to the fee.
                    if (newTxOut.IsDust(::minRelayTxFee))
                    {
                        nChangePosInOut = -1;
                        nFeeRet += nChange;
                        reservekey.ReturnKey();
                    }
                    else
                    {
                        if (nChangePosInOut == -1)
                        {
                            // Insert change txn at random position:
                            nChangePosInOut = GetRandInt(txNew.vout.size()+1);
                        }
                        else if ((unsigned int)nChangePosInOut > txNew.vout.size())
                        {
                            strFailReason = _("Change index out of range");
                            return false;
                        }

                        vector<CTxOut>::iterator position = txNew.vout.begin()+nChangePosInOut;
                        txNew.vout.insert(position, newTxOut);
                    }
                }
                else
                    reservekey.ReturnKey();

                // Fill vin
                //
                // Note how the sequence number is set to max()-1 so that the
                // nLockTime set above actually works.
                BOOST_FOREACH(const PAIRTYPE(const CWalletTx*,unsigned int)& coin, setCoins)
                    txNew.vin.push_back(CTxIn(coin.first->GetHash(),coin.second,CScript(),
                                              std::numeric_limits<unsigned int>::max()-1));

                // Sign
                int nIn = 0;
                CTransaction txNewConst(txNew);
                BOOST_FOREACH(const PAIRTYPE(const CWalletTx*,unsigned int)& coin, setCoins)
                {
                    bool signSuccess;
                    const CScript& scriptPubKey = coin.first->vout[coin.second].scriptPubKey;
                    SignatureData sigdata;
                    if (sign)
                        signSuccess = ProduceSignature(TransactionSignatureCreator(this, &txNewConst, nIn, coin.first->vout[coin.second].nValue, SIGHASH_ALL), scriptPubKey, sigdata);
                    else
                        signSuccess = ProduceSignature(DummySignatureCreator(this), scriptPubKey, sigdata);

                    if (!signSuccess)
                    {
                        strFailReason = _("Signing transaction failed");
                        return false;
                    } else {
                        UpdateTransaction(txNew, nIn, sigdata);
                    }

                    nIn++;
                }

                unsigned int nBytes = GetVirtualTransactionSize(txNew);

                // Remove scriptSigs if we used dummy signatures for fee calculation
                if (!sign) {
                    BOOST_FOREACH (CTxIn& vin, txNew.vin)
                        vin.scriptSig = CScript();
                    txNew.wit.SetNull();
                }

                // Embed the constructed transaction data in wtxNew.
                *static_cast<CTransaction*>(&wtxNew) = CTransaction(txNew);

                // Limit size
                if (GetTransactionWeight(txNew) >= MAX_STANDARD_TX_WEIGHT)
                {
                    strFailReason = _("Transaction too large");
                    return false;
                }

                dPriority = wtxNew.ComputePriority(dPriority, nBytes);

                // Can we complete this as a free transaction?
                if (fSendFreeTransactions && nBytes <= MAX_FREE_TRANSACTION_CREATE_SIZE)
                {
                    // Not enough fee: enough priority?
                    double dPriorityNeeded = mempool.estimateSmartPriority(nTxConfirmTarget);
                    // Require at least hard-coded AllowFree.
                    if (dPriority >= dPriorityNeeded && AllowFree(dPriority))
                        break;
                }

                CAmount nFeeNeeded = GetMinimumFee(nBytes, nTxConfirmTarget, mempool);
                if (coinControl && nFeeNeeded > 0 && coinControl->nMinimumTotalFee > nFeeNeeded) {
                    nFeeNeeded = coinControl->nMinimumTotalFee;
                }
                if (coinControl && coinControl->fOverrideFeeRate)
                    nFeeNeeded = coinControl->nFeeRate.GetFee(nBytes);

                // If we made it here and we aren't even able to meet the relay fee on the next pass, give up
                // because we must be at the maximum allowed fee.
                if (nFeeNeeded < ::minRelayTxFee.GetFee(nBytes))
                {
                    strFailReason = _("Transaction too large for fee policy");
                    return false;
                }

                if (nFeeRet >= nFeeNeeded)
                    break; // Done, enough fee included.

                // Include more fee and try again.
                nFeeRet = nFeeNeeded;
                continue;
            }
        }
    }

    return true;
}

/**
 * Call after CreateTransaction unless you want to abort
 */
bool CWallet::CommitTransaction(CWalletTx& wtxNew, CReserveKey& reservekey)
{
    {
        LOCK2(cs_main, cs_wallet);
        LogPrintf("CommitTransaction:\n%s", wtxNew.ToString());
        {
            // This is only to keep the database open to defeat the auto-flush for the
            // duration of this scope.  This is the only place where this optimization
            // maybe makes sense; please don't do it anywhere else.
            CWalletDB* pwalletdb = fFileBacked ? new CWalletDB(strWalletFile,"r+") : NULL;

            // Take key pair from key pool so it won't be used again
            reservekey.KeepKey();

            // Add tx to wallet, because if it has change it's also ours,
            // otherwise just for transaction history.
            AddToWallet(wtxNew, false, pwalletdb);

            // Notify that old coins are spent
            set<CWalletTx*> setCoins;
            BOOST_FOREACH(const CTxIn& txin, wtxNew.vin)
            {
                CWalletTx &coin = mapWallet[txin.prevout.hash];
                coin.BindWallet(this);
                NotifyTransactionChanged(this, coin.GetHash(), CT_UPDATED);
            }

            if (fFileBacked)
                delete pwalletdb;
        }

        // Track how many getdata requests our transaction gets
        mapRequestCount[wtxNew.GetHash()] = 0;

        if (fBroadcastTransactions)
        {
            // Broadcast
            if (!wtxNew.AcceptToMemoryPool(false, maxTxFee))
            {
                // This must not fail. The transaction has already been signed and recorded.
                LogPrintf("CommitTransaction(): Error: Transaction not valid\n");
                return false;
            }
            wtxNew.RelayWalletTransaction();
        }
    }
    return true;
}

bool CWallet::AddAccountingEntry(const CAccountingEntry& acentry, CWalletDB & pwalletdb)
{
    if (!pwalletdb.WriteAccountingEntry_Backend(acentry))
        return false;

    laccentries.push_back(acentry);
    CAccountingEntry & entry = laccentries.back();
    wtxOrdered.insert(make_pair(entry.nOrderPos, TxPair((CWalletTx*)0, &entry)));

    return true;
}

CAmount CWallet::GetRequiredFee(unsigned int nTxBytes)
{
    return std::max(minTxFee.GetFee(nTxBytes), ::minRelayTxFee.GetFee(nTxBytes));
}

CAmount CWallet::GetMinimumFee(unsigned int nTxBytes, unsigned int nConfirmTarget, const CTxMemPool& pool)
{
    // payTxFee is user-set "I want to pay this much"
    CAmount nFeeNeeded = payTxFee.GetFee(nTxBytes);
    // User didn't set: use -txconfirmtarget to estimate...
    if (nFeeNeeded == 0) {
        int estimateFoundTarget = nConfirmTarget;
        nFeeNeeded = pool.estimateSmartFee(nConfirmTarget, &estimateFoundTarget).GetFee(nTxBytes);
        // ... unless we don't have enough mempool data for estimatefee, then use fallbackFee
        if (nFeeNeeded == 0)
            nFeeNeeded = fallbackFee.GetFee(nTxBytes);
    }
    // prevent user from paying a fee below minRelayTxFee or minTxFee
    nFeeNeeded = std::max(nFeeNeeded, GetRequiredFee(nTxBytes));
    // But always obey the maximum
    if (nFeeNeeded > maxTxFee)
        nFeeNeeded = maxTxFee;
    return nFeeNeeded;
}




DBErrors CWallet::LoadWallet(bool& fFirstRunRet)
{
    if (!fFileBacked)
        return DB_LOAD_OK;
    fFirstRunRet = false;
    DBErrors nLoadWalletRet = CWalletDB(strWalletFile,"cr+").LoadWallet(this);
    if (nLoadWalletRet == DB_NEED_REWRITE)
    {
        if (CDB::Rewrite(strWalletFile, "\x04pool"))
        {
            LOCK(cs_wallet);
            setKeyPool.clear();
            // Note: can't top-up keypool here, because wallet is locked.
            // User will be prompted to unlock wallet the next operation
            // that requires a new key.
        }
    }

    if (nLoadWalletRet != DB_LOAD_OK)
        return nLoadWalletRet;
    fFirstRunRet = !vchDefaultKey.IsValid();

    uiInterface.LoadWallet(this);

    return DB_LOAD_OK;
}

DBErrors CWallet::ZapSelectTx(vector<uint256>& vHashIn, vector<uint256>& vHashOut)
{
    if (!fFileBacked)
        return DB_LOAD_OK;
    DBErrors nZapSelectTxRet = CWalletDB(strWalletFile,"cr+").ZapSelectTx(this, vHashIn, vHashOut);
    if (nZapSelectTxRet == DB_NEED_REWRITE)
    {
        if (CDB::Rewrite(strWalletFile, "\x04pool"))
        {
            LOCK(cs_wallet);
            setKeyPool.clear();
            // Note: can't top-up keypool here, because wallet is locked.
            // User will be prompted to unlock wallet the next operation
            // that requires a new key.
        }
    }

    if (nZapSelectTxRet != DB_LOAD_OK)
        return nZapSelectTxRet;

    MarkDirty();

    return DB_LOAD_OK;

}

DBErrors CWallet::ZapWalletTx(std::vector<CWalletTx>& vWtx)
{
    if (!fFileBacked)
        return DB_LOAD_OK;
    DBErrors nZapWalletTxRet = CWalletDB(strWalletFile,"cr+").ZapWalletTx(this, vWtx);
    if (nZapWalletTxRet == DB_NEED_REWRITE)
    {
        if (CDB::Rewrite(strWalletFile, "\x04pool"))
        {
            LOCK(cs_wallet);
            setKeyPool.clear();
            // Note: can't top-up keypool here, because wallet is locked.
            // User will be prompted to unlock wallet the next operation
            // that requires a new key.
        }
    }

    if (nZapWalletTxRet != DB_LOAD_OK)
        return nZapWalletTxRet;

    return DB_LOAD_OK;
}


bool CWallet::SetAddressBook(const CTxDestination& address, const string& strName, const string& strPurpose)
{
    bool fUpdated = false;
    {
        LOCK(cs_wallet); // mapAddressBook
        std::map<CTxDestination, CAddressBookData>::iterator mi = mapAddressBook.find(address);
        fUpdated = mi != mapAddressBook.end();
        mapAddressBook[address].name = strName;
        if (!strPurpose.empty()) /* update purpose only if requested */
            mapAddressBook[address].purpose = strPurpose;
    }
    NotifyAddressBookChanged(this, address, strName, ::IsMine(*this, address) != ISMINE_NO,
                             strPurpose, (fUpdated ? CT_UPDATED : CT_NEW) );
    if (!fFileBacked)
        return false;
    if (!strPurpose.empty() && !CWalletDB(strWalletFile).WritePurpose(CBitcoinAddress(address).ToString(), strPurpose))
        return false;
    return CWalletDB(strWalletFile).WriteName(CBitcoinAddress(address).ToString(), strName);
}

bool CWallet::DelAddressBook(const CTxDestination& address)
{
    {
        LOCK(cs_wallet); // mapAddressBook

        if(fFileBacked)
        {
            // Delete destdata tuples associated with address
            std::string strAddress = CBitcoinAddress(address).ToString();
            BOOST_FOREACH(const PAIRTYPE(string, string) &item, mapAddressBook[address].destdata)
            {
                CWalletDB(strWalletFile).EraseDestData(strAddress, item.first);
            }
        }
        mapAddressBook.erase(address);
    }

    NotifyAddressBookChanged(this, address, "", ::IsMine(*this, address) != ISMINE_NO, "", CT_DELETED);

    if (!fFileBacked)
        return false;
    CWalletDB(strWalletFile).ErasePurpose(CBitcoinAddress(address).ToString());
    return CWalletDB(strWalletFile).EraseName(CBitcoinAddress(address).ToString());
}

bool CWallet::SetDefaultKey(const CPubKey &vchPubKey)
{
    if (fFileBacked)
    {
        if (!CWalletDB(strWalletFile).WriteDefaultKey(vchPubKey))
            return false;
    }
    vchDefaultKey = vchPubKey;
    return true;
}

/**
 * Mark old keypool keys as used,
 * and generate all new keys 
 */
bool CWallet::NewKeyPool()
{
    {
        LOCK(cs_wallet);
        CWalletDB walletdb(strWalletFile);
        BOOST_FOREACH(int64_t nIndex, setKeyPool)
            walletdb.ErasePool(nIndex);
        setKeyPool.clear();

        if (IsLocked())
            return false;

        int64_t nKeys = max(GetArg("-keypool", DEFAULT_KEYPOOL_SIZE), (int64_t)0);
        for (int i = 0; i < nKeys; i++)
        {
            int64_t nIndex = i+1;
            walletdb.WritePool(nIndex, CKeyPool(GenerateNewKey()));
            setKeyPool.insert(nIndex);
        }
        LogPrintf("CWallet::NewKeyPool wrote %d new keys\n", nKeys);
    }
    return true;
}

bool CWallet::TopUpKeyPool(unsigned int kpSize)
{
    {
        LOCK(cs_wallet);

        if (IsLocked())
            return false;

        CWalletDB walletdb(strWalletFile);

        // Top up key pool
        unsigned int nTargetSize;
        if (kpSize > 0)
            nTargetSize = kpSize;
        else
            nTargetSize = max(GetArg("-keypool", DEFAULT_KEYPOOL_SIZE), (int64_t) 0);

        while (setKeyPool.size() < (nTargetSize + 1))
        {
            int64_t nEnd = 1;
            if (!setKeyPool.empty())
                nEnd = *(--setKeyPool.end()) + 1;
            if (!walletdb.WritePool(nEnd, CKeyPool(GenerateNewKey())))
                throw runtime_error(std::string(__func__) + ": writing generated key failed");
            setKeyPool.insert(nEnd);
            LogPrintf("keypool added key %d, size=%u\n", nEnd, setKeyPool.size());
        }
    }
    return true;
}

void CWallet::ReserveKeyFromKeyPool(int64_t& nIndex, CKeyPool& keypool)
{
    nIndex = -1;
    keypool.vchPubKey = CPubKey();
    {
        LOCK(cs_wallet);

        if (!IsLocked())
            TopUpKeyPool();

        // Get the oldest key
        if(setKeyPool.empty())
            return;

        CWalletDB walletdb(strWalletFile);

        nIndex = *(setKeyPool.begin());
        setKeyPool.erase(setKeyPool.begin());
        if (!walletdb.ReadPool(nIndex, keypool))
            throw runtime_error(std::string(__func__) + ": read failed");
        if (!HaveKey(keypool.vchPubKey.GetID()))
            throw runtime_error(std::string(__func__) + ": unknown key in key pool");
        assert(keypool.vchPubKey.IsValid());
        LogPrintf("keypool reserve %d\n", nIndex);
    }
}

void CWallet::KeepKey(int64_t nIndex)
{
    // Remove from key pool
    if (fFileBacked)
    {
        CWalletDB walletdb(strWalletFile);
        walletdb.ErasePool(nIndex);
    }
    LogPrintf("keypool keep %d\n", nIndex);
}

void CWallet::ReturnKey(int64_t nIndex)
{
    // Return to key pool
    {
        LOCK(cs_wallet);
        setKeyPool.insert(nIndex);
    }
    LogPrintf("keypool return %d\n", nIndex);
}

bool CWallet::GetKeyFromPool(CPubKey& result)
{
    int64_t nIndex = 0;
    CKeyPool keypool;
    {
        LOCK(cs_wallet);
        ReserveKeyFromKeyPool(nIndex, keypool);
        if (nIndex == -1)
        {
            if (IsLocked()) return false;
            result = GenerateNewKey();
            return true;
        }
        KeepKey(nIndex);
        result = keypool.vchPubKey;
    }
    return true;
}

int64_t CWallet::GetOldestKeyPoolTime()
{
    LOCK(cs_wallet);

    // if the keypool is empty, return <NOW>
    if (setKeyPool.empty())
        return GetTime();

    // load oldest key from keypool, get time and return
    CKeyPool keypool;
    CWalletDB walletdb(strWalletFile);
    int64_t nIndex = *(setKeyPool.begin());
    if (!walletdb.ReadPool(nIndex, keypool))
        throw runtime_error(std::string(__func__) + ": read oldest key in keypool failed");
    assert(keypool.vchPubKey.IsValid());
    return keypool.nTime;
}

std::map<CTxDestination, CAmount> CWallet::GetAddressBalances()
{
    map<CTxDestination, CAmount> balances;

    {
        LOCK(cs_wallet);
        BOOST_FOREACH(PAIRTYPE(uint256, CWalletTx) walletEntry, mapWallet)
        {
            CWalletTx *pcoin = &walletEntry.second;

            if (!CheckFinalTx(*pcoin) || !pcoin->IsTrusted())
                continue;

            if (pcoin->IsCoinBase() && pcoin->GetBlocksToMaturity() > 0)
                continue;

            int nDepth = pcoin->GetDepthInMainChain();
            if (nDepth < (pcoin->IsFromMe(ISMINE_ALL) ? 0 : 1))
                continue;

            for (unsigned int i = 0; i < pcoin->vout.size(); i++)
            {
                CTxDestination addr;
                if (!IsMine(pcoin->vout[i]))
                    continue;
                if(!ExtractDestination(pcoin->vout[i].scriptPubKey, addr))
                    continue;

                CAmount n = IsSpent(walletEntry.first, i) ? 0 : pcoin->vout[i].nValue;

                if (!balances.count(addr))
                    balances[addr] = 0;
                balances[addr] += n;
            }
        }
    }

    return balances;
}

set< set<CTxDestination> > CWallet::GetAddressGroupings()
{
    AssertLockHeld(cs_wallet); // mapWallet
    set< set<CTxDestination> > groupings;
    set<CTxDestination> grouping;

    BOOST_FOREACH(PAIRTYPE(uint256, CWalletTx) walletEntry, mapWallet)
    {
        CWalletTx *pcoin = &walletEntry.second;

        if (pcoin->vin.size() > 0)
        {
            bool any_mine = false;
            // group all input addresses with each other
            BOOST_FOREACH(CTxIn txin, pcoin->vin)
            {
                CTxDestination address;
                if(!IsMine(txin)) /* If this input isn't mine, ignore it */
                    continue;
                if(!ExtractDestination(mapWallet[txin.prevout.hash].vout[txin.prevout.n].scriptPubKey, address))
                    continue;
                grouping.insert(address);
                any_mine = true;
            }

            // group change with input addresses
            if (any_mine)
            {
               BOOST_FOREACH(CTxOut txout, pcoin->vout)
                   if (IsChange(txout))
                   {
                       CTxDestination txoutAddr;
                       if(!ExtractDestination(txout.scriptPubKey, txoutAddr))
                           continue;
                       grouping.insert(txoutAddr);
                   }
            }
            if (grouping.size() > 0)
            {
                groupings.insert(grouping);
                grouping.clear();
            }
        }

        // group lone addrs by themselves
        for (unsigned int i = 0; i < pcoin->vout.size(); i++)
            if (IsMine(pcoin->vout[i]))
            {
                CTxDestination address;
                if(!ExtractDestination(pcoin->vout[i].scriptPubKey, address))
                    continue;
                grouping.insert(address);
                groupings.insert(grouping);
                grouping.clear();
            }
    }

    set< set<CTxDestination>* > uniqueGroupings; // a set of pointers to groups of addresses
    map< CTxDestination, set<CTxDestination>* > setmap;  // map addresses to the unique group containing it
    BOOST_FOREACH(set<CTxDestination> grouping, groupings)
    {
        // make a set of all the groups hit by this new group
        set< set<CTxDestination>* > hits;
        map< CTxDestination, set<CTxDestination>* >::iterator it;
        BOOST_FOREACH(CTxDestination address, grouping)
            if ((it = setmap.find(address)) != setmap.end())
                hits.insert((*it).second);

        // merge all hit groups into a new single group and delete old groups
        set<CTxDestination>* merged = new set<CTxDestination>(grouping);
        BOOST_FOREACH(set<CTxDestination>* hit, hits)
        {
            merged->insert(hit->begin(), hit->end());
            uniqueGroupings.erase(hit);
            delete hit;
        }
        uniqueGroupings.insert(merged);

        // update setmap
        BOOST_FOREACH(CTxDestination element, *merged)
            setmap[element] = merged;
    }

    set< set<CTxDestination> > ret;
    BOOST_FOREACH(set<CTxDestination>* uniqueGrouping, uniqueGroupings)
    {
        ret.insert(*uniqueGrouping);
        delete uniqueGrouping;
    }

    return ret;
}

CAmount CWallet::GetAccountBalance(const std::string& strAccount, int nMinDepth, const isminefilter& filter)
{
    CWalletDB walletdb(strWalletFile);
    return GetAccountBalance(walletdb, strAccount, nMinDepth, filter);
}

CAmount CWallet::GetAccountBalance(CWalletDB& walletdb, const std::string& strAccount, int nMinDepth, const isminefilter& filter)
{
    CAmount nBalance = 0;

    // Tally wallet transactions
    for (map<uint256, CWalletTx>::iterator it = mapWallet.begin(); it != mapWallet.end(); ++it)
    {
        const CWalletTx& wtx = (*it).second;
        if (!CheckFinalTx(wtx) || wtx.GetBlocksToMaturity() > 0 || wtx.GetDepthInMainChain() < 0)
            continue;

        CAmount nReceived, nSent, nFee;
        wtx.GetAccountAmounts(strAccount, nReceived, nSent, nFee, filter);

        if (nReceived != 0 && wtx.GetDepthInMainChain() >= nMinDepth)
            nBalance += nReceived;
        nBalance -= nSent + nFee;
    }

    // Tally internal accounting entries
    nBalance += walletdb.GetAccountCreditDebit(strAccount);

    return nBalance;
}

std::set<CTxDestination> CWallet::GetAccountAddresses(const std::string& strAccount) const
{
    LOCK(cs_wallet);
    set<CTxDestination> result;
    BOOST_FOREACH(const PAIRTYPE(CTxDestination, CAddressBookData)& item, mapAddressBook)
    {
        const CTxDestination& address = item.first;
        const string& strName = item.second.name;
        if (strName == strAccount)
            result.insert(address);
    }
    return result;
}

bool CReserveKey::GetReservedKey(CPubKey& pubkey)
{
    if (nIndex == -1)
    {
        CKeyPool keypool;
        pwallet->ReserveKeyFromKeyPool(nIndex, keypool);
        if (nIndex != -1)
            vchPubKey = keypool.vchPubKey;
        else {
            return false;
        }
    }
    assert(vchPubKey.IsValid());
    pubkey = vchPubKey;
    return true;
}

void CReserveKey::KeepKey()
{
    if (nIndex != -1)
        pwallet->KeepKey(nIndex);
    nIndex = -1;
    vchPubKey = CPubKey();
}

void CReserveKey::ReturnKey()
{
    if (nIndex != -1)
        pwallet->ReturnKey(nIndex);
    nIndex = -1;
    vchPubKey = CPubKey();
}

void CWallet::GetAllReserveKeys(set<CKeyID>& setAddress) const
{
    setAddress.clear();

    CWalletDB walletdb(strWalletFile);

    LOCK2(cs_main, cs_wallet);
    BOOST_FOREACH(const int64_t& id, setKeyPool)
    {
        CKeyPool keypool;
        if (!walletdb.ReadPool(id, keypool))
            throw runtime_error(std::string(__func__) + ": read failed");
        assert(keypool.vchPubKey.IsValid());
        CKeyID keyID = keypool.vchPubKey.GetID();
        if (!HaveKey(keyID))
            throw runtime_error(std::string(__func__) + ": unknown key in key pool");
        setAddress.insert(keyID);
    }
}

void CWallet::UpdatedTransaction(const uint256 &hashTx)
{
    {
        LOCK(cs_wallet);
        // Only notify UI if this transaction is in this wallet
        map<uint256, CWalletTx>::const_iterator mi = mapWallet.find(hashTx);
        if (mi != mapWallet.end())
            NotifyTransactionChanged(this, hashTx, CT_UPDATED);
    }
}

void CWallet::GetScriptForMining(boost::shared_ptr<CReserveScript> &script)
{
    boost::shared_ptr<CReserveKey> rKey(new CReserveKey(this));
    CPubKey pubkey;
    if (!rKey->GetReservedKey(pubkey))
        return;

    script = rKey;
    script->reserveScript = CScript() << ToByteVector(pubkey) << OP_CHECKSIG;
}

void CWallet::LockCoin(const COutPoint& output)
{
    AssertLockHeld(cs_wallet); // setLockedCoins
    setLockedCoins.insert(output);
}

void CWallet::UnlockCoin(const COutPoint& output)
{
    AssertLockHeld(cs_wallet); // setLockedCoins
    setLockedCoins.erase(output);
}

void CWallet::UnlockAllCoins()
{
    AssertLockHeld(cs_wallet); // setLockedCoins
    setLockedCoins.clear();
}

bool CWallet::IsLockedCoin(uint256 hash, unsigned int n) const
{
    AssertLockHeld(cs_wallet); // setLockedCoins
    COutPoint outpt(hash, n);

    return (setLockedCoins.count(outpt) > 0);
}

void CWallet::ListLockedCoins(std::vector<COutPoint>& vOutpts)
{
    AssertLockHeld(cs_wallet); // setLockedCoins
    for (std::set<COutPoint>::iterator it = setLockedCoins.begin();
         it != setLockedCoins.end(); it++) {
        COutPoint outpt = (*it);
        vOutpts.push_back(outpt);
    }
}

/** @} */ // end of Actions

class CAffectedKeysVisitor : public boost::static_visitor<void> {
private:
    const CKeyStore &keystore;
    std::vector<CKeyID> &vKeys;

public:
    CAffectedKeysVisitor(const CKeyStore &keystoreIn, std::vector<CKeyID> &vKeysIn) : keystore(keystoreIn), vKeys(vKeysIn) {}

    void Process(const CScript &script) {
        txnouttype type;
        std::vector<CTxDestination> vDest;
        int nRequired;
        if (ExtractDestinations(script, type, vDest, nRequired)) {
            BOOST_FOREACH(const CTxDestination &dest, vDest)
                boost::apply_visitor(*this, dest);
        }
    }

    void operator()(const CKeyID &keyId) {
        if (keystore.HaveKey(keyId))
            vKeys.push_back(keyId);
    }

    void operator()(const CScriptID &scriptId) {
        CScript script;
        if (keystore.GetCScript(scriptId, script))
            Process(script);
    }

    void operator()(const CNoDestination &none) {}
};

void CWallet::GetKeyBirthTimes(std::map<CKeyID, int64_t> &mapKeyBirth) const {
    AssertLockHeld(cs_wallet); // mapKeyMetadata
    mapKeyBirth.clear();

    // get birth times for keys with metadata
    for (std::map<CKeyID, CKeyMetadata>::const_iterator it = mapKeyMetadata.begin(); it != mapKeyMetadata.end(); it++)
        if (it->second.nCreateTime)
            mapKeyBirth[it->first] = it->second.nCreateTime;

    // map in which we'll infer heights of other keys
    CBlockIndex *pindexMax = chainActive[std::max(0, chainActive.Height() - 144)]; // the tip can be reorganized; use a 144-block safety margin
    std::map<CKeyID, CBlockIndex*> mapKeyFirstBlock;
    std::set<CKeyID> setKeys;
    GetKeys(setKeys);
    BOOST_FOREACH(const CKeyID &keyid, setKeys) {
        if (mapKeyBirth.count(keyid) == 0)
            mapKeyFirstBlock[keyid] = pindexMax;
    }
    setKeys.clear();

    // if there are no such keys, we're done
    if (mapKeyFirstBlock.empty())
        return;

    // find first block that affects those keys, if there are any left
    std::vector<CKeyID> vAffected;
    for (std::map<uint256, CWalletTx>::const_iterator it = mapWallet.begin(); it != mapWallet.end(); it++) {
        // iterate over all wallet transactions...
        const CWalletTx &wtx = (*it).second;
        BlockMap::const_iterator blit = mapBlockIndex.find(wtx.hashBlock);
        if (blit != mapBlockIndex.end() && chainActive.Contains(blit->second)) {
            // ... which are already in a block
            int nHeight = blit->second->nHeight;
            BOOST_FOREACH(const CTxOut &txout, wtx.vout) {
                // iterate over all their outputs
                CAffectedKeysVisitor(*this, vAffected).Process(txout.scriptPubKey);
                BOOST_FOREACH(const CKeyID &keyid, vAffected) {
                    // ... and all their affected keys
                    std::map<CKeyID, CBlockIndex*>::iterator rit = mapKeyFirstBlock.find(keyid);
                    if (rit != mapKeyFirstBlock.end() && nHeight < rit->second->nHeight)
                        rit->second = blit->second;
                }
                vAffected.clear();
            }
        }
    }

    // Extract block timestamps for those keys
    for (std::map<CKeyID, CBlockIndex*>::const_iterator it = mapKeyFirstBlock.begin(); it != mapKeyFirstBlock.end(); it++)
        mapKeyBirth[it->first] = it->second->GetBlockTime() - 7200; // block times can be 2h off
}

bool CWallet::AddDestData(const CTxDestination &dest, const std::string &key, const std::string &value)
{
    if (boost::get<CNoDestination>(&dest))
        return false;

    mapAddressBook[dest].destdata.insert(std::make_pair(key, value));
    if (!fFileBacked)
        return true;
    return CWalletDB(strWalletFile).WriteDestData(CBitcoinAddress(dest).ToString(), key, value);
}

bool CWallet::EraseDestData(const CTxDestination &dest, const std::string &key)
{
    if (!mapAddressBook[dest].destdata.erase(key))
        return false;
    if (!fFileBacked)
        return true;
    return CWalletDB(strWalletFile).EraseDestData(CBitcoinAddress(dest).ToString(), key);
}

bool CWallet::LoadDestData(const CTxDestination &dest, const std::string &key, const std::string &value)
{
    mapAddressBook[dest].destdata.insert(std::make_pair(key, value));
    return true;
}

bool CWallet::GetDestData(const CTxDestination &dest, const std::string &key, std::string *value) const
{
    std::map<CTxDestination, CAddressBookData>::const_iterator i = mapAddressBook.find(dest);
    if(i != mapAddressBook.end())
    {
        CAddressBookData::StringMap::const_iterator j = i->second.destdata.find(key);
        if(j != i->second.destdata.end())
        {
            if(value)
                *value = j->second;
            return true;
        }
    }
    return false;
}

std::string CWallet::GetWalletHelpString(bool showDebug)
{
    std::string strUsage = HelpMessageGroup(_("Wallet options:"));
    strUsage += HelpMessageOpt("-disablewallet", _("Do not load the wallet and disable wallet RPC calls"));
    strUsage += HelpMessageOpt("-keypool=<n>", strprintf(_("Set key pool size to <n> (default: %u)"), DEFAULT_KEYPOOL_SIZE));
    strUsage += HelpMessageOpt("-fallbackfee=<amt>", strprintf(_("A fee rate (in %s/kB) that will be used when fee estimation has insufficient data (default: %s)"),
                                                               CURRENCY_UNIT, FormatMoney(DEFAULT_FALLBACK_FEE)));
    strUsage += HelpMessageOpt("-mintxfee=<amt>", strprintf(_("Fees (in %s/kB) smaller than this are considered zero fee for transaction creation (default: %s)"),
                                                            CURRENCY_UNIT, FormatMoney(DEFAULT_TRANSACTION_MINFEE)));
    strUsage += HelpMessageOpt("-paytxfee=<amt>", strprintf(_("Fee (in %s/kB) to add to transactions you send (default: %s)"),
                                                            CURRENCY_UNIT, FormatMoney(payTxFee.GetFeePerK())));
    strUsage += HelpMessageOpt("-rescan", _("Rescan the block chain for missing wallet transactions on startup"));
    strUsage += HelpMessageOpt("-salvagewallet", _("Attempt to recover private keys from a corrupt wallet on startup"));
    if (showDebug)
        strUsage += HelpMessageOpt("-sendfreetransactions", strprintf(_("Send transactions as zero-fee transactions if possible (default: %u)"), DEFAULT_SEND_FREE_TRANSACTIONS));
    strUsage += HelpMessageOpt("-spendzeroconfchange", strprintf(_("Spend unconfirmed change when sending transactions (default: %u)"), DEFAULT_SPEND_ZEROCONF_CHANGE));
    strUsage += HelpMessageOpt("-txconfirmtarget=<n>", strprintf(_("If paytxfee is not set, include enough fee so transactions begin confirmation on average within n blocks (default: %u)"), DEFAULT_TX_CONFIRM_TARGET));
    strUsage += HelpMessageOpt("-usehd", _("Use hierarchical deterministic key generation (HD) after BIP32. Only has effect during wallet creation/first start") + " " + strprintf(_("(default: %u)"), DEFAULT_USE_HD_WALLET));
    strUsage += HelpMessageOpt("-upgradewallet", _("Upgrade wallet to latest format on startup"));
    strUsage += HelpMessageOpt("-wallet=<file>", _("Specify wallet file (within data directory)") + " " + strprintf(_("(default: %s)"), DEFAULT_WALLET_DAT));
    strUsage += HelpMessageOpt("-walletbroadcast", _("Make the wallet broadcast transactions") + " " + strprintf(_("(default: %u)"), DEFAULT_WALLETBROADCAST));
    strUsage += HelpMessageOpt("-walletnotify=<cmd>", _("Execute command when a wallet transaction changes (%s in cmd is replaced by TxID)"));
    strUsage += HelpMessageOpt("-zapwallettxes=<mode>", _("Delete all wallet transactions and only recover those parts of the blockchain through -rescan on startup") +
                               " " + _("(1 = keep tx meta data e.g. account owner and payment request information, 2 = drop tx meta data)"));

    if (showDebug)
    {
        strUsage += HelpMessageGroup(_("Wallet debugging/testing options:"));

        strUsage += HelpMessageOpt("-dblogsize=<n>", strprintf("Flush wallet database activity from memory to disk log every <n> megabytes (default: %u)", DEFAULT_WALLET_DBLOGSIZE));
        strUsage += HelpMessageOpt("-flushwallet", strprintf("Run a thread to flush wallet periodically (default: %u)", DEFAULT_FLUSHWALLET));
        strUsage += HelpMessageOpt("-privdb", strprintf("Sets the DB_PRIVATE flag in the wallet db environment (default: %u)", DEFAULT_WALLET_PRIVDB));
    }

    return strUsage;
}

bool CWallet::InitLoadWallet()
{
    std::string walletFile = GetArg("-wallet", DEFAULT_WALLET_DAT);

    // needed to restore wallet transaction meta data after -zapwallettxes
    std::vector<CWalletTx> vWtx;

    if (GetBoolArg("-zapwallettxes", false)) {
        uiInterface.InitMessage(_("Zapping all transactions from wallet..."));

        CWallet *tempWallet = new CWallet(walletFile);
        DBErrors nZapWalletRet = tempWallet->ZapWalletTx(vWtx);
        if (nZapWalletRet != DB_LOAD_OK) {
            return InitError(strprintf(_("Error loading %s: Wallet corrupted"), walletFile));
        }

        delete tempWallet;
        tempWallet = NULL;
    }

    uiInterface.InitMessage(_("Loading wallet..."));

    int64_t nStart = GetTimeMillis();
    bool fFirstRun = true;
    CWallet *walletInstance = new CWallet(walletFile);
    DBErrors nLoadWalletRet = walletInstance->LoadWallet(fFirstRun);
    if (nLoadWalletRet != DB_LOAD_OK)
    {
        if (nLoadWalletRet == DB_CORRUPT)
            return InitError(strprintf(_("Error loading %s: Wallet corrupted"), walletFile));
        else if (nLoadWalletRet == DB_NONCRITICAL_ERROR)
        {
            InitWarning(strprintf(_("Error reading %s! All keys read correctly, but transaction data"
                                         " or address book entries might be missing or incorrect."),
                walletFile));
        }
        else if (nLoadWalletRet == DB_TOO_NEW)
            return InitError(strprintf(_("Error loading %s: Wallet requires newer version of %s"),
                               walletFile, _(PACKAGE_NAME)));
        else if (nLoadWalletRet == DB_NEED_REWRITE)
        {
            return InitError(strprintf(_("Wallet needed to be rewritten: restart %s to complete"), _(PACKAGE_NAME)));
        }
        else
            return InitError(strprintf(_("Error loading %s"), walletFile));
    }

    if (GetBoolArg("-upgradewallet", fFirstRun))
    {
        int nMaxVersion = GetArg("-upgradewallet", 0);
        if (nMaxVersion == 0) // the -upgradewallet without argument case
        {
            LogPrintf("Performing wallet upgrade to %i\n", FEATURE_LATEST);
            nMaxVersion = CLIENT_VERSION;
            walletInstance->SetMinVersion(FEATURE_LATEST); // permanently upgrade the wallet immediately
        }
        else
            LogPrintf("Allowing wallet upgrade up to %i\n", nMaxVersion);
        if (nMaxVersion < walletInstance->GetVersion())
        {
            return InitError(_("Cannot downgrade wallet"));
        }
        walletInstance->SetMaxVersion(nMaxVersion);
    }

    if (fFirstRun)
    {
        // Create new keyUser and set as default key
        if (GetBoolArg("-usehd", DEFAULT_USE_HD_WALLET) && walletInstance->hdChain.masterKeyID.IsNull()) {
            // generate a new master key
            CPubKey masterPubKey = walletInstance->GenerateNewHDMasterKey();
            if (!walletInstance->SetHDMasterKey(masterPubKey))
                throw std::runtime_error(std::string(__func__) + ": Storing master key failed");
        }
        CPubKey newDefaultKey;
        if (walletInstance->GetKeyFromPool(newDefaultKey)) {
            walletInstance->SetDefaultKey(newDefaultKey);
            if (!walletInstance->SetAddressBook(walletInstance->vchDefaultKey.GetID(), "", "receive"))
                return InitError(_("Cannot write default address") += "\n");
        }

        walletInstance->SetBestChain(chainActive.GetLocator());
    }
    else if (mapArgs.count("-usehd")) {
        bool useHD = GetBoolArg("-usehd", DEFAULT_USE_HD_WALLET);
        if (!walletInstance->hdChain.masterKeyID.IsNull() && !useHD)
            return InitError(strprintf(_("Error loading %s: You can't disable HD on a already existing HD wallet"), walletFile));
        if (walletInstance->hdChain.masterKeyID.IsNull() && useHD)
            return InitError(strprintf(_("Error loading %s: You can't enable HD on a already existing non-HD wallet"), walletFile));
    }

    LogPrintf(" wallet      %15dms\n", GetTimeMillis() - nStart);

    RegisterValidationInterface(walletInstance);

    CBlockIndex *pindexRescan = chainActive.Tip();
    if (GetBoolArg("-rescan", false))
        pindexRescan = chainActive.Genesis();
    else
    {
        CWalletDB walletdb(walletFile);
        CBlockLocator locator;
        if (walletdb.ReadBestBlock(locator))
            pindexRescan = FindForkInGlobalIndex(chainActive, locator);
        else
            pindexRescan = chainActive.Genesis();
    }
    if (chainActive.Tip() && chainActive.Tip() != pindexRescan)
    {
        //We can't rescan beyond non-pruned blocks, stop and throw an error
        //this might happen if a user uses a old wallet within a pruned node
        // or if he ran -disablewallet for a longer time, then decided to re-enable
        if (fPruneMode)
        {
            CBlockIndex *block = chainActive.Tip();
            while (block && block->pprev && (block->pprev->nStatus & BLOCK_HAVE_DATA) && block->pprev->nTx > 0 && pindexRescan != block)
                block = block->pprev;

            if (pindexRescan != block)
                return InitError(_("Prune: last wallet synchronisation goes beyond pruned data. You need to -reindex (download the whole blockchain again in case of pruned node)"));
        }

        uiInterface.InitMessage(_("Rescanning..."));
        LogPrintf("Rescanning last %i blocks (from block %i)...\n", chainActive.Height() - pindexRescan->nHeight, pindexRescan->nHeight);
        nStart = GetTimeMillis();
        walletInstance->ScanForWalletTransactions(pindexRescan, true);
        LogPrintf(" rescan      %15dms\n", GetTimeMillis() - nStart);
        walletInstance->SetBestChain(chainActive.GetLocator());
        nWalletDBUpdated++;

        // Restore wallet transaction metadata after -zapwallettxes=1
        if (GetBoolArg("-zapwallettxes", false) && GetArg("-zapwallettxes", "1") != "2")
        {
            CWalletDB walletdb(walletFile);

            BOOST_FOREACH(const CWalletTx& wtxOld, vWtx)
            {
                uint256 hash = wtxOld.GetHash();
                std::map<uint256, CWalletTx>::iterator mi = walletInstance->mapWallet.find(hash);
                if (mi != walletInstance->mapWallet.end())
                {
                    const CWalletTx* copyFrom = &wtxOld;
                    CWalletTx* copyTo = &mi->second;
                    copyTo->mapValue = copyFrom->mapValue;
                    copyTo->vOrderForm = copyFrom->vOrderForm;
                    copyTo->nTimeReceived = copyFrom->nTimeReceived;
                    copyTo->nTimeSmart = copyFrom->nTimeSmart;
                    copyTo->fFromMe = copyFrom->fFromMe;
                    copyTo->strFromAccount = copyFrom->strFromAccount;
                    copyTo->nOrderPos = copyFrom->nOrderPos;
                    walletdb.WriteTx(*copyTo);
                }
            }
        }
    }
    walletInstance->SetBroadcastTransactions(GetBoolArg("-walletbroadcast", DEFAULT_WALLETBROADCAST));

    pwalletMain = walletInstance;
    return true;
}

bool CWallet::ParameterInteraction()
{
    if (mapArgs.count("-mintxfee"))
    {
        CAmount n = 0;
        if (ParseMoney(mapArgs["-mintxfee"], n) && n > 0)
            CWallet::minTxFee = CFeeRate(n);
        else
            return InitError(AmountErrMsg("mintxfee", mapArgs["-mintxfee"]));
    }
    if (mapArgs.count("-fallbackfee"))
    {
        CAmount nFeePerK = 0;
        if (!ParseMoney(mapArgs["-fallbackfee"], nFeePerK))
            return InitError(strprintf(_("Invalid amount for -fallbackfee=<amount>: '%s'"), mapArgs["-fallbackfee"]));
        if (nFeePerK > HIGH_TX_FEE_PER_KB)
            InitWarning(_("-fallbackfee is set very high! This is the transaction fee you may pay when fee estimates are not available."));
        CWallet::fallbackFee = CFeeRate(nFeePerK);
    }
    if (mapArgs.count("-paytxfee"))
    {
        CAmount nFeePerK = 0;
        if (!ParseMoney(mapArgs["-paytxfee"], nFeePerK))
            return InitError(AmountErrMsg("paytxfee", mapArgs["-paytxfee"]));
        if (nFeePerK > HIGH_TX_FEE_PER_KB)
            InitWarning(_("-paytxfee is set very high! This is the transaction fee you will pay if you send a transaction."));
        payTxFee = CFeeRate(nFeePerK, 1000);
        if (payTxFee < ::minRelayTxFee)
        {
            return InitError(strprintf(_("Invalid amount for -paytxfee=<amount>: '%s' (must be at least %s)"),
                                       mapArgs["-paytxfee"], ::minRelayTxFee.ToString()));
        }
    }
    if (mapArgs.count("-maxtxfee"))
    {
        CAmount nMaxFee = 0;
        if (!ParseMoney(mapArgs["-maxtxfee"], nMaxFee))
            return InitError(AmountErrMsg("maxtxfee", mapArgs["-maxtxfee"]));
        if (nMaxFee > HIGH_MAX_TX_FEE)
            InitWarning(_("-maxtxfee is set very high! Fees this large could be paid on a single transaction."));
        maxTxFee = nMaxFee;
        if (CFeeRate(maxTxFee, 1000) < ::minRelayTxFee)
        {
            return InitError(strprintf(_("Invalid amount for -maxtxfee=<amount>: '%s' (must be at least the minrelay fee of %s to prevent stuck transactions)"),
                                       mapArgs["-maxtxfee"], ::minRelayTxFee.ToString()));
        }
    }
    nTxConfirmTarget = GetArg("-txconfirmtarget", DEFAULT_TX_CONFIRM_TARGET);
    bSpendZeroConfChange = GetBoolArg("-spendzeroconfchange", DEFAULT_SPEND_ZEROCONF_CHANGE);
    fSendFreeTransactions = GetBoolArg("-sendfreetransactions", DEFAULT_SEND_FREE_TRANSACTIONS);

    return true;
}

bool CWallet::BackupWallet(const std::string& strDest)
{
    if (!fFileBacked)
        return false;
    while (true)
    {
        {
            LOCK(bitdb.cs_db);
            if (!bitdb.mapFileUseCount.count(strWalletFile) || bitdb.mapFileUseCount[strWalletFile] == 0)
            {
                // Flush log data to the dat file
                bitdb.CloseDb(strWalletFile);
                bitdb.CheckpointLSN(strWalletFile);
                bitdb.mapFileUseCount.erase(strWalletFile);

                // Copy wallet file
                boost::filesystem::path pathSrc = GetDataDir() / strWalletFile;
                boost::filesystem::path pathDest(strDest);
                if (boost::filesystem::is_directory(pathDest))
                    pathDest /= strWalletFile;

                try {
#if BOOST_VERSION >= 104000
                    boost::filesystem::copy_file(pathSrc, pathDest, boost::filesystem::copy_option::overwrite_if_exists);
#else
                    boost::filesystem::copy_file(pathSrc, pathDest);
#endif
                    LogPrintf("copied %s to %s\n", strWalletFile, pathDest.string());
                    return true;
                } catch (const boost::filesystem::filesystem_error& e) {
                    LogPrintf("error copying %s to %s - %s\n", strWalletFile, pathDest.string(), e.what());
                    return false;
                }
            }
        }
        MilliSleep(100);
    }
    return false;
}

CKeyPool::CKeyPool()
{
    nTime = GetTime();
}

CKeyPool::CKeyPool(const CPubKey& vchPubKeyIn)
{
    nTime = GetTime();
    vchPubKey = vchPubKeyIn;
}

CWalletKey::CWalletKey(int64_t nExpires)
{
    nTimeCreated = (nExpires ? GetTime() : 0);
    nTimeExpires = nExpires;
}

int CMerkleTx::SetMerkleBranch(const CBlock& block)
{
    AssertLockHeld(cs_main);
    CBlock blockTmp;

    // Update the tx's hashBlock
    hashBlock = block.GetHash();

    // Locate the transaction
    for (nIndex = 0; nIndex < (int)block.vtx.size(); nIndex++)
        if (block.vtx[nIndex] == *(CTransaction*)this)
            break;
    if (nIndex == (int)block.vtx.size())
    {
        nIndex = -1;
        LogPrintf("ERROR: SetMerkleBranch(): couldn't find tx in block\n");
        return 0;
    }

    // Is the tx in a block that's in the main chain
    BlockMap::iterator mi = mapBlockIndex.find(hashBlock);
    if (mi == mapBlockIndex.end())
        return 0;
    const CBlockIndex* pindex = (*mi).second;
    if (!pindex || !chainActive.Contains(pindex))
        return 0;

    return chainActive.Height() - pindex->nHeight + 1;
}

int CMerkleTx::GetDepthInMainChain(const CBlockIndex* &pindexRet) const
{
    if (hashUnset())
        return 0;

    AssertLockHeld(cs_main);

    // Find the block it claims to be in
    BlockMap::iterator mi = mapBlockIndex.find(hashBlock);
    if (mi == mapBlockIndex.end())
        return 0;
    CBlockIndex* pindex = (*mi).second;
    if (!pindex || !chainActive.Contains(pindex))
        return 0;

    pindexRet = pindex;
    return ((nIndex == -1) ? (-1) : 1) * (chainActive.Height() - pindex->nHeight + 1);
}

int CMerkleTx::GetBlocksToMaturity() const
{
    if (!IsCoinBase())
        return 0;
    return max(0, (COINBASE_MATURITY+1) - GetDepthInMainChain());
}


bool CMerkleTx::AcceptToMemoryPool(bool fLimitFree, CAmount nAbsurdFee)
{
    CValidationState state;
    return ::AcceptToMemoryPool(mempool, state, *this, fLimitFree, NULL, false, nAbsurdFee);
}<|MERGE_RESOLUTION|>--- conflicted
+++ resolved
@@ -1199,11 +1199,7 @@
 
         // write the key&metadata to the database
         if (!AddKeyPubKey(key, pubkey))
-<<<<<<< HEAD
-            throw std::runtime_error(std::string(__func__)+": AddKeyPubKey failed");
-=======
             throw std::runtime_error(std::string(__func__) + ": AddKeyPubKey failed");
->>>>>>> 03422e56
     }
 
     return pubkey;
