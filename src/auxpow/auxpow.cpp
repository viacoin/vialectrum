// Copyright (c) 2011 Vince Durham
// Distributed under the MIT/X11 software license, see the accompanying
// file license.txt or http://www.opensource.org/licenses/mit-license.php.


#include "init.h"
#include "primitives/block.h"
#include "chainparams.h"
#include "util.h"
#include "base58.h"
#include "auxpow.h"

using namespace std;
using namespace boost;

/** Global dirty block merged mining entries. */
map<uint256, std::shared_ptr<CAuxPow> > mapDirtyAuxPow;

unsigned char pchMergedMiningHeader[] = { 0xfa, 0xbe, 'm', 'm' } ;

int GetAuxPowStartBlock(const Consensus::Params& params)
{
    return params.nAuxPowStartHeight;
}

void RemoveMergedMiningHeader(vector<unsigned char>& vchAux)
{
    if (vchAux.begin() != std::search(vchAux.begin(), vchAux.end(), UBEGIN(pchMergedMiningHeader), UEND(pchMergedMiningHeader)))
        throw runtime_error("merged mining aux too short");
    vchAux.erase(vchAux.begin(), vchAux.begin() + sizeof(pchMergedMiningHeader));
}

uint256 CAuxPow::CheckMerkleBranch(const uint256& hash, const std::vector<uint256>& vMerkleBranch, int nIndex) const
{
  uint256 thash = hash;
  if (nIndex == -1)
    return uint256();
  for (std::vector<uint256>::const_iterator it(vMerkleBranch.begin()); it != vMerkleBranch.end(); ++it)
  {
    if (nIndex & 1)
      thash = Hash(BEGIN(*it), END(*it), BEGIN(thash), END(thash));
    else
      thash = Hash(BEGIN(thash), END(thash), BEGIN(*it), END(*it));
    nIndex >>= 1;
  }
  return thash;
}

bool CAuxPow::Check(const uint256& hashAuxBlock, int nChainID, const Consensus::Params& params) const
{
    if (nIndex != 0)
        return error("AuxPow is not a generate");
//    LogPrintf("CAuxPow::Check(): nChainID = %02x\n", nChainID); // LED TMP
//    LogPrintf("%s\n", parentBlockHeader.ToString()); // LED TMP
    if (!params.fPowAllowMinDifficultyBlocks && parentBlockHeader.GetChainID() == nChainID)
        return error("Aux POW parent has our chain ID");

//    LogPrintf("vChainMerkleBranch.size() = %d\n", vChainMerkleBranch.size()); // LED TMP
    if (vChainMerkleBranch.size() > 30)
        return error("Aux POW chain merkle branch too long");

    // Check that the chain merkle root is in the coinbase
    const uint256 nRootHash = CheckMerkleBranch(hashAuxBlock, vChainMerkleBranch, nChainIndex);
    vector<unsigned char> vchRootHash(nRootHash.begin(), nRootHash.end());
    std::reverse(vchRootHash.begin(), vchRootHash.end()); // correct endian

    // Check that we are in the parent block merkle tree
<<<<<<< HEAD
    if (CheckMerkleBranch(GetHash(), vMerkleBranch, nIndex) != parentBlockHeader.hashMerkleRoot)
=======
    if (CBlock::CheckMerkleBranch(GetHash(),
                                  vMerkleBranch, nIndex) != parentBlockHeader.hashMerkleRoot)
>>>>>>> efb8073c
        return error("Aux POW merkle root incorrect");

    const CScript script = vin[0].scriptSig;

    // Check that the same work is not submitted twice to our chain.
    //

    CScript::const_iterator pcHead =
        std::search(script.begin(), script.end(), UBEGIN(pchMergedMiningHeader), UEND(pchMergedMiningHeader));

    CScript::const_iterator pc =
        std::search(script.begin(), script.end(), vchRootHash.begin(), vchRootHash.end());

    if (pcHead == script.end())
        return error("MergedMiningHeader missing from parent coinbase");

    if (pc == script.end())
        return error("Aux POW missing chain merkle root in parent coinbase");

    if (pcHead != script.end())
    {
        // Enforce only one chain merkle root by checking that a single instance of the merged
        // mining header exists just before.
        if (script.end() != std::search(pcHead + 1, script.end(), UBEGIN(pchMergedMiningHeader), UEND(pchMergedMiningHeader)))
            return error("Multiple merged mining headers in coinbase");
        if (pcHead + sizeof(pchMergedMiningHeader) != pc)
            return error("Merged mining header is not just before chain merkle root");
    }
    else
    {
        // For backward compatibility.
        // Enforce only one chain merkle root by checking that it starts early in the coinbase.
        // 8-12 bytes are enough to encode extraNonce and nBits.
        if (pc - script.begin() > 20)
            return error("Aux POW chain merkle root must start in the first 20 bytes of the parent coinbase");
    }


    // Ensure we are at a deterministic point in the merkle leaves by hashing
    // a nonce and our chain ID and comparing to the index.
    pc += vchRootHash.size();
    if (script.end() - pc < 8)
        return error("Aux POW missing chain merkle tree size and nonce in parent coinbase");

    int nSize;
    memcpy(&nSize, &pc[0], 4);
    if (nSize != (1 << vChainMerkleBranch.size()))
        return error("Aux POW merkle branch size does not match parent coinbase");

    int nNonce;
    memcpy(&nNonce, &pc[4], 4);

    // Choose a pseudo-random slot in the chain merkle tree
    // but have it be fixed for a size/nonce/chain combination.
    //
    // This prevents the same work from being used twice for the
    // same chain while reducing the chance that two chains clash
    // for the same slot.
    unsigned int rand = nNonce;
    rand = rand * 1103515245 + 12345;
    rand += nChainID;
    rand = rand * 1103515245 + 12345;

    if (nChainIndex != (rand % nSize))
        return error("Aux POW wrong index");

    return true;
}

void CBlockHeader::SetAuxPow(CAuxPow* pow)
{
    if (pow != nullptr)
        nVersion |= AuxPow::BLOCK_VERSION_AUXPOW;
    else
        nVersion &= ~AuxPow::BLOCK_VERSION_AUXPOW;
    auxpow.reset(pow);
}

CKeyID GetAuxpowMiningKey(void)
{
    CKeyID result;
    CBitcoinAddress auxminingaddr(GetArg("-auxminingaddr", ""));
    if (!auxminingaddr.GetKeyID(result)) {
        CReserveKey reservekey(pwalletMain);
        CPubKey pubkey;
        reservekey.GetReservedKey(pubkey);
        result = pubkey.GetID();
    }
    return result;
}<|MERGE_RESOLUTION|>--- conflicted
+++ resolved
@@ -65,12 +65,8 @@
     std::reverse(vchRootHash.begin(), vchRootHash.end()); // correct endian
 
     // Check that we are in the parent block merkle tree
-<<<<<<< HEAD
     if (CheckMerkleBranch(GetHash(), vMerkleBranch, nIndex) != parentBlockHeader.hashMerkleRoot)
-=======
-    if (CBlock::CheckMerkleBranch(GetHash(),
-                                  vMerkleBranch, nIndex) != parentBlockHeader.hashMerkleRoot)
->>>>>>> efb8073c
+
         return error("Aux POW merkle root incorrect");
 
     const CScript script = vin[0].scriptSig;
