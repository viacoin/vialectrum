#!/usr/bin/env python3
# -*- mode: python -*-
#
# Electrum - lightweight Bitcoin client
# Copyright (C) 2011 thomasv@gitorious
#
# Permission is hereby granted, free of charge, to any person
# obtaining a copy of this software and associated documentation files
# (the "Software"), to deal in the Software without restriction,
# including without limitation the rights to use, copy, modify, merge,
# publish, distribute, sublicense, and/or sell copies of the Software,
# and to permit persons to whom the Software is furnished to do so,
# subject to the following conditions:
#
# The above copyright notice and this permission notice shall be
# included in all copies or substantial portions of the Software.
#
# THE SOFTWARE IS PROVIDED "AS IS", WITHOUT WARRANTY OF ANY KIND,
# EXPRESS OR IMPLIED, INCLUDING BUT NOT LIMITED TO THE WARRANTIES OF
# MERCHANTABILITY, FITNESS FOR A PARTICULAR PURPOSE AND
# NONINFRINGEMENT. IN NO EVENT SHALL THE AUTHORS OR COPYRIGHT HOLDERS
# BE LIABLE FOR ANY CLAIM, DAMAGES OR OTHER LIABILITY, WHETHER IN AN
# ACTION OF CONTRACT, TORT OR OTHERWISE, ARISING FROM, OUT OF OR IN
# CONNECTION WITH THE SOFTWARE OR THE USE OR OTHER DEALINGS IN THE
# SOFTWARE.
import os
import sys

script_dir = os.path.dirname(os.path.realpath(__file__))
is_bundle = getattr(sys, 'frozen', False)
is_local = not is_bundle and os.path.exists(os.path.join(script_dir, "electrum-ltc.desktop"))
is_android = 'ANDROID_DATA' in os.environ

# move this back to gui/kivy/__init.py once plugins are moved
os.environ['KIVY_DATA_DIR'] = os.path.abspath(os.path.dirname(__file__)) + '/electrum_ltc/gui/kivy/data/'

if is_local or is_android:
    sys.path.insert(0, os.path.join(script_dir, 'packages'))


def check_imports():
    # pure-python dependencies need to be imported here for pyinstaller
    try:
        import dns
        import pyaes
        import ecdsa
        import requests
        import qrcode
        import google.protobuf
        import jsonrpclib
        import aiorpcx
    except ImportError as e:
        sys.exit("Error: %s. Try 'sudo pip install <module-name>'"%str(e))
    # the following imports are for pyinstaller
    from google.protobuf import descriptor
    from google.protobuf import message
    from google.protobuf import reflection
    from google.protobuf import descriptor_pb2
    from jsonrpclib import SimpleJSONRPCServer
    # make sure that certificates are here
    assert os.path.exists(requests.utils.DEFAULT_CA_BUNDLE_PATH)


if not is_android:
    check_imports()


from electrum_ltc import bitcoin, util
from electrum_ltc import constants
from electrum_ltc import SimpleConfig, Network
from electrum_ltc.wallet import Wallet, Imported_Wallet
from electrum_ltc import bitcoin, util, constants
from electrum_ltc.storage import WalletStorage, get_derivation_used_for_hw_device_encryption
from electrum_ltc.util import print_msg, print_stderr, json_encode, json_decode, UserCancelled
from electrum_ltc.util import set_verbosity, InvalidPassword
from electrum_ltc.commands import get_parser, known_commands, Commands, config_variables
from electrum_ltc import daemon
from electrum_ltc import keystore
from electrum_ltc.mnemonic import Mnemonic

# get password routine
def prompt_password(prompt, confirm=True):
    import getpass
    password = getpass.getpass(prompt, stream=None)
    if password and confirm:
        password2 = getpass.getpass("Confirm: ")
        if password != password2:
            sys.exit("Error: Passwords do not match.")
    if not password:
        password = None
    return password



def run_non_RPC(config):
    cmdname = config.get('cmd')

    storage = WalletStorage(config.get_wallet_path())
    if storage.file_exists():
        sys.exit("Error: Remove the existing wallet first!")

    def password_dialog():
        return prompt_password("Password (hit return if you do not wish to encrypt your wallet):")

    if cmdname == 'restore':
        text = config.get('text').strip()
        passphrase = config.get('passphrase', '')
        password = password_dialog() if keystore.is_private(text) else None
        if keystore.is_address_list(text):
            wallet = Imported_Wallet(storage)
            for x in text.split():
                wallet.import_address(x)
        elif keystore.is_private_key_list(text):
            k = keystore.Imported_KeyStore({})
            storage.put('keystore', k.dump())
            storage.put('use_encryption', bool(password))
            wallet = Imported_Wallet(storage)
            for x in text.split():
                wallet.import_private_key(x, password)
            storage.write()
        else:
            if keystore.is_seed(text):
                k = keystore.from_seed(text, passphrase, False)
            elif keystore.is_master_key(text):
                k = keystore.from_master_key(text)
            else:
                sys.exit("Error: Seed or key not recognized")
            if password:
                k.update_password(None, password)
            storage.put('keystore', k.dump())
            storage.put('wallet_type', 'standard')
            storage.put('use_encryption', bool(password))
            storage.write()
            wallet = Wallet(storage)
        if not config.get('offline'):
            network = Network(config)
            network.start()
            wallet.start_network(network)
            print_msg("Recovering wallet...")
            wallet.synchronize()
            wallet.wait_until_synchronized()
            wallet.stop_threads()
            # note: we don't wait for SPV
            msg = "Recovery successful" if wallet.is_found() else "Found no history for this wallet"
        else:
            msg = "This wallet was restored offline. It may contain more addresses than displayed."
        print_msg(msg)

    elif cmdname == 'create':
        password = password_dialog()
        passphrase = config.get('passphrase', '')
        seed_type = 'segwit' if config.get('segwit') else 'standard'
        seed = Mnemonic('en').make_seed(seed_type)
        k = keystore.from_seed(seed, passphrase, False)
        storage.put('keystore', k.dump())
        storage.put('wallet_type', 'standard')
        wallet = Wallet(storage)
        wallet.update_password(None, password, True)
        wallet.synchronize()
        print_msg("Your wallet generation seed is:\n\"%s\"" % seed)
        print_msg("Please keep it in a safe place; if you lose it, you will not be able to restore your wallet.")

    wallet.storage.write()
    print_msg("Wallet saved in '%s'" % wallet.storage.path)
    sys.exit(0)


def init_daemon(config_options):
    config = SimpleConfig(config_options)
    storage = WalletStorage(config.get_wallet_path())
    if not storage.file_exists():
        print_msg("Error: Wallet file not found.")
        print_msg("Type 'electrum-ltc create' to create a new wallet, or provide a path to a wallet with the -w option")
        sys.exit(0)
    if storage.is_encrypted():
        if storage.is_encrypted_with_hw_device():
            plugins = init_plugins(config, 'cmdline')
            password = get_password_for_hw_device_encrypted_storage(plugins)
        elif config.get('password'):
            password = config.get('password')
        else:
            password = prompt_password('Password:', False)
            if not password:
                print_msg("Error: Password required")
                sys.exit(1)
    else:
        password = None
    config_options['password'] = password


def init_cmdline(config_options, server):
    config = SimpleConfig(config_options)
    cmdname = config.get('cmd')
    cmd = known_commands[cmdname]

    if cmdname == 'signtransaction' and config.get('privkey'):
        cmd.requires_wallet = False
        cmd.requires_password = False

    if cmdname in ['payto', 'paytomany'] and config.get('unsigned'):
        cmd.requires_password = False

    if cmdname in ['payto', 'paytomany'] and config.get('broadcast'):
        cmd.requires_network = True

    # instantiate wallet for command-line
    storage = WalletStorage(config.get_wallet_path())

    if cmd.requires_wallet and not storage.file_exists():
        print_msg("Error: Wallet file not found.")
        print_msg("Type 'electrum-ltc create' to create a new wallet, or provide a path to a wallet with the -w option")
        sys.exit(0)

    # important warning
    if cmd.name in ['getprivatekeys']:
        print_stderr("WARNING: ALL your private keys are secret.")
        print_stderr("Exposing a single private key can compromise your entire wallet!")
        print_stderr("In particular, DO NOT use 'redeem private key' services proposed by third parties.")

    # commands needing password
    if (cmd.requires_wallet and storage.is_encrypted() and server is None)\
       or (cmd.requires_password and (storage.get('use_encryption') or storage.is_encrypted())):
        if storage.is_encrypted_with_hw_device():
            # this case is handled later in the control flow
            password = None
        elif config.get('password'):
            password = config.get('password')
        else:
            password = prompt_password('Password:', False)
            if not password:
                print_msg("Error: Password required")
                sys.exit(1)
    else:
        password = None

    config_options['password'] = password

    if cmd.name == 'password':
        new_password = prompt_password('New password:')
        config_options['new_password'] = new_password

    return cmd, password


def get_connected_hw_devices(plugins):
    support = plugins.get_hardware_support()
    if not support:
        print_msg('No hardware wallet support found on your system.')
        sys.exit(1)
    # scan devices
    devices = []
    devmgr = plugins.device_manager
    for name, description, plugin in support:
        try:
            u = devmgr.unpaired_device_infos(None, plugin)
        except:
            devmgr.print_error("error", name)
            continue
        devices += list(map(lambda x: (name, x), u))
    return devices


def get_password_for_hw_device_encrypted_storage(plugins):
    devices = get_connected_hw_devices(plugins)
    if len(devices) == 0:
        print_msg("Error: No connected hw device found. Cannot decrypt this wallet.")
        sys.exit(1)
    elif len(devices) > 1:
        print_msg("Warning: multiple hardware devices detected. "
                  "The first one will be used to decrypt the wallet.")
    # FIXME we use the "first" device, in case of multiple ones
    name, device_info = devices[0]
    plugin = plugins.get_plugin(name)
    derivation = get_derivation_used_for_hw_device_encryption()
    try:
        xpub = plugin.get_xpub(device_info.device.id_, derivation, 'standard', plugin.handler)
    except UserCancelled:
        sys.exit(0)
    password = keystore.Xpub.get_pubkey_from_xpub(xpub, ())
    return password


def run_offline_command(config, config_options, plugins):
    cmdname = config.get('cmd')
    cmd = known_commands[cmdname]
    password = config_options.get('password')
    if cmd.requires_wallet:
        storage = WalletStorage(config.get_wallet_path())
        if storage.is_encrypted():
            if storage.is_encrypted_with_hw_device():
                password = get_password_for_hw_device_encrypted_storage(plugins)
                config_options['password'] = password
            storage.decrypt(password)
        wallet = Wallet(storage)
    else:
        wallet = None
    # check password
    if cmd.requires_password and wallet.has_password():
        try:
            seed = wallet.check_password(password)
        except InvalidPassword:
            print_msg("Error: This password does not decode this wallet.")
            sys.exit(1)
    if cmd.requires_network:
        print_msg("Warning: running command offline")
    # arguments passed to function
    args = [config.get(x) for x in cmd.params]
    # decode json arguments
    if cmdname not in ('setconfig',):
        args = list(map(json_decode, args))
    # options
    kwargs = {}
    for x in cmd.options:
        kwargs[x] = (config_options.get(x) if x in ['password', 'new_password'] else config.get(x))
    cmd_runner = Commands(config, wallet, None)
    func = getattr(cmd_runner, cmd.name)
    result = func(*args, **kwargs)
    # save wallet
    if wallet:
        wallet.storage.write()
    return result

def init_plugins(config, gui_name):
    from electrum_ltc.plugin import Plugins
    return Plugins(config, is_local or is_android, gui_name)


if __name__ == '__main__':
    # The hook will only be used in the Qt GUI right now
    util.setup_thread_excepthook()
    # on macOS, delete Process Serial Number arg generated for apps launched in Finder
    sys.argv = list(filter(lambda x: not x.startswith('-psn'), sys.argv))

    # old 'help' syntax
    if len(sys.argv) > 1 and sys.argv[1] == 'help':
        sys.argv.remove('help')
        sys.argv.append('-h')

    # old '-v' syntax
    try:
        i = sys.argv.index('-v')
    except ValueError:
        pass
    else:
        sys.argv[i] = '-v*'

    # read arguments from stdin pipe and prompt
    for i, arg in enumerate(sys.argv):
        if arg == '-':
            if not sys.stdin.isatty():
                sys.argv[i] = sys.stdin.read()
                break
            else:
                raise Exception('Cannot get argument from stdin')
        elif arg == '?':
            sys.argv[i] = input("Enter argument:")
        elif arg == ':':
            sys.argv[i] = prompt_password('Enter argument (will not echo):', False)

    # parse command line
    parser = get_parser()
    args = parser.parse_args()

    # config is an object passed to the various constructors (wallet, interface, gui)
    if is_android:
        config_options = {
            'verbosity': '',
            'cmd': 'gui',
            'gui': 'kivy',
        }
    else:
        config_options = args.__dict__
        f = lambda key: config_options[key] is not None and key not in config_variables.get(args.cmd, {}).keys()
        config_options = {key: config_options[key] for key in filter(f, config_options.keys())}
        if config_options.get('server'):
            config_options['auto_connect'] = False

    config_options['cwd'] = os.getcwd()

    # fixme: this can probably be achieved with a runtime hook (pyinstaller)
    if is_bundle and os.path.exists(os.path.join(sys._MEIPASS, 'is_portable')):
        config_options['portable'] = True

    if config_options.get('portable'):
        config_options['electrum_path'] = os.path.join(os.path.dirname(os.path.realpath(__file__)), 'electrum-ltc_data')

    # kivy sometimes freezes when we write to sys.stderr
    set_verbosity(config_options.get('verbosity') if config_options.get('gui') != 'kivy' else '')

    # check uri
    uri = config_options.get('url')
    if uri:
        if not uri.startswith('litecoin:'):
            print_stderr('unknown command:', uri)
            sys.exit(1)
        config_options['url'] = uri

    # todo: defer this to gui
    config = SimpleConfig(config_options)
    cmdname = config.get('cmd')

    if config.get('testnet'):
        constants.set_testnet()
    elif config.get('regtest'):
        constants.set_regtest()
    elif config.get('simnet'):
        constants.set_simnet()

    # run non-RPC commands separately
    if cmdname in ['create', 'restore']:
        run_non_RPC(config)
        sys.exit(0)

    if cmdname == 'gui':
        fd, server = daemon.get_fd_or_server(config)
        if fd is not None:
            plugins = init_plugins(config, config.get('gui', 'qt'))
            d = daemon.Daemon(config, fd)
            d.init_gui(config, plugins)
            sys.exit(0)
        else:
            result = server.gui(config_options)

    elif cmdname == 'daemon':
        subcommand = config.get('subcommand')
        if subcommand in ['load_wallet']:
            init_daemon(config_options)

        if subcommand in [None, 'start']:
            fd, server = daemon.get_fd_or_server(config)
            if fd is not None:
                if subcommand == 'start':
                    pid = os.fork()
                    if pid:
                        print_stderr("starting daemon (PID %d)" % pid)
                        sys.exit(0)
                init_plugins(config, 'cmdline')
                d = daemon.Daemon(config, fd)
                if config.get('websocket_server'):
<<<<<<< HEAD
                    from electrum_ltc import websockets
                    websockets.WebSocketServer(config, d.network).start()
=======
                    from electrum import websockets
                    websockets.WebSocketServer(config, d.network)
>>>>>>> 1ef804c6
                if config.get('requests_dir'):
                    path = os.path.join(config.get('requests_dir'), 'index.html')
                    if not os.path.exists(path):
                        print("Requests directory not configured.")
                        print("You can configure it using https://github.com/spesmilo/electrum-merchant")
                        sys.exit(1)
                d.join()
                sys.exit(0)
            else:
                result = server.daemon(config_options)
        else:
            server = daemon.get_server(config)
            if server is not None:
                result = server.daemon(config_options)
            else:
                print_msg("Daemon not running")
                sys.exit(1)
    else:
        # command line
        server = daemon.get_server(config)
        init_cmdline(config_options, server)
        if server is not None:
            result = server.run_cmdline(config_options)
        else:
            cmd = known_commands[cmdname]
            if cmd.requires_network:
                print_msg("Daemon not running; try 'electrum-ltc daemon start'")
                sys.exit(1)
            else:
                plugins = init_plugins(config, 'cmdline')
                result = run_offline_command(config, config_options, plugins)
                # print result
    if isinstance(result, str):
        print_msg(result)
    elif type(result) is dict and result.get('error'):
        print_stderr(result.get('error'))
    elif result is not None:
        print_msg(json_encode(result))
    sys.exit(0)<|MERGE_RESOLUTION|>--- conflicted
+++ resolved
@@ -437,13 +437,8 @@
                 init_plugins(config, 'cmdline')
                 d = daemon.Daemon(config, fd)
                 if config.get('websocket_server'):
-<<<<<<< HEAD
                     from electrum_ltc import websockets
-                    websockets.WebSocketServer(config, d.network).start()
-=======
-                    from electrum import websockets
                     websockets.WebSocketServer(config, d.network)
->>>>>>> 1ef804c6
                 if config.get('requests_dir'):
                     path = os.path.join(config.get('requests_dir'), 'index.html')
                     if not os.path.exists(path):
