#!/usr/bin/env bash

# Parameterize
PYTHON_VERSION=3.6.4
BUILDDIR=/tmp/vialectrum-build
PACKAGE=Vialectrum
GIT_REPO=https://github.com/vialectrum/vialectrum

. $(dirname "$0")/base.sh

src_dir=$(dirname "$0")
cd $src_dir/../..

export PYTHONHASHSEED=22
VERSION=`git describe --tags --dirty`

info "Installing Python $PYTHON_VERSION"
export PATH="~/.pyenv/bin:~/.pyenv/shims:~/Library/Python/3.6/bin:$PATH"
if [ -d "~/.pyenv" ]; then
  pyenv update
else
  curl -L https://raw.githubusercontent.com/pyenv/pyenv-installer/master/bin/pyenv-installer | bash > /dev/null 2>&1
fi
PYTHON_CONFIGURE_OPTS="--enable-framework" pyenv install -s $PYTHON_VERSION && \
pyenv global $PYTHON_VERSION || \
fail "Unable to use Python $PYTHON_VERSION"


info "Installing pyinstaller"
python3 -m pip install git+https://github.com/ecdsa/pyinstaller@fix_2952 -I --user || fail "Could not install pyinstaller"

info "Using these versions for building $PACKAGE:"
sw_vers
python3 --version
echo -n "Pyinstaller "
pyinstaller --version

rm -rf ./dist

git submodule init
git submodule update

rm  -rf $BUILDDIR > /dev/null 2>&1
mkdir $BUILDDIR

<<<<<<< HEAD
info "Downloading icons and locale..."
for repo in icons locale; do
  git clone $GIT_REPO-$repo $BUILDDIR/vialectrum-$repo
done

cp -R $BUILDDIR/vialectrum-locale/locale/ ./lib/locale/
cp    $BUILDDIR/vialectrum-icons/icons_rc.py ./gui/qt/
=======
cp -R ./contrib/deterministic-build/electrum-ltc-locale/locale/ ./lib/locale/
cp    ./contrib/deterministic-build/electrum-ltc-icons/icons_rc.py ./gui/qt/
>>>>>>> 9747db96


info "Downloading libusb..."
curl https://homebrew.bintray.com/bottles/libusb-1.0.22.el_capitan.bottle.tar.gz | \
tar xz --directory $BUILDDIR
cp $BUILDDIR/libusb/1.0.22/lib/libusb-1.0.dylib contrib/build-osx

info "Installing requirements..."
python3 -m pip install -Ir ./contrib/deterministic-build/requirements.txt --user && \
python3 -m pip install -Ir ./contrib/deterministic-build/requirements-binaries.txt --user || \
fail "Could not install requirements"

info "Installing hardware wallet requirements..."
python3 -m pip install -Ir ./contrib/deterministic-build/requirements-hw.txt --user || \
fail "Could not install hardware wallet requirements"

info "Building $PACKAGE..."
python3 setup.py install --user > /dev/null || fail "Could not build $PACKAGE"

info "Faking timestamps..."
for d in ~/Library/Python/ ~/.pyenv .; do
  pushd $d
  find . -exec touch -t '200101220000' {} +
  popd
done

info "Building binary"
pyinstaller --noconfirm --ascii --name $VERSION contrib/build-osx/osx.spec || fail "Could not build binary"

info "Creating .DMG"
hdiutil create -fs HFS+ -volname $PACKAGE -srcfolder dist/$PACKAGE.app dist/vialectrum-$VERSION.dmg || fail "Could not create .DMG"<|MERGE_RESOLUTION|>--- conflicted
+++ resolved
@@ -43,18 +43,8 @@
 rm  -rf $BUILDDIR > /dev/null 2>&1
 mkdir $BUILDDIR
 
-<<<<<<< HEAD
-info "Downloading icons and locale..."
-for repo in icons locale; do
-  git clone $GIT_REPO-$repo $BUILDDIR/vialectrum-$repo
-done
-
-cp -R $BUILDDIR/vialectrum-locale/locale/ ./lib/locale/
-cp    $BUILDDIR/vialectrum-icons/icons_rc.py ./gui/qt/
-=======
-cp -R ./contrib/deterministic-build/electrum-ltc-locale/locale/ ./lib/locale/
-cp    ./contrib/deterministic-build/electrum-ltc-icons/icons_rc.py ./gui/qt/
->>>>>>> 9747db96
+cp -R ./contrib/deterministic-build/vialectrum-locale/locale/ ./lib/locale/
+cp    ./contrib/deterministic-build/vialectrum-icons/icons_rc.py ./gui/qt/
 
 
 info "Downloading libusb..."
