--- conflicted
+++ resolved
@@ -77,23 +77,19 @@
 rm  -rf $BUILDDIR > /dev/null 2>&1
 mkdir $BUILDDIR
 
-<<<<<<< HEAD
-cp -R ./contrib/deterministic-build/electrum-ltc-locale/locale/ ./electrum_ltc/locale/
-=======
 info "generating locale"
 (
     if ! which msgfmt > /dev/null 2>&1; then
         brew install gettext
         brew link --force gettext
     fi
-    cd "$CONTRIB"/deterministic-build/electrum-locale
+    cd "$CONTRIB"/deterministic-build/electrum-ltc-locale
     for i in ./locale/*; do
-        dir="$ROOT_FOLDER"/electrum/$i/LC_MESSAGES
+        dir="$ROOT_FOLDER"/electrum_ltc/$i/LC_MESSAGES
         mkdir -p $dir
         msgfmt --output-file=$dir/electrum.mo $i/electrum.po || true
     done
 ) || fail "failed generating locale"
->>>>>>> 194bf844
 
 
 info "Downloading libusb..."
