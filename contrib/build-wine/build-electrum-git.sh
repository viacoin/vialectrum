--- conflicted
+++ resolved
@@ -41,11 +41,6 @@
 find -exec touch -d '2000-11-11T11:11:11+00:00' {} +
 popd
 
-<<<<<<< HEAD
-cp $WINEPREFIX/drive_c/electrum-ltc/LICENCE .
-=======
->>>>>>> 1d0f6799
-
 # Install frozen dependencies
 $PYTHON -m pip install -r "$CONTRIB"/deterministic-build/requirements.txt
 
