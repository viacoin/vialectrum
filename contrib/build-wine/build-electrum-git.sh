#!/bin/bash

NAME_ROOT=vialectrum
PYTHON_VERSION=3.5.4

# These settings probably don't need any change
export WINEPREFIX=/opt/wine64
export PYTHONDONTWRITEBYTECODE=1
export PYTHONHASHSEED=22

PYHOME=c:/python$PYTHON_VERSION
PYTHON="wine $PYHOME/python.exe -OO -B"


# Let's begin!
cd `dirname $0`
set -e

mkdir -p tmp
cd tmp

<<<<<<< HEAD
for repo in vialectrum vialectrum-locale vialectrum-icons; do
    if [ -d $repo ]; then
	cd $repo
	git pull
	git checkout master
	cd ..
    else
	URL=https://github.com/vialectrum/$repo.git
	git clone -b master $URL $repo
    fi
done

pushd vialectrum-locale
=======
if [ -d ./electrum-ltc ]; then
  rm ./electrum-ltc -rf
fi

git clone https://github.com/pooler/electrum-ltc -b master

pushd electrum-ltc
if [ ! -z "$1" ]; then
    git checkout $1
fi

# Load electrum-icons and electrum-locale for this release
git submodule init
git submodule update

pushd ./contrib/deterministic-build/electrum-ltc-locale
>>>>>>> 9747db96
for i in ./locale/*; do
    dir=$i/LC_MESSAGES
    mkdir -p $dir
    msgfmt --output-file=$dir/electrum.mo $i/electrum.po || true
done
popd

<<<<<<< HEAD
pushd vialectrum
if [ ! -z "$1" ]; then
    git checkout $1
fi

=======
>>>>>>> 9747db96
VERSION=`git describe --tags --dirty`
echo "Last commit: $VERSION"
find -exec touch -d '2000-11-11T11:11:11+00:00' {} +
popd

<<<<<<< HEAD
rm -rf $WINEPREFIX/drive_c/vialectrum
cp -r vialectrum $WINEPREFIX/drive_c/vialectrum
cp vialectrum/LICENCE .
cp -r vialectrum-locale/locale $WINEPREFIX/drive_c/vialectrum/lib/
cp vialectrum-icons/icons_rc.py $WINEPREFIX/drive_c/vialectrum/gui/qt/
=======
rm -rf $WINEPREFIX/drive_c/electrum-ltc
cp -r electrum-ltc $WINEPREFIX/drive_c/electrum-ltc
cp electrum-ltc/LICENCE .
cp -r ./electrum-ltc/contrib/deterministic-build/electrum-ltc-locale/locale $WINEPREFIX/drive_c/electrum-ltc/lib/
cp ./electrum-ltc/contrib/deterministic-build/electrum-ltc-icons/icons_rc.py $WINEPREFIX/drive_c/electrum-ltc/gui/qt/
>>>>>>> 9747db96

# Install frozen dependencies
$PYTHON -m pip install -r ../../deterministic-build/requirements.txt

$PYTHON -m pip install -r ../../deterministic-build/requirements-hw.txt

pushd $WINEPREFIX/drive_c/vialectrum
$PYTHON setup.py install
popd

cd ..

rm -rf dist/

# build standalone and portable versions
wine "C:/python$PYTHON_VERSION/scripts/pyinstaller.exe" --noconfirm --ascii --name $NAME_ROOT-$VERSION -w deterministic.spec

# set timestamps in dist, in order to make the installer reproducible
pushd dist
find -exec touch -d '2000-11-11T11:11:11+00:00' {} +
popd

# build NSIS installer
# $VERSION could be passed to the electrum.nsi script, but this would require some rewriting in the script itself.
wine "$WINEPREFIX/drive_c/Program Files (x86)/NSIS/makensis.exe" /DPRODUCT_VERSION=$VERSION electrum.nsi

cd dist
mv vialectrum-setup.exe $NAME_ROOT-$VERSION-setup.exe
cd ..

echo "Done."
md5sum dist/vialectrum*exe<|MERGE_RESOLUTION|>--- conflicted
+++ resolved
@@ -19,28 +19,13 @@
 mkdir -p tmp
 cd tmp
 
-<<<<<<< HEAD
-for repo in vialectrum vialectrum-locale vialectrum-icons; do
-    if [ -d $repo ]; then
-	cd $repo
-	git pull
-	git checkout master
-	cd ..
-    else
-	URL=https://github.com/vialectrum/$repo.git
-	git clone -b master $URL $repo
-    fi
-done
-
-pushd vialectrum-locale
-=======
-if [ -d ./electrum-ltc ]; then
-  rm ./electrum-ltc -rf
+if [ -d ./vialectrum ]; then
+  rm ./vialectrum -rf
 fi
 
-git clone https://github.com/pooler/electrum-ltc -b master
+git clone https://github.com/vialectrum/vialectrum -b master
 
-pushd electrum-ltc
+pushd vialectrum
 if [ ! -z "$1" ]; then
     git checkout $1
 fi
@@ -49,8 +34,7 @@
 git submodule init
 git submodule update
 
-pushd ./contrib/deterministic-build/electrum-ltc-locale
->>>>>>> 9747db96
+pushd ./contrib/deterministic-build/vialectrum-locale
 for i in ./locale/*; do
     dir=$i/LC_MESSAGES
     mkdir -p $dir
@@ -58,32 +42,16 @@
 done
 popd
 
-<<<<<<< HEAD
-pushd vialectrum
-if [ ! -z "$1" ]; then
-    git checkout $1
-fi
-
-=======
->>>>>>> 9747db96
 VERSION=`git describe --tags --dirty`
 echo "Last commit: $VERSION"
 find -exec touch -d '2000-11-11T11:11:11+00:00' {} +
 popd
 
-<<<<<<< HEAD
 rm -rf $WINEPREFIX/drive_c/vialectrum
 cp -r vialectrum $WINEPREFIX/drive_c/vialectrum
 cp vialectrum/LICENCE .
-cp -r vialectrum-locale/locale $WINEPREFIX/drive_c/vialectrum/lib/
-cp vialectrum-icons/icons_rc.py $WINEPREFIX/drive_c/vialectrum/gui/qt/
-=======
-rm -rf $WINEPREFIX/drive_c/electrum-ltc
-cp -r electrum-ltc $WINEPREFIX/drive_c/electrum-ltc
-cp electrum-ltc/LICENCE .
-cp -r ./electrum-ltc/contrib/deterministic-build/electrum-ltc-locale/locale $WINEPREFIX/drive_c/electrum-ltc/lib/
-cp ./electrum-ltc/contrib/deterministic-build/electrum-ltc-icons/icons_rc.py $WINEPREFIX/drive_c/electrum-ltc/gui/qt/
->>>>>>> 9747db96
+cp -r ./vialectrum/contrib/deterministic-build/vialectrum-locale/locale $WINEPREFIX/drive_c/vialectrum/lib/
+cp ./vialectrum/contrib/deterministic-build/vialectrum-icons/icons_rc.py $WINEPREFIX/drive_c/vialectrum/gui/qt/
 
 # Install frozen dependencies
 $PYTHON -m pip install -r ../../deterministic-build/requirements.txt
