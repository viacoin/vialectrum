--- conflicted
+++ resolved
@@ -34,11 +34,7 @@
     exit 1
 fi
 for i in ./locale/*; do
-<<<<<<< HEAD
-    dir=$WINEPREFIX/drive_c/electrum-ltc/electrum_ltc/locale/$i/LC_MESSAGES
-=======
-    dir=$WINEPREFIX/drive_c/electrum/electrum/$i/LC_MESSAGES
->>>>>>> d1f11f5f
+    dir=$WINEPREFIX/drive_c/electrum-ltc/electrum_ltc/$i/LC_MESSAGES
     mkdir -p $dir
     msgfmt --output-file=$dir/electrum.mo $i/electrum.po || true
 done
