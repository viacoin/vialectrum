#!/bin/bash

NAME_ROOT=electrum-ltc
PYTHON_VERSION=3.5.4

# These settings probably don't need any change
export WINEPREFIX=/opt/wine64
export PYTHONDONTWRITEBYTECODE=1
export PYTHONHASHSEED=22

PYHOME=c:/python$PYTHON_VERSION
PYTHON="wine $PYHOME/python.exe -OO -B"


# Let's begin!
cd `dirname $0`
set -e

mkdir -p tmp
cd tmp

if [ -d ./electrum-ltc ]; then
  rm ./electrum-ltc -rf
fi

git clone https://github.com/pooler/electrum-ltc -b master

pushd electrum-ltc
if [ ! -z "$1" ]; then
    # a commit/tag/branch was specified
    if ! git cat-file -e "$1" 2> /dev/null
    then  # can't find target
        # try pull requests
        git config --local --add remote.origin.fetch '+refs/pull/*/merge:refs/remotes/origin/pr/*'
        git fetch --all
    fi
    git checkout $1
fi

# Load electrum-icons and electrum-locale for this release
git submodule init
git submodule update

<<<<<<< HEAD
pushd ./contrib/deterministic-build/electrum-ltc-locale
=======
VERSION=`git describe --tags --dirty`
echo "Last commit: $VERSION"

pushd ./contrib/deterministic-build/electrum-locale
>>>>>>> b23f9472
for i in ./locale/*; do
    dir=$i/LC_MESSAGES
    mkdir -p $dir
    msgfmt --output-file=$dir/electrum.mo $i/electrum.po || true
done
popd

find -exec touch -d '2000-11-11T11:11:11+00:00' {} +
popd

rm -rf $WINEPREFIX/drive_c/electrum-ltc
cp -r electrum-ltc $WINEPREFIX/drive_c/electrum-ltc
cp electrum-ltc/LICENCE .
cp -r ./electrum-ltc/contrib/deterministic-build/electrum-ltc-locale/locale $WINEPREFIX/drive_c/electrum-ltc/lib/
cp ./electrum-ltc/contrib/deterministic-build/electrum-ltc-icons/icons_rc.py $WINEPREFIX/drive_c/electrum-ltc/gui/qt/

# Install frozen dependencies
$PYTHON -m pip install -r ../../deterministic-build/requirements.txt

$PYTHON -m pip install -r ../../deterministic-build/requirements-hw.txt

pushd $WINEPREFIX/drive_c/electrum-ltc
$PYTHON setup.py install
popd

cd ..

rm -rf dist/

# build standalone and portable versions
wine "C:/python$PYTHON_VERSION/scripts/pyinstaller.exe" --noconfirm --ascii --name $NAME_ROOT-$VERSION -w deterministic.spec

# set timestamps in dist, in order to make the installer reproducible
pushd dist
find -exec touch -d '2000-11-11T11:11:11+00:00' {} +
popd

# build NSIS installer
# $VERSION could be passed to the electrum.nsi script, but this would require some rewriting in the script itself.
wine "$WINEPREFIX/drive_c/Program Files (x86)/NSIS/makensis.exe" /DPRODUCT_VERSION=$VERSION electrum.nsi

cd dist
mv electrum-ltc-setup.exe $NAME_ROOT-$VERSION-setup.exe
cd ..

echo "Done."
md5sum dist/electrum*exe<|MERGE_RESOLUTION|>--- conflicted
+++ resolved
@@ -41,14 +41,10 @@
 git submodule init
 git submodule update
 
-<<<<<<< HEAD
-pushd ./contrib/deterministic-build/electrum-ltc-locale
-=======
 VERSION=`git describe --tags --dirty`
 echo "Last commit: $VERSION"
 
-pushd ./contrib/deterministic-build/electrum-locale
->>>>>>> b23f9472
+pushd ./contrib/deterministic-build/electrum-ltc-locale
 for i in ./locale/*; do
     dir=$i/LC_MESSAGES
     mkdir -p $dir
