--- conflicted
+++ resolved
@@ -55,12 +55,7 @@
 wine setuptools.exe
 
 # Install dependencies
-<<<<<<< HEAD
-wget -q -O - "http://python-distribute.org/distribute_setup.py" | $PYTHON
-wine "$PYHOME\\Scripts\\easy_install.exe" ecdsa slowaes ltc_scrypt #zbar
-=======
-wine "$PYHOME\\Scripts\\easy_install.exe" ecdsa #zbar
->>>>>>> 47ae32a9
+wine "$PYHOME\\Scripts\\easy_install.exe" ecdsa ltc_scrypt #zbar
 
 # Install NSIS installer
 wget -q -O nsis.exe "$NSIS_URL"
