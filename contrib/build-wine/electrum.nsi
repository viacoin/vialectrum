--- conflicted
+++ resolved
@@ -6,8 +6,8 @@
 ;--------------------------------
 ;Variables
 
-  !define PRODUCT_NAME "Electrum"
-  !define PRODUCT_WEB_SITE "https://github.com/spesmilo/electrum"
+  !define PRODUCT_NAME "Electrum-LTC"
+  !define PRODUCT_WEB_SITE "https://github.com/pooler/electrum-ltc"
   !define PRODUCT_PUBLISHER "Electrum Technologies GmbH"
   !define PRODUCT_UNINST_KEY "Software\Microsoft\Windows\CurrentVersion\Uninstall\${PRODUCT_NAME}"
 
@@ -15,25 +15,14 @@
 ;General
 
   ;Name and file
-<<<<<<< HEAD
-  Name "Electrum-LTC"
+  Name "${PRODUCT_NAME}"
   OutFile "dist/electrum-ltc-setup.exe"
-
-  ;Default installation folder
-  InstallDir "$PROGRAMFILES\Electrum-LTC"
-
-  ;Get installation folder from registry if available
-  InstallDirRegKey HKCU "Software\Electrum-LTC" ""
-=======
-  Name "${PRODUCT_NAME}"
-  OutFile "dist/electrum-setup.exe"
 
   ;Default installation folder
   InstallDir "$PROGRAMFILES\${PRODUCT_NAME}"
 
   ;Get installation folder from registry if available
   InstallDirRegKey HKCU "Software\${PRODUCT_NAME}" ""
->>>>>>> 32098b0e
 
   ;Request application privileges for Windows Vista
   RequestExecutionLevel admin
@@ -89,17 +78,6 @@
 ;Pages
 
   !insertmacro MUI_PAGE_DIRECTORY
-<<<<<<< HEAD
-
-  ;Start Menu Folder Page Configuration
-  !define MUI_STARTMENUPAGE_REGISTRY_ROOT "HKCU"
-  !define MUI_STARTMENUPAGE_REGISTRY_KEY "Software\Electrum-LTC"
-  !define MUI_STARTMENUPAGE_REGISTRY_VALUENAME "Start Menu Folder"
-
-  ;!insertmacro MUI_PAGE_STARTMENU Application $StartMenuFolder
-
-=======
->>>>>>> 32098b0e
   !insertmacro MUI_PAGE_INSTFILES
   !insertmacro MUI_UNPAGE_CONFIRM
   !insertmacro MUI_UNPAGE_INSTFILES
@@ -126,50 +104,32 @@
 Section
   SetOutPath $INSTDIR
 
-<<<<<<< HEAD
-  ;ADD YOUR OWN FILES HERE...
-  file /r dist\electrum-ltc\*.*
-
-  ;Store installation folder
-  WriteRegStr HKCU "Software\Electrum-LTC" "" $INSTDIR
-=======
   ;Files to pack into the installer
-  File /r "dist\electrum\*.*"
+  File /r "dist\electrum-ltc\*.*"
   File "..\..\icons\electrum.ico"
 
   ;Store installation folder
   WriteRegStr HKCU "Software\${PRODUCT_NAME}" "" $INSTDIR
->>>>>>> 32098b0e
 
   ;Create uninstaller
   DetailPrint "Creating uninstaller..."
   WriteUninstaller "$INSTDIR\Uninstall.exe"
 
-<<<<<<< HEAD
-
-  CreateShortCut "$DESKTOP\Electrum-LTC.lnk" "$INSTDIR\electrum-ltc.exe" ""
-
-  ;create start-menu items
-  CreateDirectory "$SMPROGRAMS\Electrum-LTC"
-  CreateShortCut "$SMPROGRAMS\Electrum-LTC\Uninstall.lnk" "$INSTDIR\Uninstall.exe" "" "$INSTDIR\Uninstall.exe" 0
-  CreateShortCut "$SMPROGRAMS\Electrum-LTC\Electrum-LTC.lnk" "$INSTDIR\electrum-ltc.exe" "" "$INSTDIR\electrum-ltc.exe" 0
-
-=======
   ;Create desktop shortcut
   DetailPrint "Creating desktop shortcut..."
-  CreateShortCut "$DESKTOP\${PRODUCT_NAME}.lnk" "$INSTDIR\electrum.exe" ""
+  CreateShortCut "$DESKTOP\${PRODUCT_NAME}.lnk" "$INSTDIR\electrum-ltc.exe" ""
 
   ;Create start-menu items
   DetailPrint "Creating start-menu items..."
   CreateDirectory "$SMPROGRAMS\${PRODUCT_NAME}"
   CreateShortCut "$SMPROGRAMS\${PRODUCT_NAME}\Uninstall.lnk" "$INSTDIR\Uninstall.exe" "" "$INSTDIR\Uninstall.exe" 0
-  CreateShortCut "$SMPROGRAMS\${PRODUCT_NAME}\${PRODUCT_NAME}.lnk" "$INSTDIR\electrum.exe" "" "$INSTDIR\electrum.exe" 0
+  CreateShortCut "$SMPROGRAMS\${PRODUCT_NAME}\${PRODUCT_NAME}.lnk" "$INSTDIR\electrum-ltc.exe" "" "$INSTDIR\electrum-ltc.exe" 0
 
   ;Links bitcoin: URI's to Electrum
-  WriteRegStr HKCU "Software\Classes\bitcoin" "" "URL:bitcoin Protocol"
-  WriteRegStr HKCU "Software\Classes\bitcoin" "URL Protocol" ""
-  WriteRegStr HKCU "Software\Classes\bitcoin" "DefaultIcon" "$\"$INSTDIR\electrum.ico, 0$\""
-  WriteRegStr HKCU "Software\Classes\bitcoin\shell\open\command" "" "$\"$INSTDIR\electrum.exe$\" $\"%1$\""
+  WriteRegStr HKCU "Software\Classes\litecoin" "" "URL:litecoin Protocol"
+  WriteRegStr HKCU "Software\Classes\litecoin" "URL Protocol" ""
+  WriteRegStr HKCU "Software\Classes\litecoin" "DefaultIcon" "$\"$INSTDIR\electrum.ico, 0$\""
+  WriteRegStr HKCU "Software\Classes\litecoin\shell\open\command" "" "$\"$INSTDIR\electrum-ltc.exe$\" $\"%1$\""
 
   ;Adds an uninstaller possibilty to Windows Uninstall or change a program section
   WriteRegStr HKCU "${PRODUCT_UNINST_KEY}" "DisplayName" "$(^Name)"
@@ -183,7 +143,6 @@
   ${GetSize} "$INSTDIR" "/S=0K" $0 $1 $2
   IntFmt $0 "0x%08X" $0
   WriteRegDWORD HKCU "${PRODUCT_UNINST_KEY}" "EstimatedSize" "$0"
->>>>>>> 32098b0e
 SectionEnd
 
 ;--------------------------------
@@ -197,20 +156,11 @@
 
   RMDir "$INSTDIR"
 
-<<<<<<< HEAD
-  Delete "$DESKTOP\Electrum-LTC.lnk"
-  Delete "$SMPROGRAMS\Electrum-LTC\*.*"
-  RmDir  "$SMPROGRAMS\Electrum-LTC"
-
-  DeleteRegKey /ifempty HKCU "Software\Electrum-LTC"
-
-=======
   Delete "$DESKTOP\${PRODUCT_NAME}.lnk"
   Delete "$SMPROGRAMS\${PRODUCT_NAME}\*.*"
   RMDir  "$SMPROGRAMS\${PRODUCT_NAME}"
   
-  DeleteRegKey HKCU "Software\Classes\bitcoin"
+  DeleteRegKey HKCU "Software\Classes\litecoin"
   DeleteRegKey HKCU "Software\${PRODUCT_NAME}"
   DeleteRegKey HKCU "${PRODUCT_UNINST_KEY}"
->>>>>>> 32098b0e
 SectionEnd