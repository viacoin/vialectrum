--- conflicted
+++ resolved
@@ -10,45 +10,22 @@
 with open(download_template) as f:
     string = f.read()
 
-<<<<<<< HEAD
-_tgz = "Electrum-LTC-%s.tar.gz" % version
-_zip = "Electrum-LTC-%s.zip" % version
-
-_mac = "electrum-ltc-%s.dmg" % version_mac
-_win = "electrum-ltc-%s.exe" % version_win
-_win_setup = "electrum-ltc-%s-setup.exe" % version_win
-_win_portable = "electrum-ltc-%s-portable.exe" % version_win
-
-md5_tgz = hashlib.md5(file('dist/'+_tgz, 'r').read()).digest().encode('hex')
-md5_zip = hashlib.md5(file('dist/'+_zip, 'r').read()).digest().encode('hex')
-
-for n in [_win, _win_portable, _win_setup, _mac]:
-    if not os.path.exists("binaries/%s" % n):
-        os.system("wget http://download.electrum-ltc.org/download/%s -O binaries/%s" % (n, n))
-
-md5_mac = hashlib.md5(file('binaries/'+_mac, 'r').read()).digest().encode('hex')
-md5_win = hashlib.md5(file('binaries/'+_win, 'r').read()).digest().encode('hex')
-md5_win_setup = hashlib.md5(file('binaries/'+_win_setup, 'r').read()).digest().encode('hex')
-md5_win_portable = hashlib.md5(file('binaries/'+_win_portable, 'r').read()).digest().encode('hex')
-
-=======
->>>>>>> 464dc9ad
 string = string.replace("##VERSION##", version)
 string = string.replace("##VERSION_WIN##", version_win)
 string = string.replace("##VERSION_MAC##", version_mac)
 
 files = {
-    'tgz': "Electrum-%s.tar.gz" % version,
-    'zip': "Electrum-%s.zip" % version,
-    'mac': "electrum-%s.dmg" % version_mac,
-    'win': "electrum-%s.exe" % version_win,
-    'win_setup': "electrum-%s-setup.exe" % version_win,
-    'win_portable': "electrum-%s-portable.exe" % version_win,
+    'tgz': "Electrum-LTC-%s.tar.gz" % version,
+    'zip': "Electrum-LTC-%s.zip" % version,
+    'mac': "electrum-ltc-%s.dmg" % version_mac,
+    'win': "electrum-ltc-%s.exe" % version_win,
+    'win_setup': "electrum-ltc-%s-setup.exe" % version_win,
+    'win_portable': "electrum-ltc-%s-portable.exe" % version_win,
 }
 
 for k, n in files.items():
     path = "binaries/%s"%n
-    link = "https://download.electrum.org/%s"%n
+    link = "https://download.electrum-ltc.org/%s"%n
     if not os.path.exists(path):
         os.system("wget -q %s -O %s" % (link, path))
     if os.path.getsize(path):
