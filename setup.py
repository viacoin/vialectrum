--- conflicted
+++ resolved
@@ -46,13 +46,8 @@
         else:
             usr_share = os.path.expanduser('~/.local/share')
     data_files += [
-<<<<<<< HEAD
         (os.path.join(usr_share, 'applications/'), ['electrum-ltc.desktop']),
-        (os.path.join(usr_share, icons_dirname), ['icons/electrum-ltc.png'])
-=======
-        (os.path.join(usr_share, 'applications/'), ['electrum.desktop']),
-        (os.path.join(usr_share, icons_dirname), ['icons/electrum.png']),
->>>>>>> ca931f47
+        (os.path.join(usr_share, icons_dirname), ['icons/electrum-ltc.png']),
     ]
 
 extras_require = {
@@ -84,7 +79,7 @@
             'wordlist/*.txt',
             'locale/*/LC_MESSAGES/electrum.mo',
         ],
-        'electrum.gui': [
+        'electrum_ltc.gui': [
             'icons/*',
         ],
     },
