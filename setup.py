#!/usr/bin/python

# python setup.py sdist --format=zip,gztar

from setuptools import setup
import os
import sys
import platform
import imp


version = imp.load_source('version', 'lib/version.py')

if sys.version_info[:3] < (2, 7, 0):
    sys.exit("Error: Electrum requires Python version >= 2.7.0...")



data_files = []
if platform.system() in [ 'Linux', 'FreeBSD', 'DragonFly']:
    usr_share = os.path.join(sys.prefix, "share")
    data_files += [
        (os.path.join(usr_share, 'applications/'), ['electrum-ltc.desktop']),
        (os.path.join(usr_share, 'pixmaps/'), ['icons/electrum-ltc.png'])
    ]


setup(
    name="Electrum-LTC",
    version=version.ELECTRUM_VERSION,
    install_requires=[
        'slowaes>=0.1a1',
        'ecdsa>=0.9',
        'pbkdf2',
        'requests',
        'qrcode',
        'ltc_scrypt',
        'protobuf',
        'tlslite',
        'dnspython',
    ],
    package_dir={
        'electrum_ltc': 'lib',
        'electrum_ltc_gui': 'gui',
        'electrum_ltc_plugins': 'plugins',
    },
    packages=['electrum_ltc','electrum_ltc_gui','electrum_ltc_gui.qt','electrum_ltc_plugins'],
    package_data={
<<<<<<< HEAD
        'electrum_ltc': [
            'payrequest.html',
=======
        'electrum': [
            'www/index.html',
>>>>>>> f70a9966
            'wordlist/*.txt',
            'locale/*/LC_MESSAGES/electrum.mo',
        ],
        'electrum_ltc_gui': [
            "qt/themes/cleanlook/name.cfg",
            "qt/themes/cleanlook/style.css",
            "qt/themes/sahara/name.cfg",
            "qt/themes/sahara/style.css",
            "qt/themes/dark/name.cfg",
            "qt/themes/dark/style.css",
        ]
    },
    scripts=['electrum-ltc'],
    data_files=data_files,
    description="Lightweight Litecoin Wallet",
    author="Thomas Voegtlin",
    author_email="thomasv@electrum.org",
    license="GNU GPLv3",
    url="http://electrum-ltc.org",
    long_description="""Lightweight Litecoin Wallet"""
)<|MERGE_RESOLUTION|>--- conflicted
+++ resolved
@@ -46,13 +46,8 @@
     },
     packages=['electrum_ltc','electrum_ltc_gui','electrum_ltc_gui.qt','electrum_ltc_plugins'],
     package_data={
-<<<<<<< HEAD
         'electrum_ltc': [
-            'payrequest.html',
-=======
-        'electrum': [
             'www/index.html',
->>>>>>> f70a9966
             'wordlist/*.txt',
             'locale/*/LC_MESSAGES/electrum.mo',
         ],
