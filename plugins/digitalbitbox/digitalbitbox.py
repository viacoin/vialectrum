# ----------------------------------------------------------------------------------
# Electrum plugin for the Digital Bitbox hardware wallet by Shift Devices AG
# digitalbitbox.com
#

try:
<<<<<<< HEAD
    import vialectrum as electrum
    from vialectrum.bitcoin import TYPE_ADDRESS, push_script, var_int, msg_magic, Hash, verify_message, pubkey_from_signature, point_to_ser, public_key_to_p2pkh, EncodeAES, DecodeAES, MyVerifyingKey
    from vialectrum.bitcoin import serialize_xpub, deserialize_xpub
    from vialectrum.transaction import Transaction
    from vialectrum.i18n import _
    from vialectrum.keystore import Hardware_KeyStore
    from ..hw_wallet import HW_PluginBase
    from vialectrum.util import print_error, to_string, UserCancelled
    from vialectrum.base_wizard import ScriptTypeNotSupported
=======
    import electrum_ltc as electrum
    from electrum_ltc.bitcoin import TYPE_ADDRESS, push_script, var_int, msg_magic, Hash, verify_message, pubkey_from_signature, point_to_ser, public_key_to_p2pkh, EncodeAES, DecodeAES, MyVerifyingKey
    from electrum_ltc.bitcoin import serialize_xpub, deserialize_xpub
    from electrum_ltc import constants
    from electrum_ltc.transaction import Transaction
    from electrum_ltc.i18n import _
    from electrum_ltc.keystore import Hardware_KeyStore
    from ..hw_wallet import HW_PluginBase
    from electrum_ltc.util import print_error, to_string, UserCancelled
    from electrum_ltc.base_wizard import ScriptTypeNotSupported, HWD_SETUP_NEW_WALLET
>>>>>>> 7fc579b5

    import time
    import hid
    import json
    import math
    import binascii
    import struct
    import hashlib
    import requests
    import base64
    import os
    import sys
    from ecdsa.ecdsa import generator_secp256k1
    from ecdsa.util import sigencode_der
    from ecdsa.curves import SECP256k1
    DIGIBOX = True
except ImportError as e:
    DIGIBOX = False



# ----------------------------------------------------------------------------------
# USB HID interface
#

def to_hexstr(s):
    return binascii.hexlify(s).decode('ascii')

class DigitalBitbox_Client():

    def __init__(self, plugin, hidDevice):
        self.plugin = plugin
        self.dbb_hid = hidDevice
        self.opened = True
        self.password = None
        self.isInitialized = False
        self.setupRunning = False
        self.usbReportSize = 64 # firmware > v2.0.0


    def close(self):
        if self.opened:
            try:
                self.dbb_hid.close()
            except:
                pass
        self.opened = False


    def timeout(self, cutoff):
        pass


    def label(self):
        return " "


    def is_pairable(self):
        return True


    def is_initialized(self):
        return self.dbb_has_password()


    def is_paired(self):
        return self.password is not None

    def _get_xpub(self, bip32_path):
        if self.check_device_dialog():
            return self.hid_send_encrypt(b'{"xpub": "%s"}' % bip32_path.encode('utf8'))


    def get_xpub(self, bip32_path, xtype):
        assert xtype in ('standard', 'p2wpkh-p2sh')
        reply = self._get_xpub(bip32_path)
        if reply:
            xpub = reply['xpub']
            # Change type of xpub to the requested type. The firmware
            # only ever returns the mainnet standard type, but it is agnostic
            # to the type when signing.
            if xtype != 'standard' or constants.net.TESTNET:
                _, depth, fingerprint, child_number, c, cK = deserialize_xpub(xpub, net=constants.BitcoinMainnet)
                xpub = serialize_xpub(xtype, c, cK, depth, fingerprint, child_number)
            return xpub
        else:
            raise BaseException('no reply')


    def dbb_has_password(self):
        reply = self.hid_send_plain(b'{"ping":""}')
        if 'ping' not in reply:
            raise Exception(_('Device communication error. Please unplug and replug your Digital Bitbox.'))
        if reply['ping'] == 'password':
            return True
        return False


    def stretch_key(self, key):
        import pbkdf2, hmac
        return binascii.hexlify(pbkdf2.PBKDF2(key, b'Digital Bitbox', iterations = 20480, macmodule = hmac, digestmodule = hashlib.sha512).read(64))


    def backup_password_dialog(self):
        msg = _("Enter the password used when the backup was created:")
        while True:
            password = self.handler.get_passphrase(msg, False)
            if password is None:
                return None
            if len(password) < 4:
                msg = _("Password must have at least 4 characters.") \
                      + "\n\n" + _("Enter password:")
            elif len(password) > 64:
                msg = _("Password must have less than 64 characters.") \
                      + "\n\n" + _("Enter password:")
            else:
                return password.encode('utf8')


    def password_dialog(self, msg):
        while True:
            password = self.handler.get_passphrase(msg, False)
            if password is None:
                return False
            if len(password) < 4:
                msg = _("Password must have at least 4 characters.") + \
                      "\n\n" + _("Enter password:")
            elif len(password) > 64:
                msg = _("Password must have less than 64 characters.") + \
                      "\n\n" + _("Enter password:")
            else:
                self.password = password.encode('utf8')
                return True


    def check_device_dialog(self):
        # Set password if fresh device
        if self.password is None and not self.dbb_has_password():
            if not self.setupRunning:
                return False # A fresh device cannot connect to an existing wallet
            msg = _("An uninitialized Digital Bitbox is detected.") + " " + \
                  _("Enter a new password below.") + "\n\n" + \
                  _("REMEMBER THE PASSWORD!") + "\n\n" + \
                  _("You cannot access your coins or a backup without the password.") + "\n" + \
                  _("A backup is saved automatically when generating a new wallet.")
            if self.password_dialog(msg):
                reply = self.hid_send_plain(b'{"password":"' + self.password + b'"}')
            else:
                return False

        # Get password from user if not yet set
        msg = _("Enter your Digital Bitbox password:")
        while self.password is None:
            if not self.password_dialog(msg):
                return False
            reply = self.hid_send_encrypt(b'{"led":"blink"}')
            if 'error' in reply:
                self.password = None
                if reply['error']['code'] == 109:
                    msg = _("Incorrect password entered.") + "\n\n" + \
                          + reply['error']['message'] + "\n\n" + \
                          _("Enter your Digital Bitbox password:")
                else:
                    # Should never occur
                    msg = _("Unexpected error occurred.") + "\n\n" + \
                          + reply['error']['message'] + "\n\n" + \
                          _("Enter your Digital Bitbox password:")

        # Initialize device if not yet initialized
        if not self.setupRunning:
            self.isInitialized = True # Wallet exists. Electrum code later checks if the device matches the wallet
        elif not self.isInitialized:
            reply = self.hid_send_encrypt(b'{"device":"info"}')
            if reply['device']['id'] != "":
                self.recover_or_erase_dialog() # Already seeded
            else:
                self.seed_device_dialog() # Seed if not initialized
            self.mobile_pairing_dialog()
        return self.isInitialized


    def recover_or_erase_dialog(self):
        msg = _("The Digital Bitbox is already seeded. Choose an option:") + "\n"
        choices = [
            (_("Create a wallet using the current seed")),
            (_("Load a wallet from the micro SD card (the current seed is overwritten)")),
            (_("Erase the Digital Bitbox"))
        ]
        try:
            reply = self.handler.win.query_choice(msg, choices)
        except Exception:
            return # Back button pushed
        if reply == 2:
            self.dbb_erase()
        elif reply == 1:
            if not self.dbb_load_backup():
                return
        else:
            if self.hid_send_encrypt(b'{"device":"info"}')['device']['lock']:
                raise Exception(_("Full 2FA enabled. This is not supported yet."))
            # Use existing seed
        self.isInitialized = True


    def seed_device_dialog(self):
        msg = _("Choose how to initialize your Digital Bitbox:") + "\n"
        choices = [
            (_("Generate a new random wallet")),
            (_("Load a wallet from the micro SD card"))
        ]
        try:
            reply = self.handler.win.query_choice(msg, choices)
        except Exception:
            return # Back button pushed
        if reply == 0:
            self.dbb_generate_wallet()
        else:
            if not self.dbb_load_backup(show_msg=False):
                return
        self.isInitialized = True

    def mobile_pairing_dialog(self):
        dbb_user_dir = None
        if sys.platform == 'darwin':
            dbb_user_dir = os.path.join(os.environ.get("HOME", ""), "Library", "Application Support", "DBB")
        elif sys.platform == 'win32':
            dbb_user_dir = os.path.join(os.environ["APPDATA"], "DBB")
        else:
            dbb_user_dir = os.path.join(os.environ["HOME"], ".dbb")

        if not dbb_user_dir:
            return

        try:
            with open(os.path.join(dbb_user_dir, "config.dat")) as f:
                dbb_config = json.load(f)
        except (FileNotFoundError, json.JSONDecodeError):
            return

        if 'encryptionprivkey' not in dbb_config or 'comserverchannelid' not in dbb_config:
            return

        choices = [
            _('Do not pair'),
            _('Import pairing from the digital bitbox desktop app'),
        ]
        try:
            reply = self.handler.win.query_choice(_('Mobile pairing options'), choices)
        except Exception:
            return # Back button pushed

        if reply == 0:
            if self.plugin.is_mobile_paired():
                del self.plugin.digitalbitbox_config['encryptionprivkey']
                del self.plugin.digitalbitbox_config['comserverchannelid']
        elif reply == 1:
            # import pairing from dbb app
            self.plugin.digitalbitbox_config['encryptionprivkey'] = dbb_config['encryptionprivkey']
            self.plugin.digitalbitbox_config['comserverchannelid'] = dbb_config['comserverchannelid']
        self.plugin.config.set_key('digitalbitbox', self.plugin.digitalbitbox_config)

    def dbb_generate_wallet(self):
        key = self.stretch_key(self.password)
        filename = ("Vialectrum-" + time.strftime("%Y-%m-%d-%H-%M-%S") + ".pdf").encode('utf8')
        msg = b'{"seed":{"source": "create", "key": "%s", "filename": "%s", "entropy": "%s"}}' % (key, filename, b'Digital Bitbox Electrum Plugin')
        reply = self.hid_send_encrypt(msg)
        if 'error' in reply:
            raise Exception(reply['error']['message'])


    def dbb_erase(self):
        self.handler.show_message(_("Are you sure you want to erase the Digital Bitbox?") + "\n\n" +
                                  _("To continue, touch the Digital Bitbox's light for 3 seconds.") + "\n\n" +
                                  _("To cancel, briefly touch the light or wait for the timeout."))
        hid_reply = self.hid_send_encrypt(b'{"reset":"__ERASE__"}')
        self.handler.finished()
        if 'error' in hid_reply:
            raise Exception(hid_reply['error']['message'])
        else:
            self.password = None
            raise Exception('Device erased')


    def dbb_load_backup(self, show_msg=True):
        backups = self.hid_send_encrypt(b'{"backup":"list"}')
        if 'error' in backups:
            raise Exception(backups['error']['message'])
        try:
            f = self.handler.win.query_choice(_("Choose a backup file:"), backups['backup'])
        except Exception:
            return False # Back button pushed
        key = self.backup_password_dialog()
        if key is None:
            raise Exception('Canceled by user')
        key = self.stretch_key(key)
        if show_msg:
            self.handler.show_message(_("Loading backup...") + "\n\n" +
                                      _("To continue, touch the Digital Bitbox's light for 3 seconds.") + "\n\n" +
                                      _("To cancel, briefly touch the light or wait for the timeout."))
        msg = b'{"seed":{"source": "backup", "key": "%s", "filename": "%s"}}' % (key, backups['backup'][f].encode('utf8'))
        hid_reply = self.hid_send_encrypt(msg)
        self.handler.finished()
        if 'error' in hid_reply:
            raise Exception(hid_reply['error']['message'])
        return True


    def hid_send_frame(self, data):
        HWW_CID = 0xFF000000
        HWW_CMD = 0x80 + 0x40 + 0x01
        data_len = len(data)
        seq = 0;
        idx = 0;
        write = []
        while idx < data_len:
            if idx == 0:
                # INIT frame
                write = data[idx : idx + min(data_len, self.usbReportSize - 7)]
                self.dbb_hid.write(b'\0' + struct.pack(">IBH", HWW_CID, HWW_CMD, data_len & 0xFFFF) + write + b'\xEE' * (self.usbReportSize - 7 - len(write)))
            else:
                # CONT frame
                write = data[idx : idx + min(data_len, self.usbReportSize - 5)]
                self.dbb_hid.write(b'\0' + struct.pack(">IB", HWW_CID, seq) + write + b'\xEE' * (self.usbReportSize - 5 - len(write)))
                seq += 1
            idx += len(write)


    def hid_read_frame(self):
        # INIT response
        read = bytearray(self.dbb_hid.read(self.usbReportSize))
        cid = ((read[0] * 256 + read[1]) * 256 + read[2]) * 256 + read[3]
        cmd = read[4]
        data_len = read[5] * 256 + read[6]
        data = read[7:]
        idx = len(read) - 7;
        while idx < data_len:
            # CONT response
            read = bytearray(self.dbb_hid.read(self.usbReportSize))
            data += read[5:]
            idx += len(read) - 5
        return data


    def hid_send_plain(self, msg):
        reply = ""
        try:
            serial_number = self.dbb_hid.get_serial_number_string()
            if "v2.0." in serial_number or "v1." in serial_number:
                hidBufSize = 4096
                self.dbb_hid.write('\0' + msg + '\0' * (hidBufSize - len(msg)))
                r = bytearray()
                while len(r) < hidBufSize:
                    r += bytearray(self.dbb_hid.read(hidBufSize))
            else:
                self.hid_send_frame(msg)
                r = self.hid_read_frame()
            r = r.rstrip(b' \t\r\n\0')
            r = r.replace(b"\0", b'')
            r = to_string(r, 'utf8')
            reply = json.loads(r)
        except Exception as e:
            print_error('Exception caught ' + str(e))
        return reply


    def hid_send_encrypt(self, msg):
        reply = ""
        try:
            secret = Hash(self.password)
            msg = EncodeAES(secret, msg)
            reply = self.hid_send_plain(msg)
            if 'ciphertext' in reply:
                reply = DecodeAES(secret, ''.join(reply["ciphertext"]))
                reply = to_string(reply, 'utf8')
                reply = json.loads(reply)
            if 'error' in reply:
                self.password = None
        except Exception as e:
            print_error('Exception caught ' + str(e))
        return reply



# ----------------------------------------------------------------------------------
#
#

class DigitalBitbox_KeyStore(Hardware_KeyStore):
    hw_type = 'digitalbitbox'
    device = 'DigitalBitbox'


    def __init__(self, d):
        Hardware_KeyStore.__init__(self, d)
        self.force_watching_only = False
        self.maxInputs = 14 # maximum inputs per single sign command


    def get_derivation(self):
        return str(self.derivation)


    def is_p2pkh(self):
        return self.derivation.startswith("m/44'/")


    def give_error(self, message, clear_client = False):
        if clear_client:
            self.client = None
        raise Exception(message)


    def decrypt_message(self, pubkey, message, password):
        raise RuntimeError(_('Encryption and decryption are currently not supported for {}').format(self.device))


    def sign_message(self, sequence, message, password):
        sig = None
        try:
            message = message.encode('utf8')
            inputPath = self.get_derivation() + "/%d/%d" % sequence
            msg_hash = Hash(msg_magic(message))
            inputHash = to_hexstr(msg_hash)
            hasharray = []
            hasharray.append({'hash': inputHash, 'keypath': inputPath})
            hasharray = json.dumps(hasharray)

            msg = b'{"sign":{"meta":"sign message", "data":%s}}' % hasharray.encode('utf8')

            dbb_client = self.plugin.get_client(self)

            if not dbb_client.is_paired():
                raise Exception(_("Could not sign message."))

            reply = dbb_client.hid_send_encrypt(msg)
            self.handler.show_message(_("Signing message ...") + "\n\n" +
                                      _("To continue, touch the Digital Bitbox's blinking light for 3 seconds.") + "\n\n" +
                                      _("To cancel, briefly touch the blinking light or wait for the timeout."))
            reply = dbb_client.hid_send_encrypt(msg) # Send twice, first returns an echo for smart verification (not implemented)
            self.handler.finished()

            if 'error' in reply:
                raise Exception(reply['error']['message'])

            if 'sign' not in reply:
                raise Exception(_("Could not sign message."))

            if 'recid' in reply['sign'][0]:
                # firmware > v2.1.1
                sig = bytes([27 + int(reply['sign'][0]['recid'], 16) + 4]) + binascii.unhexlify(reply['sign'][0]['sig'])
                pk, compressed = pubkey_from_signature(sig, msg_hash)
                pk = point_to_ser(pk.pubkey.point, compressed)
                addr = public_key_to_p2pkh(pk)
                if verify_message(addr, sig, message) is False:
                    raise Exception(_("Could not sign message"))
            elif 'pubkey' in reply['sign'][0]:
                # firmware <= v2.1.1
                for i in range(4):
                    sig = bytes([27 + i + 4]) + binascii.unhexlify(reply['sign'][0]['sig'])
                    try:
                        addr = public_key_to_p2pkh(binascii.unhexlify(reply['sign'][0]['pubkey']))
                        if verify_message(addr, sig, message):
                            break
                    except Exception:
                        continue
                else:
                    raise Exception(_("Could not sign message"))


        except BaseException as e:
            self.give_error(e)
        return sig


    def sign_transaction(self, tx, password):
        if tx.is_complete():
            return

        try:
            p2pkhTransaction = True
            derivations = self.get_tx_derivations(tx)
            inputhasharray = []
            hasharray = []
            pubkeyarray = []

            # Build hasharray from inputs
            for i, txin in enumerate(tx.inputs()):
                if txin['type'] == 'coinbase':
                    self.give_error("Coinbase not supported") # should never happen

                if txin['type'] != 'p2pkh':
                    p2pkhTransaction = False

                for x_pubkey in txin['x_pubkeys']:
                    if x_pubkey in derivations:
                        index = derivations.get(x_pubkey)
                        inputPath = "%s/%d/%d" % (self.get_derivation(), index[0], index[1])
                        inputHash = Hash(binascii.unhexlify(tx.serialize_preimage(i)))
                        hasharray_i = {'hash': to_hexstr(inputHash), 'keypath': inputPath}
                        hasharray.append(hasharray_i)
                        inputhasharray.append(inputHash)
                        break
                else:
                    self.give_error("No matching x_key for sign_transaction") # should never happen

            # Build pubkeyarray from outputs
            for _type, address, amount in tx.outputs():
                assert _type == TYPE_ADDRESS
                info = tx.output_info.get(address)
                if info is not None:
                    index, xpubs, m = info
                    changePath = self.get_derivation() + "/%d/%d" % index
                    changePubkey = self.derive_pubkey(index[0], index[1])
                    pubkeyarray_i = {'pubkey': changePubkey, 'keypath': changePath}
                    pubkeyarray.append(pubkeyarray_i)

            # Special serialization of the unsigned transaction for
            # the mobile verification app.
            # At the moment, verification only works for p2pkh transactions.
            if p2pkhTransaction:
                class CustomTXSerialization(Transaction):
                    @classmethod
                    def input_script(self, txin, estimate_size=False):
                        if txin['type'] == 'p2pkh':
                            return Transaction.get_preimage_script(txin)
                        if txin['type'] == 'p2sh':
                            # Multisig verification has partial support, but is disabled. This is the
                            # expected serialization though, so we leave it here until we activate it.
                            return '00' + push_script(Transaction.get_preimage_script(txin))
                        raise Exception("unsupported type %s" % txin['type'])
                tx_dbb_serialized = CustomTXSerialization(tx.serialize()).serialize()
            else:
                # We only need this for the signing echo / verification.
                tx_dbb_serialized = None

            # Build sign command
            dbb_signatures = []
            steps = math.ceil(1.0 * len(hasharray) / self.maxInputs)
            for step in range(int(steps)):
                hashes = hasharray[step * self.maxInputs : (step + 1) * self.maxInputs]

                msg = {
                    "sign": {
                        "data": hashes,
                        "checkpub": pubkeyarray,
                    },
                }
                if tx_dbb_serialized is not None:
                    msg["sign"]["meta"] = to_hexstr(Hash(tx_dbb_serialized))
                msg = json.dumps(msg).encode('ascii')
                dbb_client = self.plugin.get_client(self)

                if not dbb_client.is_paired():
                    raise Exception("Could not sign transaction.")

                reply = dbb_client.hid_send_encrypt(msg)
                if 'error' in reply:
                    raise Exception(reply['error']['message'])

                if 'echo' not in reply:
                    raise Exception("Could not sign transaction.")

                if self.plugin.is_mobile_paired() and tx_dbb_serialized is not None:
                    reply['tx'] = tx_dbb_serialized
                    self.plugin.comserver_post_notification(reply)

                if steps > 1:
                    self.handler.show_message(_("Signing large transaction. Please be patient ...") + "\n\n" +
                                              _("To continue, touch the Digital Bitbox's blinking light for 3 seconds.") + " " +
                                              _("(Touch {} of {})").format((step + 1), steps) + "\n\n" +
                                              _("To cancel, briefly touch the blinking light or wait for the timeout.") + "\n\n")
                else:
                    self.handler.show_message(_("Signing transaction...") + "\n\n" +
                                              _("To continue, touch the Digital Bitbox's blinking light for 3 seconds.") + "\n\n" +
                                              _("To cancel, briefly touch the blinking light or wait for the timeout."))

                # Send twice, first returns an echo for smart verification
                reply = dbb_client.hid_send_encrypt(msg)
                self.handler.finished()

                if 'error' in reply:
                    if reply["error"].get('code') in (600, 601):
                        # aborted via LED short touch or timeout
                        raise UserCancelled()
                    raise Exception(reply['error']['message'])

                if 'sign' not in reply:
                    raise Exception("Could not sign transaction.")

                dbb_signatures.extend(reply['sign'])

            # Fill signatures
            if len(dbb_signatures) != len(tx.inputs()):
                raise Exception("Incorrect number of transactions signed.") # Should never occur
            for i, txin in enumerate(tx.inputs()):
                num = txin['num_sig']
                for pubkey in txin['pubkeys']:
                    signatures = list(filter(None, txin['signatures']))
                    if len(signatures) == num:
                        break # txin is complete
                    ii = txin['pubkeys'].index(pubkey)
                    signed = dbb_signatures[i]
                    if 'recid' in signed:
                        # firmware > v2.1.1
                        recid = int(signed['recid'], 16)
                        s = binascii.unhexlify(signed['sig'])
                        h = inputhasharray[i]
                        pk = MyVerifyingKey.from_signature(s, recid, h, curve = SECP256k1)
                        pk = to_hexstr(point_to_ser(pk.pubkey.point, True))
                    elif 'pubkey' in signed:
                        # firmware <= v2.1.1
                        pk = signed['pubkey']
                    if pk != pubkey:
                        continue
                    sig_r = int(signed['sig'][:64], 16)
                    sig_s = int(signed['sig'][64:], 16)
                    sig = sigencode_der(sig_r, sig_s, generator_secp256k1.order())
                    txin['signatures'][ii] = to_hexstr(sig) + '01'
                    tx._inputs[i] = txin
        except UserCancelled:
            raise
        except BaseException as e:
            self.give_error(e, True)
        else:
            print_error("Transaction is_complete", tx.is_complete())
            tx.raw = tx.serialize()


class DigitalBitboxPlugin(HW_PluginBase):

    libraries_available = DIGIBOX
    keystore_class = DigitalBitbox_KeyStore
    client = None
    DEVICE_IDS = [
                   (0x03eb, 0x2402) # Digital Bitbox
                 ]

    def __init__(self, parent, config, name):
        HW_PluginBase.__init__(self, parent, config, name)
        if self.libraries_available:
            self.device_manager().register_devices(self.DEVICE_IDS)

        self.digitalbitbox_config = self.config.get('digitalbitbox', {})


    def get_dbb_device(self, device):
        dev = hid.device()
        dev.open_path(device.path)
        return dev


    def create_client(self, device, handler):
        if device.interface_number == 0 or device.usage_page == 0xffff:
            if handler:
                self.handler = handler
            client = self.get_dbb_device(device)
            if client is not None:
                client = DigitalBitbox_Client(self, client)
            return client
        else:
            return None


    def setup_device(self, device_info, wizard, purpose):
        devmgr = self.device_manager()
        device_id = device_info.device.id_
        client = devmgr.client_by_id(device_id)
        client.handler = self.create_handler(wizard)
        if purpose == HWD_SETUP_NEW_WALLET:
            client.setupRunning = True
        client.get_xpub("m/44'/2'", 'standard')


    def is_mobile_paired(self):
        return 'encryptionprivkey' in self.digitalbitbox_config


    def comserver_post_notification(self, payload):
        assert self.is_mobile_paired(), "unexpected mobile pairing error"
        url = 'https://digitalbitbox.com/smartverification/index.php'
        key_s = base64.b64decode(self.digitalbitbox_config['encryptionprivkey'])
        args = 'c=data&s=0&dt=0&uuid=%s&pl=%s' % (
            self.digitalbitbox_config['comserverchannelid'],
            EncodeAES(key_s, json.dumps(payload).encode('ascii')).decode('ascii'),
        )
        try:
            requests.post(url, args)
        except Exception as e:
            self.handler.show_error(str(e))


    def get_xpub(self, device_id, derivation, xtype, wizard):
        if xtype not in ('standard', 'p2wpkh-p2sh'):
            raise ScriptTypeNotSupported(_('This type of script is not supported with the Digital Bitbox.'))
        devmgr = self.device_manager()
        client = devmgr.client_by_id(device_id)
        client.handler = self.create_handler(wizard)
        client.check_device_dialog()
        xpub = client.get_xpub(derivation, xtype)
        return xpub


    def get_client(self, keystore, force_pair=True):
        devmgr = self.device_manager()
        handler = keystore.handler
        with devmgr.hid_lock:
            client = devmgr.client_for_keystore(self, handler, keystore, force_pair)
        if client is not None:
            client.check_device_dialog()
        return client<|MERGE_RESOLUTION|>--- conflicted
+++ resolved
@@ -4,17 +4,6 @@
 #
 
 try:
-<<<<<<< HEAD
-    import vialectrum as electrum
-    from vialectrum.bitcoin import TYPE_ADDRESS, push_script, var_int, msg_magic, Hash, verify_message, pubkey_from_signature, point_to_ser, public_key_to_p2pkh, EncodeAES, DecodeAES, MyVerifyingKey
-    from vialectrum.bitcoin import serialize_xpub, deserialize_xpub
-    from vialectrum.transaction import Transaction
-    from vialectrum.i18n import _
-    from vialectrum.keystore import Hardware_KeyStore
-    from ..hw_wallet import HW_PluginBase
-    from vialectrum.util import print_error, to_string, UserCancelled
-    from vialectrum.base_wizard import ScriptTypeNotSupported
-=======
     import electrum_ltc as electrum
     from electrum_ltc.bitcoin import TYPE_ADDRESS, push_script, var_int, msg_magic, Hash, verify_message, pubkey_from_signature, point_to_ser, public_key_to_p2pkh, EncodeAES, DecodeAES, MyVerifyingKey
     from electrum_ltc.bitcoin import serialize_xpub, deserialize_xpub
@@ -25,7 +14,6 @@
     from ..hw_wallet import HW_PluginBase
     from electrum_ltc.util import print_error, to_string, UserCancelled
     from electrum_ltc.base_wizard import ScriptTypeNotSupported, HWD_SETUP_NEW_WALLET
->>>>>>> 7fc579b5
 
     import time
     import hid
@@ -289,7 +277,7 @@
 
     def dbb_generate_wallet(self):
         key = self.stretch_key(self.password)
-        filename = ("Vialectrum-" + time.strftime("%Y-%m-%d-%H-%M-%S") + ".pdf").encode('utf8')
+        filename = ("Electrum-LTC-" + time.strftime("%Y-%m-%d-%H-%M-%S") + ".pdf").encode('utf8')
         msg = b'{"seed":{"source": "create", "key": "%s", "filename": "%s", "entropy": "%s"}}' % (key, filename, b'Digital Bitbox Electrum Plugin')
         reply = self.hid_send_encrypt(msg)
         if 'error' in reply:
