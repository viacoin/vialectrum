# ----------------------------------------------------------------------------------
# Electrum plugin for the Digital Bitbox hardware wallet by Shift Devices AG
# digitalbitbox.com
#

try:
    import vialectrum as electrum
    from vialectrum.bitcoin import TYPE_ADDRESS, push_script, var_int, msg_magic, Hash, verify_message, pubkey_from_signature, point_to_ser, public_key_to_p2pkh, EncodeAES, DecodeAES, MyVerifyingKey
    from vialectrum.bitcoin import serialize_xpub, deserialize_xpub
    from vialectrum.transaction import Transaction
    from vialectrum.i18n import _
    from vialectrum.keystore import Hardware_KeyStore
    from ..hw_wallet import HW_PluginBase
<<<<<<< HEAD
    from vialectrum.util import print_error, to_string, UserCancelled
    from vialectrum.base_wizard import ScriptTypeNotSupported
=======
    from electrum_ltc.util import print_error, to_string, UserCancelled
    from electrum_ltc.base_wizard import ScriptTypeNotSupported, HWD_SETUP_NEW_WALLET
>>>>>>> 9d0051fa

    import time
    import hid
    import json
    import math
    import binascii
    import struct
    import hashlib
    import requests
    import base64
    import os
    import sys
    from ecdsa.ecdsa import generator_secp256k1
    from ecdsa.util import sigencode_der
    from ecdsa.curves import SECP256k1
    DIGIBOX = True
except ImportError as e:
    DIGIBOX = False



# ----------------------------------------------------------------------------------
# USB HID interface
#

def to_hexstr(s):
    return binascii.hexlify(s).decode('ascii')

class DigitalBitbox_Client():

    def __init__(self, plugin, hidDevice):
        self.plugin = plugin
        self.dbb_hid = hidDevice
        self.opened = True
        self.password = None
        self.isInitialized = False
        self.setupRunning = False
        self.usbReportSize = 64 # firmware > v2.0.0


    def close(self):
        if self.opened:
            try:
                self.dbb_hid.close()
            except:
                pass
        self.opened = False


    def timeout(self, cutoff):
        pass


    def label(self):
        return " "


    def is_pairable(self):
        return True


    def is_initialized(self):
        return self.dbb_has_password()


    def is_paired(self):
        return self.password is not None

    def _get_xpub(self, bip32_path):
        if self.check_device_dialog():
            return self.hid_send_encrypt(b'{"xpub": "%s"}' % bip32_path.encode('utf8'))


    def get_xpub(self, bip32_path, xtype):
        assert xtype in ('standard', 'p2wpkh-p2sh')
        reply = self._get_xpub(bip32_path)
        if reply:
            xpub = reply['xpub']
            # Change type of xpub to the requested type. The firmware
            # only ever returns the standard type, but it is agnostic
            # to the type when signing.
            if xtype != 'standard':
                _, depth, fingerprint, child_number, c, cK = deserialize_xpub(xpub)
                xpub = serialize_xpub(xtype, c, cK, depth, fingerprint, child_number)
            return xpub
        else:
            raise BaseException('no reply')


    def dbb_has_password(self):
        reply = self.hid_send_plain(b'{"ping":""}')
        if 'ping' not in reply:
            raise Exception('Device communication error. Please unplug and replug your Digital Bitbox.')
        if reply['ping'] == 'password':
            return True
        return False


    def stretch_key(self, key):
        import pbkdf2, hmac
        return binascii.hexlify(pbkdf2.PBKDF2(key, b'Digital Bitbox', iterations = 20480, macmodule = hmac, digestmodule = hashlib.sha512).read(64))


    def backup_password_dialog(self):
        msg = _("Enter the password used when the backup was created:")
        while True:
            password = self.handler.get_passphrase(msg, False)
            if password is None:
                return None
            if len(password) < 4:
                msg = _("Password must have at least 4 characters.\r\n\r\nEnter password:")
            elif len(password) > 64:
                msg = _("Password must have less than 64 characters.\r\n\r\nEnter password:")
            else:
                return password.encode('utf8')


    def password_dialog(self, msg):
        while True:
            password = self.handler.get_passphrase(msg, False)
            if password is None:
                return False
            if len(password) < 4:
                msg = _("Password must have at least 4 characters.\r\n\r\nEnter password:")
            elif len(password) > 64:
                msg = _("Password must have less than 64 characters.\r\n\r\nEnter password:")
            else:
                self.password = password.encode('utf8')
                return True


    def check_device_dialog(self):
        # Set password if fresh device
        if self.password is None and not self.dbb_has_password():
            if not self.setupRunning:
                return False # A fresh device cannot connect to an existing wallet
            msg = _("An uninitialized Digital Bitbox is detected. " \
                    "Enter a new password below.\r\n\r\n REMEMBER THE PASSWORD!\r\n\r\n" \
                    "You cannot access your coins or a backup without the password.\r\n" \
                    "A backup is saved automatically when generating a new wallet.")
            if self.password_dialog(msg):
                reply = self.hid_send_plain(b'{"password":"' + self.password + b'"}')
            else:
                return False

        # Get password from user if not yet set
        msg = _("Enter your Digital Bitbox password:")
        while self.password is None:
            if not self.password_dialog(msg):
                return False
            reply = self.hid_send_encrypt(b'{"led":"blink"}')
            if 'error' in reply:
                self.password = None
                if reply['error']['code'] == 109:
                    msg = _("Incorrect password entered.\r\n\r\n"  \
                            + reply['error']['message'] + "\r\n\r\n" \
                            "Enter your Digital Bitbox password:")
                else:
                    # Should never occur
                    msg = _("Unexpected error occurred.\r\n\r\n"  \
                            + reply['error']['message'] + "\r\n\r\n" \
                            "Enter your Digital Bitbox password:")

        # Initialize device if not yet initialized
        if not self.setupRunning:
            self.isInitialized = True # Wallet exists. Electrum code later checks if the device matches the wallet
        elif not self.isInitialized:
            reply = self.hid_send_encrypt(b'{"device":"info"}')
            if reply['device']['id'] != "":
                self.recover_or_erase_dialog() # Already seeded
            else:
                self.seed_device_dialog() # Seed if not initialized
            self.mobile_pairing_dialog()
        return self.isInitialized


    def recover_or_erase_dialog(self):
        msg = _("The Digital Bitbox is already seeded. Choose an option:\n")
        choices = [
            (_("Create a wallet using the current seed")),
            (_("Load a wallet from the micro SD card (the current seed is overwritten)")),
            (_("Erase the Digital Bitbox"))
        ]
        try:
            reply = self.handler.win.query_choice(msg, choices)
        except Exception:
            return # Back button pushed
        if reply == 2:
            self.dbb_erase()
        elif reply == 1:
            if not self.dbb_load_backup():
                return
        else:
            if self.hid_send_encrypt(b'{"device":"info"}')['device']['lock']:
                raise Exception("Full 2FA enabled. This is not supported yet.")
            # Use existing seed
        self.isInitialized = True


    def seed_device_dialog(self):
        msg = _("Choose how to initialize your Digital Bitbox:\n")
        choices = [
            (_("Generate a new random wallet")),
            (_("Load a wallet from the micro SD card"))
        ]
        try:
            reply = self.handler.win.query_choice(msg, choices)
        except Exception:
            return # Back button pushed
        if reply == 0:
            self.dbb_generate_wallet()
        else:
            if not self.dbb_load_backup(show_msg=False):
                return
        self.isInitialized = True

    def mobile_pairing_dialog(self):
        dbb_user_dir = None
        if sys.platform == 'darwin':
            dbb_user_dir = os.path.join(os.environ.get("HOME", ""), "Library", "Application Support", "DBB")
        elif sys.platform == 'win32':
            dbb_user_dir = os.path.join(os.environ["APPDATA"], "DBB")
        else:
            dbb_user_dir = os.path.join(os.environ["HOME"], ".dbb")

        if not dbb_user_dir:
            return

        try:
            with open(os.path.join(dbb_user_dir, "config.dat")) as f:
                dbb_config = json.load(f)
        except (FileNotFoundError, json.JSONDecodeError):
            return

        if 'encryptionprivkey' not in dbb_config or 'comserverchannelid' not in dbb_config:
            return

        choices = [
            _('Do not pair'),
            _('Import pairing from the digital bitbox desktop app'),
        ]
        try:
            reply = self.handler.win.query_choice(_('Mobile pairing options'), choices)
        except Exception:
            return # Back button pushed

        if reply == 0:
            if self.plugin.is_mobile_paired():
                del self.plugin.digitalbitbox_config['encryptionprivkey']
                del self.plugin.digitalbitbox_config['comserverchannelid']
        elif reply == 1:
            # import pairing from dbb app
            self.plugin.digitalbitbox_config['encryptionprivkey'] = dbb_config['encryptionprivkey']
            self.plugin.digitalbitbox_config['comserverchannelid'] = dbb_config['comserverchannelid']
        self.plugin.config.set_key('digitalbitbox', self.plugin.digitalbitbox_config)

    def dbb_generate_wallet(self):
        key = self.stretch_key(self.password)
        filename = ("Vialectrum-" + time.strftime("%Y-%m-%d-%H-%M-%S") + ".pdf").encode('utf8')
        msg = b'{"seed":{"source": "create", "key": "%s", "filename": "%s", "entropy": "%s"}}' % (key, filename, b'Digital Bitbox Electrum Plugin')
        reply = self.hid_send_encrypt(msg)
        if 'error' in reply:
            raise Exception(reply['error']['message'])


    def dbb_erase(self):
        self.handler.show_message(_("Are you sure you want to erase the Digital Bitbox?\r\n\r\n" \
                                    "To continue, touch the Digital Bitbox's light for 3 seconds.\r\n\r\n" \
                                    "To cancel, briefly touch the light or wait for the timeout."))
        hid_reply = self.hid_send_encrypt(b'{"reset":"__ERASE__"}')
        self.handler.finished()
        if 'error' in hid_reply:
            raise Exception(hid_reply['error']['message'])
        else:
            self.password = None
            raise Exception('Device erased')


    def dbb_load_backup(self, show_msg=True):
        backups = self.hid_send_encrypt(b'{"backup":"list"}')
        if 'error' in backups:
            raise Exception(backups['error']['message'])
        try:
            f = self.handler.win.query_choice(_("Choose a backup file:"), backups['backup'])
        except Exception:
            return False # Back button pushed
        key = self.backup_password_dialog()
        if key is None:
            raise Exception('Canceled by user')
        key = self.stretch_key(key)
        if show_msg:
            self.handler.show_message(_("Loading backup...\r\n\r\n" \
                                        "To continue, touch the Digital Bitbox's light for 3 seconds.\r\n\r\n" \
                                        "To cancel, briefly touch the light or wait for the timeout."))
        msg = b'{"seed":{"source": "backup", "key": "%s", "filename": "%s"}}' % (key, backups['backup'][f].encode('utf8'))
        hid_reply = self.hid_send_encrypt(msg)
        self.handler.finished()
        if 'error' in hid_reply:
            raise Exception(hid_reply['error']['message'])
        return True


    def hid_send_frame(self, data):
        HWW_CID = 0xFF000000
        HWW_CMD = 0x80 + 0x40 + 0x01
        data_len = len(data)
        seq = 0;
        idx = 0;
        write = []
        while idx < data_len:
            if idx == 0:
                # INIT frame
                write = data[idx : idx + min(data_len, self.usbReportSize - 7)]
                self.dbb_hid.write(b'\0' + struct.pack(">IBH", HWW_CID, HWW_CMD, data_len & 0xFFFF) + write + b'\xEE' * (self.usbReportSize - 7 - len(write)))
            else:
                # CONT frame
                write = data[idx : idx + min(data_len, self.usbReportSize - 5)]
                self.dbb_hid.write(b'\0' + struct.pack(">IB", HWW_CID, seq) + write + b'\xEE' * (self.usbReportSize - 5 - len(write)))
                seq += 1
            idx += len(write)


    def hid_read_frame(self):
        # INIT response
        read = bytearray(self.dbb_hid.read(self.usbReportSize))
        cid = ((read[0] * 256 + read[1]) * 256 + read[2]) * 256 + read[3]
        cmd = read[4]
        data_len = read[5] * 256 + read[6]
        data = read[7:]
        idx = len(read) - 7;
        while idx < data_len:
            # CONT response
            read = bytearray(self.dbb_hid.read(self.usbReportSize))
            data += read[5:]
            idx += len(read) - 5
        return data


    def hid_send_plain(self, msg):
        reply = ""
        try:
            serial_number = self.dbb_hid.get_serial_number_string()
            if "v2.0." in serial_number or "v1." in serial_number:
                hidBufSize = 4096
                self.dbb_hid.write('\0' + msg + '\0' * (hidBufSize - len(msg)))
                r = bytearray()
                while len(r) < hidBufSize:
                    r += bytearray(self.dbb_hid.read(hidBufSize))
            else:
                self.hid_send_frame(msg)
                r = self.hid_read_frame()
            r = r.rstrip(b' \t\r\n\0')
            r = r.replace(b"\0", b'')
            r = to_string(r, 'utf8')
            reply = json.loads(r)
        except Exception as e:
            print_error('Exception caught ' + str(e))
        return reply


    def hid_send_encrypt(self, msg):
        reply = ""
        try:
            secret = Hash(self.password)
            msg = EncodeAES(secret, msg)
            reply = self.hid_send_plain(msg)
            if 'ciphertext' in reply:
                reply = DecodeAES(secret, ''.join(reply["ciphertext"]))
                reply = to_string(reply, 'utf8')
                reply = json.loads(reply)
            if 'error' in reply:
                self.password = None
        except Exception as e:
            print_error('Exception caught ' + str(e))
        return reply



# ----------------------------------------------------------------------------------
#
#

class DigitalBitbox_KeyStore(Hardware_KeyStore):
    hw_type = 'digitalbitbox'
    device = 'DigitalBitbox'


    def __init__(self, d):
        Hardware_KeyStore.__init__(self, d)
        self.force_watching_only = False
        self.maxInputs = 14 # maximum inputs per single sign command


    def get_derivation(self):
        return str(self.derivation)


    def is_p2pkh(self):
        return self.derivation.startswith("m/44'/")


    def give_error(self, message, clear_client = False):
        if clear_client:
            self.client = None
        raise Exception(message)


    def decrypt_message(self, pubkey, message, password):
        raise RuntimeError(_('Encryption and decryption are currently not supported for %s') % self.device)


    def sign_message(self, sequence, message, password):
        sig = None
        try:
            message = message.encode('utf8')
            inputPath = self.get_derivation() + "/%d/%d" % sequence
            msg_hash = Hash(msg_magic(message))
            inputHash = to_hexstr(msg_hash)
            hasharray = []
            hasharray.append({'hash': inputHash, 'keypath': inputPath})
            hasharray = json.dumps(hasharray)

            msg = b'{"sign":{"meta":"sign message", "data":%s}}' % hasharray.encode('utf8')

            dbb_client = self.plugin.get_client(self)

            if not dbb_client.is_paired():
                raise Exception("Could not sign message.")

            reply = dbb_client.hid_send_encrypt(msg)
            self.handler.show_message(_("Signing message ...\r\n\r\n" \
                                        "To continue, touch the Digital Bitbox's blinking light for 3 seconds.\r\n\r\n" \
                                        "To cancel, briefly touch the blinking light or wait for the timeout."))
            reply = dbb_client.hid_send_encrypt(msg) # Send twice, first returns an echo for smart verification (not implemented)
            self.handler.finished()

            if 'error' in reply:
                raise Exception(reply['error']['message'])

            if 'sign' not in reply:
                raise Exception("Could not sign message.")

            if 'recid' in reply['sign'][0]:
                # firmware > v2.1.1
                sig = bytes([27 + int(reply['sign'][0]['recid'], 16) + 4]) + binascii.unhexlify(reply['sign'][0]['sig'])
                pk, compressed = pubkey_from_signature(sig, msg_hash)
                pk = point_to_ser(pk.pubkey.point, compressed)
                addr = public_key_to_p2pkh(pk)
                if verify_message(addr, sig, message) is False:
                    raise Exception("Could not sign message")
            elif 'pubkey' in reply['sign'][0]:
                # firmware <= v2.1.1
                for i in range(4):
                    sig = bytes([27 + i + 4]) + binascii.unhexlify(reply['sign'][0]['sig'])
                    try:
                        addr = public_key_to_p2pkh(binascii.unhexlify(reply['sign'][0]['pubkey']))
                        if verify_message(addr, sig, message):
                            break
                    except Exception:
                        continue
                else:
                    raise Exception("Could not sign message")


        except BaseException as e:
            self.give_error(e)
        return sig


    def sign_transaction(self, tx, password):
        if tx.is_complete():
            return

        try:
            p2pkhTransaction = True
            derivations = self.get_tx_derivations(tx)
            inputhasharray = []
            hasharray = []
            pubkeyarray = []

            # Build hasharray from inputs
            for i, txin in enumerate(tx.inputs()):
                if txin['type'] == 'coinbase':
                    self.give_error("Coinbase not supported") # should never happen

                if txin['type'] != 'p2pkh':
                    p2pkhTransaction = False

                for x_pubkey in txin['x_pubkeys']:
                    if x_pubkey in derivations:
                        index = derivations.get(x_pubkey)
                        inputPath = "%s/%d/%d" % (self.get_derivation(), index[0], index[1])
                        inputHash = Hash(binascii.unhexlify(tx.serialize_preimage(i)))
                        hasharray_i = {'hash': to_hexstr(inputHash), 'keypath': inputPath}
                        hasharray.append(hasharray_i)
                        inputhasharray.append(inputHash)
                        break
                else:
                    self.give_error("No matching x_key for sign_transaction") # should never happen

            # Build pubkeyarray from outputs
            for _type, address, amount in tx.outputs():
                assert _type == TYPE_ADDRESS
                info = tx.output_info.get(address)
                if info is not None:
                    index, xpubs, m = info
                    changePath = self.get_derivation() + "/%d/%d" % index
                    changePubkey = self.derive_pubkey(index[0], index[1])
                    pubkeyarray_i = {'pubkey': changePubkey, 'keypath': changePath}
                    pubkeyarray.append(pubkeyarray_i)

            # Special serialization of the unsigned transaction for
            # the mobile verification app.
            # At the moment, verification only works for p2pkh transactions.
            if p2pkhTransaction:
                class CustomTXSerialization(Transaction):
                    @classmethod
                    def input_script(self, txin, estimate_size=False):
                        if txin['type'] == 'p2pkh':
                            return Transaction.get_preimage_script(txin)
                        if txin['type'] == 'p2sh':
                            # Multisig verification has partial support, but is disabled. This is the
                            # expected serialization though, so we leave it here until we activate it.
                            return '00' + push_script(Transaction.get_preimage_script(txin))
                        raise Exception("unsupported type %s" % txin['type'])
                tx_dbb_serialized = CustomTXSerialization(tx.serialize()).serialize()
            else:
                # We only need this for the signing echo / verification.
                tx_dbb_serialized = None

            # Build sign command
            dbb_signatures = []
            steps = math.ceil(1.0 * len(hasharray) / self.maxInputs)
            for step in range(int(steps)):
                hashes = hasharray[step * self.maxInputs : (step + 1) * self.maxInputs]

                msg = {
                    "sign": {
                        "data": hashes,
                        "checkpub": pubkeyarray,
                    },
                }
                if tx_dbb_serialized is not None:
                    msg["sign"]["meta"] = to_hexstr(Hash(tx_dbb_serialized))
                msg = json.dumps(msg).encode('ascii')
                dbb_client = self.plugin.get_client(self)

                if not dbb_client.is_paired():
                    raise Exception("Could not sign transaction.")

                reply = dbb_client.hid_send_encrypt(msg)
                if 'error' in reply:
                    raise Exception(reply['error']['message'])

                if 'echo' not in reply:
                    raise Exception("Could not sign transaction.")

                if self.plugin.is_mobile_paired() and tx_dbb_serialized is not None:
                    reply['tx'] = tx_dbb_serialized
                    self.plugin.comserver_post_notification(reply)

                if steps > 1:
                    self.handler.show_message(_("Signing large transaction. Please be patient ...\r\n\r\n" \
                                                "To continue, touch the Digital Bitbox's blinking light for 3 seconds. " \
                                                "(Touch " + str(step + 1) + " of " + str(int(steps)) + ")\r\n\r\n" \
                                                "To cancel, briefly touch the blinking light or wait for the timeout.\r\n\r\n"))
                else:
                    self.handler.show_message(_("Signing transaction ...\r\n\r\n" \
                                                "To continue, touch the Digital Bitbox's blinking light for 3 seconds.\r\n\r\n" \
                                                "To cancel, briefly touch the blinking light or wait for the timeout."))

                # Send twice, first returns an echo for smart verification
                reply = dbb_client.hid_send_encrypt(msg)
                self.handler.finished()

                if 'error' in reply:
                    if reply["error"].get('code') in (600, 601):
                        # aborted via LED short touch or timeout
                        raise UserCancelled()
                    raise Exception(reply['error']['message'])

                if 'sign' not in reply:
                    raise Exception("Could not sign transaction.")

                dbb_signatures.extend(reply['sign'])

            # Fill signatures
            if len(dbb_signatures) != len(tx.inputs()):
                raise Exception("Incorrect number of transactions signed.") # Should never occur
            for i, txin in enumerate(tx.inputs()):
                num = txin['num_sig']
                for pubkey in txin['pubkeys']:
                    signatures = list(filter(None, txin['signatures']))
                    if len(signatures) == num:
                        break # txin is complete
                    ii = txin['pubkeys'].index(pubkey)
                    signed = dbb_signatures[i]
                    if 'recid' in signed:
                        # firmware > v2.1.1
                        recid = int(signed['recid'], 16)
                        s = binascii.unhexlify(signed['sig'])
                        h = inputhasharray[i]
                        pk = MyVerifyingKey.from_signature(s, recid, h, curve = SECP256k1)
                        pk = to_hexstr(point_to_ser(pk.pubkey.point, True))
                    elif 'pubkey' in signed:
                        # firmware <= v2.1.1
                        pk = signed['pubkey']
                    if pk != pubkey:
                        continue
                    sig_r = int(signed['sig'][:64], 16)
                    sig_s = int(signed['sig'][64:], 16)
                    sig = sigencode_der(sig_r, sig_s, generator_secp256k1.order())
                    txin['signatures'][ii] = to_hexstr(sig) + '01'
                    tx._inputs[i] = txin
        except UserCancelled:
            raise
        except BaseException as e:
            self.give_error(e, True)
        else:
            print_error("Transaction is_complete", tx.is_complete())
            tx.raw = tx.serialize()


class DigitalBitboxPlugin(HW_PluginBase):

    libraries_available = DIGIBOX
    keystore_class = DigitalBitbox_KeyStore
    client = None
    DEVICE_IDS = [
                   (0x03eb, 0x2402) # Digital Bitbox
                 ]

    def __init__(self, parent, config, name):
        HW_PluginBase.__init__(self, parent, config, name)
        if self.libraries_available:
            self.device_manager().register_devices(self.DEVICE_IDS)

        self.digitalbitbox_config = self.config.get('digitalbitbox', {})


    def get_dbb_device(self, device):
        dev = hid.device()
        dev.open_path(device.path)
        return dev


    def create_client(self, device, handler):
        if device.interface_number == 0 or device.usage_page == 0xffff:
            self.handler = handler
            client = self.get_dbb_device(device)
            if client is not None:
                client = DigitalBitbox_Client(self, client)
            return client
        else:
            return None


    def setup_device(self, device_info, wizard, purpose):
        devmgr = self.device_manager()
        device_id = device_info.device.id_
        client = devmgr.client_by_id(device_id)
        client.handler = self.create_handler(wizard)
        if purpose == HWD_SETUP_NEW_WALLET:
            client.setupRunning = True
        client.get_xpub("m/44'/2'", 'standard')


    def is_mobile_paired(self):
        return 'encryptionprivkey' in self.digitalbitbox_config


    def comserver_post_notification(self, payload):
        assert self.is_mobile_paired(), "unexpected mobile pairing error"
        url = 'https://digitalbitbox.com/smartverification/index.php'
        key_s = base64.b64decode(self.digitalbitbox_config['encryptionprivkey'])
        args = 'c=data&s=0&dt=0&uuid=%s&pl=%s' % (
            self.digitalbitbox_config['comserverchannelid'],
            EncodeAES(key_s, json.dumps(payload).encode('ascii')).decode('ascii'),
        )
        try:
            requests.post(url, args)
        except Exception as e:
            self.handler.show_error(str(e))


    def get_xpub(self, device_id, derivation, xtype, wizard):
        if xtype not in ('standard', 'p2wpkh-p2sh'):
            raise ScriptTypeNotSupported(_('This type of script is not supported with the Digital Bitbox.'))
        devmgr = self.device_manager()
        client = devmgr.client_by_id(device_id)
        client.handler = self.create_handler(wizard)
        client.check_device_dialog()
        xpub = client.get_xpub(derivation, xtype)
        return xpub


    def get_client(self, keystore, force_pair=True):
        devmgr = self.device_manager()
        handler = keystore.handler
        with devmgr.hid_lock:
            client = devmgr.client_for_keystore(self, handler, keystore, force_pair)
        if client is not None:
            client.check_device_dialog()
        return client<|MERGE_RESOLUTION|>--- conflicted
+++ resolved
@@ -11,13 +11,8 @@
     from vialectrum.i18n import _
     from vialectrum.keystore import Hardware_KeyStore
     from ..hw_wallet import HW_PluginBase
-<<<<<<< HEAD
     from vialectrum.util import print_error, to_string, UserCancelled
-    from vialectrum.base_wizard import ScriptTypeNotSupported
-=======
-    from electrum_ltc.util import print_error, to_string, UserCancelled
-    from electrum_ltc.base_wizard import ScriptTypeNotSupported, HWD_SETUP_NEW_WALLET
->>>>>>> 9d0051fa
+    from vialectrum.base_wizard import ScriptTypeNotSupported, HWD_SETUP_NEW_WALLET
 
     import time
     import hid
