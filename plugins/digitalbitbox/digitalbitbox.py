# ----------------------------------------------------------------------------------
# Electrum plugin for the Digital Bitbox hardware wallet by Shift Devices AG
# digitalbitbox.com
#

try:
<<<<<<< HEAD
    import vialectrum as electrum
    from vialectrum.bitcoin import TYPE_ADDRESS, push_script, var_int, msg_magic, Hash, verify_message, pubkey_from_signature, point_to_ser, public_key_to_p2pkh, EncodeAES, DecodeAES, MyVerifyingKey
    from vialectrum.bitcoin import serialize_xpub, deserialize_xpub
    from vialectrum.transaction import Transaction
    from vialectrum.i18n import _
    from vialectrum.keystore import Hardware_KeyStore
    from ..hw_wallet import HW_PluginBase
    from vialectrum.util import print_error, to_string, UserCancelled
=======
    import electrum_ltc as electrum
    from electrum_ltc.bitcoin import TYPE_ADDRESS, push_script, var_int, msg_magic, Hash, verify_message, pubkey_from_signature, point_to_ser, public_key_to_p2pkh, EncodeAES, DecodeAES, MyVerifyingKey
    from electrum_ltc.bitcoin import serialize_xpub, deserialize_xpub
    from electrum_ltc.transaction import Transaction
    from electrum_ltc.i18n import _
    from electrum_ltc.keystore import Hardware_KeyStore
    from ..hw_wallet import HW_PluginBase
    from electrum_ltc.util import print_error, to_string, UserCancelled
    from electrum_ltc.base_wizard import ScriptTypeNotSupported
>>>>>>> 128ac7d8

    import time
    import hid
    import json
    import math
    import binascii
    import struct
    import hashlib
    import requests
    import base64
    import os
    import sys
    from ecdsa.ecdsa import generator_secp256k1
    from ecdsa.util import sigencode_der
    from ecdsa.curves import SECP256k1
    DIGIBOX = True
except ImportError as e:
    DIGIBOX = False



# ----------------------------------------------------------------------------------
# USB HID interface
#

def to_hexstr(s):
    return binascii.hexlify(s).decode('ascii')

class DigitalBitbox_Client():

    def __init__(self, plugin, hidDevice):
        self.plugin = plugin
        self.dbb_hid = hidDevice
        self.opened = True
        self.password = None
        self.isInitialized = False
        self.setupRunning = False
        self.usbReportSize = 64 # firmware > v2.0.0


    def close(self):
        if self.opened:
            try:
                self.dbb_hid.close()
            except:
                pass
        self.opened = False


    def timeout(self, cutoff):
        pass


    def label(self):
        return " "


    def is_pairable(self):
        return True


    def is_initialized(self):
        return self.dbb_has_password()


    def is_paired(self):
        return self.password is not None

    def _get_xpub(self, bip32_path):
        if self.check_device_dialog():
            return self.hid_send_encrypt(b'{"xpub": "%s"}' % bip32_path.encode('utf8'))


    def get_xpub(self, bip32_path, xtype):
        assert xtype in ('standard', 'p2wpkh-p2sh')
        reply = self._get_xpub(bip32_path)
        if reply:
            xpub = reply['xpub']
            # Change type of xpub to the requested type. The firmware
            # only ever returns the standard type, but it is agnostic
            # to the type when signing.
            if xtype != 'standard':
                _, depth, fingerprint, child_number, c, cK = deserialize_xpub(xpub)
                xpub = serialize_xpub(xtype, c, cK, depth, fingerprint, child_number)
            return xpub
        else:
            raise BaseException('no reply')


    def dbb_has_password(self):
        reply = self.hid_send_plain(b'{"ping":""}')
        if 'ping' not in reply:
            raise Exception('Device communication error. Please unplug and replug your Digital Bitbox.')
        if reply['ping'] == 'password':
            return True
        return False


    def stretch_key(self, key):
        import pbkdf2, hmac
        return binascii.hexlify(pbkdf2.PBKDF2(key, b'Digital Bitbox', iterations = 20480, macmodule = hmac, digestmodule = hashlib.sha512).read(64))


    def backup_password_dialog(self):
        msg = _("Enter the password used when the backup was created:")
        while True:
            password = self.handler.get_passphrase(msg, False)
            if password is None:
                return None
            if len(password) < 4:
                msg = _("Password must have at least 4 characters.\r\n\r\nEnter password:")
            elif len(password) > 64:
                msg = _("Password must have less than 64 characters.\r\n\r\nEnter password:")
            else:
                return password.encode('utf8')


    def password_dialog(self, msg):
        while True:
            password = self.handler.get_passphrase(msg, False)
            if password is None:
                return False
            if len(password) < 4:
                msg = _("Password must have at least 4 characters.\r\n\r\nEnter password:")
            elif len(password) > 64:
                msg = _("Password must have less than 64 characters.\r\n\r\nEnter password:")
            else:
                self.password = password.encode('utf8')
                return True


    def check_device_dialog(self):
        # Set password if fresh device
        if self.password is None and not self.dbb_has_password():
            if not self.setupRunning:
                return False # A fresh device cannot connect to an existing wallet
            msg = _("An uninitialized Digital Bitbox is detected. " \
                    "Enter a new password below.\r\n\r\n REMEMBER THE PASSWORD!\r\n\r\n" \
                    "You cannot access your coins or a backup without the password.\r\n" \
                    "A backup is saved automatically when generating a new wallet.")
            if self.password_dialog(msg):
                reply = self.hid_send_plain(b'{"password":"' + self.password + b'"}')
            else:
                return False

        # Get password from user if not yet set
        msg = _("Enter your Digital Bitbox password:")
        while self.password is None:
            if not self.password_dialog(msg):
                return False
            reply = self.hid_send_encrypt(b'{"led":"blink"}')
            if 'error' in reply:
                self.password = None
                if reply['error']['code'] == 109:
                    msg = _("Incorrect password entered.\r\n\r\n"  \
                            + reply['error']['message'] + "\r\n\r\n" \
                            "Enter your Digital Bitbox password:")
                else:
                    # Should never occur
                    msg = _("Unexpected error occurred.\r\n\r\n"  \
                            + reply['error']['message'] + "\r\n\r\n" \
                            "Enter your Digital Bitbox password:")

        # Initialize device if not yet initialized
        if not self.setupRunning:
            self.isInitialized = True # Wallet exists. Electrum code later checks if the device matches the wallet
        elif not self.isInitialized:
            reply = self.hid_send_encrypt(b'{"device":"info"}')
            if reply['device']['id'] != "":
                self.recover_or_erase_dialog() # Already seeded
            else:
                self.seed_device_dialog() # Seed if not initialized
            self.mobile_pairing_dialog()
        return self.isInitialized


    def recover_or_erase_dialog(self):
        msg = _("The Digital Bitbox is already seeded. Choose an option:\n")
        choices = [
            (_("Create a wallet using the current seed")),
            (_("Load a wallet from the micro SD card (the current seed is overwritten)")),
            (_("Erase the Digital Bitbox"))
        ]
        try:
            reply = self.handler.win.query_choice(msg, choices)
        except Exception:
            return # Back button pushed
        if reply == 2:
            self.dbb_erase()
        elif reply == 1:
            if not self.dbb_load_backup():
                return
        else:
            if self.hid_send_encrypt(b'{"device":"info"}')['device']['lock']:
                raise Exception("Full 2FA enabled. This is not supported yet.")
            # Use existing seed
        self.isInitialized = True


    def seed_device_dialog(self):
        msg = _("Choose how to initialize your Digital Bitbox:\n")
        choices = [
            (_("Generate a new random wallet")),
            (_("Load a wallet from the micro SD card"))
        ]
        try:
            reply = self.handler.win.query_choice(msg, choices)
        except Exception:
            return # Back button pushed
        if reply == 0:
            self.dbb_generate_wallet()
        else:
            if not self.dbb_load_backup(show_msg=False):
                return
        self.isInitialized = True

    def mobile_pairing_dialog(self):
        dbb_user_dir = None
        if sys.platform == 'darwin':
            dbb_user_dir = os.path.join(os.environ.get("HOME", ""), "Library", "Application Support", "DBB")
        elif sys.platform == 'win32':
            dbb_user_dir = os.path.join(os.environ["APPDATA"], "DBB")
        else:
            dbb_user_dir = os.path.join(os.environ["HOME"], ".dbb")

        if not dbb_user_dir:
            return

        try:
            with open(os.path.join(dbb_user_dir, "config.dat")) as f:
                dbb_config = json.load(f)
        except (FileNotFoundError, json.JSONDecodeError):
            return

        if 'encryptionprivkey' not in dbb_config or 'comserverchannelid' not in dbb_config:
            return

        choices = [
            _('Do not pair'),
            _('Import pairing from the digital bitbox desktop app'),
        ]
        try:
            reply = self.handler.win.query_choice(_('Mobile pairing options'), choices)
        except Exception:
            return # Back button pushed

        if reply == 0:
            if self.plugin.is_mobile_paired():
                del self.plugin.digitalbitbox_config['encryptionprivkey']
                del self.plugin.digitalbitbox_config['comserverchannelid']
        elif reply == 1:
            # import pairing from dbb app
            self.plugin.digitalbitbox_config['encryptionprivkey'] = dbb_config['encryptionprivkey']
            self.plugin.digitalbitbox_config['comserverchannelid'] = dbb_config['comserverchannelid']
        self.plugin.config.set_key('digitalbitbox', self.plugin.digitalbitbox_config)

    def dbb_generate_wallet(self):
        key = self.stretch_key(self.password)
<<<<<<< HEAD
        filename = ("Vialectrum-" + time.strftime("%Y-%m-%d-%H-%M-%S") + ".pdf").encode('utf8')
=======
        filename = ("Electrum-LTC-" + time.strftime("%Y-%m-%d-%H-%M-%S") + ".pdf").encode('utf8')
>>>>>>> 128ac7d8
        msg = b'{"seed":{"source": "create", "key": "%s", "filename": "%s", "entropy": "%s"}}' % (key, filename, b'Digital Bitbox Electrum Plugin')
        reply = self.hid_send_encrypt(msg)
        if 'error' in reply:
            raise Exception(reply['error']['message'])


    def dbb_erase(self):
        self.handler.show_message(_("Are you sure you want to erase the Digital Bitbox?\r\n\r\n" \
                                    "To continue, touch the Digital Bitbox's light for 3 seconds.\r\n\r\n" \
                                    "To cancel, briefly touch the light or wait for the timeout."))
        hid_reply = self.hid_send_encrypt(b'{"reset":"__ERASE__"}')
        self.handler.finished()
        if 'error' in hid_reply:
            raise Exception(hid_reply['error']['message'])
        else:
            self.password = None
            raise Exception('Device erased')


    def dbb_load_backup(self, show_msg=True):
        backups = self.hid_send_encrypt(b'{"backup":"list"}')
        if 'error' in backups:
            raise Exception(backups['error']['message'])
        try:
            f = self.handler.win.query_choice(_("Choose a backup file:"), backups['backup'])
        except Exception:
            return False # Back button pushed
        key = self.backup_password_dialog()
        if key is None:
            raise Exception('Canceled by user')
        key = self.stretch_key(key)
        if show_msg:
            self.handler.show_message(_("Loading backup...\r\n\r\n" \
                                        "To continue, touch the Digital Bitbox's light for 3 seconds.\r\n\r\n" \
                                        "To cancel, briefly touch the light or wait for the timeout."))
        msg = b'{"seed":{"source": "backup", "key": "%s", "filename": "%s"}}' % (key, backups['backup'][f].encode('utf8'))
        hid_reply = self.hid_send_encrypt(msg)
        self.handler.finished()
        if 'error' in hid_reply:
            raise Exception(hid_reply['error']['message'])
        return True


    def hid_send_frame(self, data):
        HWW_CID = 0xFF000000
        HWW_CMD = 0x80 + 0x40 + 0x01
        data_len = len(data)
        seq = 0;
        idx = 0;
        write = []
        while idx < data_len:
            if idx == 0:
                # INIT frame
                write = data[idx : idx + min(data_len, self.usbReportSize - 7)]
                self.dbb_hid.write(b'\0' + struct.pack(">IBH", HWW_CID, HWW_CMD, data_len & 0xFFFF) + write + b'\xEE' * (self.usbReportSize - 7 - len(write)))
            else:
                # CONT frame
                write = data[idx : idx + min(data_len, self.usbReportSize - 5)]
                self.dbb_hid.write(b'\0' + struct.pack(">IB", HWW_CID, seq) + write + b'\xEE' * (self.usbReportSize - 5 - len(write)))
                seq += 1
            idx += len(write)


    def hid_read_frame(self):
        # INIT response
        read = bytearray(self.dbb_hid.read(self.usbReportSize))
        cid = ((read[0] * 256 + read[1]) * 256 + read[2]) * 256 + read[3]
        cmd = read[4]
        data_len = read[5] * 256 + read[6]
        data = read[7:]
        idx = len(read) - 7;
        while idx < data_len:
            # CONT response
            read = bytearray(self.dbb_hid.read(self.usbReportSize))
            data += read[5:]
            idx += len(read) - 5
        return data


    def hid_send_plain(self, msg):
        reply = ""
        try:
            serial_number = self.dbb_hid.get_serial_number_string()
            if "v2.0." in serial_number or "v1." in serial_number:
                hidBufSize = 4096
                self.dbb_hid.write('\0' + msg + '\0' * (hidBufSize - len(msg)))
                r = bytearray()
                while len(r) < hidBufSize:
                    r += bytearray(self.dbb_hid.read(hidBufSize))
            else:
                self.hid_send_frame(msg)
                r = self.hid_read_frame()
            r = r.rstrip(b' \t\r\n\0')
            r = r.replace(b"\0", b'')
            r = to_string(r, 'utf8')
            reply = json.loads(r)
        except Exception as e:
            print_error('Exception caught ' + str(e))
        return reply


    def hid_send_encrypt(self, msg):
        reply = ""
        try:
            secret = Hash(self.password)
            msg = EncodeAES(secret, msg)
            reply = self.hid_send_plain(msg)
            if 'ciphertext' in reply:
                reply = DecodeAES(secret, ''.join(reply["ciphertext"]))
                reply = to_string(reply, 'utf8')
                reply = json.loads(reply)
            if 'error' in reply:
                self.password = None
        except Exception as e:
            print_error('Exception caught ' + str(e))
        return reply



# ----------------------------------------------------------------------------------
#
#

class DigitalBitbox_KeyStore(Hardware_KeyStore):
    hw_type = 'digitalbitbox'
    device = 'DigitalBitbox'


    def __init__(self, d):
        Hardware_KeyStore.__init__(self, d)
        self.force_watching_only = False
        self.maxInputs = 14 # maximum inputs per single sign command


    def get_derivation(self):
        return str(self.derivation)


    def is_p2pkh(self):
        return self.derivation.startswith("m/44'/")


    def give_error(self, message, clear_client = False):
        if clear_client:
            self.client = None
        raise Exception(message)


    def decrypt_message(self, pubkey, message, password):
        raise RuntimeError(_('Encryption and decryption are currently not supported for %s') % self.device)


    def sign_message(self, sequence, message, password):
        sig = None
        try:
            message = message.encode('utf8')
            inputPath = self.get_derivation() + "/%d/%d" % sequence
            msg_hash = Hash(msg_magic(message))
            inputHash = to_hexstr(msg_hash)
            hasharray = []
            hasharray.append({'hash': inputHash, 'keypath': inputPath})
            hasharray = json.dumps(hasharray)

            msg = b'{"sign":{"meta":"sign message", "data":%s}}' % hasharray.encode('utf8')

            dbb_client = self.plugin.get_client(self)

            if not dbb_client.is_paired():
                raise Exception("Could not sign message.")

            reply = dbb_client.hid_send_encrypt(msg)
            self.handler.show_message(_("Signing message ...\r\n\r\n" \
                                        "To continue, touch the Digital Bitbox's blinking light for 3 seconds.\r\n\r\n" \
                                        "To cancel, briefly touch the blinking light or wait for the timeout."))
            reply = dbb_client.hid_send_encrypt(msg) # Send twice, first returns an echo for smart verification (not implemented)
            self.handler.finished()

            if 'error' in reply:
                raise Exception(reply['error']['message'])

            if 'sign' not in reply:
                raise Exception("Could not sign message.")

            if 'recid' in reply['sign'][0]:
                # firmware > v2.1.1
                sig = bytes([27 + int(reply['sign'][0]['recid'], 16) + 4]) + binascii.unhexlify(reply['sign'][0]['sig'])
                pk, compressed = pubkey_from_signature(sig, msg_hash)
                pk = point_to_ser(pk.pubkey.point, compressed)
                addr = public_key_to_p2pkh(pk)
                if verify_message(addr, sig, message) is False:
                    raise Exception("Could not sign message")
            elif 'pubkey' in reply['sign'][0]:
                # firmware <= v2.1.1
                for i in range(4):
                    sig = bytes([27 + i + 4]) + binascii.unhexlify(reply['sign'][0]['sig'])
                    try:
                        addr = public_key_to_p2pkh(binascii.unhexlify(reply['sign'][0]['pubkey']))
                        if verify_message(addr, sig, message):
                            break
                    except Exception:
                        continue
                else:
                    raise Exception("Could not sign message")


        except BaseException as e:
            self.give_error(e)
        return sig


    def sign_transaction(self, tx, password):
        if tx.is_complete():
            return

        try:
            p2pkhTransaction = True
            derivations = self.get_tx_derivations(tx)
            inputhasharray = []
            hasharray = []
            pubkeyarray = []

            # Build hasharray from inputs
            for i, txin in enumerate(tx.inputs()):
                if txin['type'] == 'coinbase':
                    self.give_error("Coinbase not supported") # should never happen

                if txin['type'] != 'p2pkh':
                    p2pkhTransaction = False

                for x_pubkey in txin['x_pubkeys']:
                    if x_pubkey in derivations:
                        index = derivations.get(x_pubkey)
                        inputPath = "%s/%d/%d" % (self.get_derivation(), index[0], index[1])
                        inputHash = Hash(binascii.unhexlify(tx.serialize_preimage(i)))
                        hasharray_i = {'hash': to_hexstr(inputHash), 'keypath': inputPath}
                        hasharray.append(hasharray_i)
                        inputhasharray.append(inputHash)
                        break
                else:
                    self.give_error("No matching x_key for sign_transaction") # should never happen

            # Build pubkeyarray from outputs
            for _type, address, amount in tx.outputs():
                assert _type == TYPE_ADDRESS
                info = tx.output_info.get(address)
                if info is not None:
                    index, xpubs, m = info
                    changePath = self.get_derivation() + "/%d/%d" % index
                    changePubkey = self.derive_pubkey(index[0], index[1])
                    pubkeyarray_i = {'pubkey': changePubkey, 'keypath': changePath}
                    pubkeyarray.append(pubkeyarray_i)

            # Special serialization of the unsigned transaction for
            # the mobile verification app.
            # At the moment, verification only works for p2pkh transactions.
            if p2pkhTransaction:
                class CustomTXSerialization(Transaction):
                    @classmethod
                    def input_script(self, txin, estimate_size=False):
                        if txin['type'] == 'p2pkh':
                            return Transaction.get_preimage_script(txin)
                        if txin['type'] == 'p2sh':
                            # Multisig verification has partial support, but is disabled. This is the
                            # expected serialization though, so we leave it here until we activate it.
                            return '00' + push_script(Transaction.get_preimage_script(txin))
                        raise Exception("unsupported type %s" % txin['type'])
                tx_dbb_serialized = CustomTXSerialization(tx.serialize()).serialize()
            else:
                # We only need this for the signing echo / verification.
                tx_dbb_serialized = None

            # Build sign command
            dbb_signatures = []
            steps = math.ceil(1.0 * len(hasharray) / self.maxInputs)
            for step in range(int(steps)):
                hashes = hasharray[step * self.maxInputs : (step + 1) * self.maxInputs]

                msg = {
                    "sign": {
                        "data": hashes,
                        "checkpub": pubkeyarray,
                    },
                }
                if tx_dbb_serialized is not None:
                    msg["sign"]["meta"] = to_hexstr(Hash(tx_dbb_serialized))
                msg = json.dumps(msg).encode('ascii')
                dbb_client = self.plugin.get_client(self)

                if not dbb_client.is_paired():
                    raise Exception("Could not sign transaction.")

                reply = dbb_client.hid_send_encrypt(msg)
                if 'error' in reply:
                    raise Exception(reply['error']['message'])

                if 'echo' not in reply:
                    raise Exception("Could not sign transaction.")

                if self.plugin.is_mobile_paired() and tx_dbb_serialized is not None:
                    reply['tx'] = tx_dbb_serialized
                    self.plugin.comserver_post_notification(reply)

                if steps > 1:
                    self.handler.show_message(_("Signing large transaction. Please be patient ...\r\n\r\n" \
                                                "To continue, touch the Digital Bitbox's blinking light for 3 seconds. " \
                                                "(Touch " + str(step + 1) + " of " + str(int(steps)) + ")\r\n\r\n" \
                                                "To cancel, briefly touch the blinking light or wait for the timeout.\r\n\r\n"))
                else:
                    self.handler.show_message(_("Signing transaction ...\r\n\r\n" \
                                                "To continue, touch the Digital Bitbox's blinking light for 3 seconds.\r\n\r\n" \
                                                "To cancel, briefly touch the blinking light or wait for the timeout."))

                # Send twice, first returns an echo for smart verification
                reply = dbb_client.hid_send_encrypt(msg)
                self.handler.finished()

                if 'error' in reply:
                    if reply["error"].get('code') in (600, 601):
                        # aborted via LED short touch or timeout
                        raise UserCancelled()
                    raise Exception(reply['error']['message'])

                if 'sign' not in reply:
                    raise Exception("Could not sign transaction.")

                dbb_signatures.extend(reply['sign'])

            # Fill signatures
            if len(dbb_signatures) != len(tx.inputs()):
                raise Exception("Incorrect number of transactions signed.") # Should never occur
            for i, txin in enumerate(tx.inputs()):
                num = txin['num_sig']
                for pubkey in txin['pubkeys']:
                    signatures = list(filter(None, txin['signatures']))
                    if len(signatures) == num:
                        break # txin is complete
                    ii = txin['pubkeys'].index(pubkey)
                    signed = dbb_signatures[i]
                    if 'recid' in signed:
                        # firmware > v2.1.1
                        recid = int(signed['recid'], 16)
                        s = binascii.unhexlify(signed['sig'])
                        h = inputhasharray[i]
                        pk = MyVerifyingKey.from_signature(s, recid, h, curve = SECP256k1)
                        pk = to_hexstr(point_to_ser(pk.pubkey.point, True))
                    elif 'pubkey' in signed:
                        # firmware <= v2.1.1
                        pk = signed['pubkey']
                    if pk != pubkey:
                        continue
                    sig_r = int(signed['sig'][:64], 16)
                    sig_s = int(signed['sig'][64:], 16)
                    sig = sigencode_der(sig_r, sig_s, generator_secp256k1.order())
                    txin['signatures'][ii] = to_hexstr(sig) + '01'
                    tx._inputs[i] = txin
        except UserCancelled:
            raise
        except BaseException as e:
            self.give_error(e, True)
        else:
            print_error("Transaction is_complete", tx.is_complete())
            tx.raw = tx.serialize()


class DigitalBitboxPlugin(HW_PluginBase):

    libraries_available = DIGIBOX
    keystore_class = DigitalBitbox_KeyStore
    client = None
    DEVICE_IDS = [
                   (0x03eb, 0x2402) # Digital Bitbox
                 ]

    def __init__(self, parent, config, name):
        HW_PluginBase.__init__(self, parent, config, name)
        if self.libraries_available:
            self.device_manager().register_devices(self.DEVICE_IDS)

        self.digitalbitbox_config = self.config.get('digitalbitbox', {})


    def get_dbb_device(self, device):
        dev = hid.device()
        dev.open_path(device.path)
        return dev


    def create_client(self, device, handler):
        if device.interface_number == 0 or device.usage_page == 0xffff:
            self.handler = handler
            client = self.get_dbb_device(device)
            if client is not None:
                client = DigitalBitbox_Client(self, client)
            return client
        else:
            return None


    def setup_device(self, device_info, wizard):
        devmgr = self.device_manager()
        device_id = device_info.device.id_
        client = devmgr.client_by_id(device_id)
        client.handler = self.create_handler(wizard)
        client.setupRunning = True
        client.get_xpub("m/44'/0'", 'standard')


    def is_mobile_paired(self):
        return 'encryptionprivkey' in self.digitalbitbox_config


    def comserver_post_notification(self, payload):
        assert self.is_mobile_paired(), "unexpected mobile pairing error"
        url = 'https://digitalbitbox.com/smartverification/index.php'
        key_s = base64.b64decode(self.digitalbitbox_config['encryptionprivkey'])
        args = 'c=data&s=0&dt=0&uuid=%s&pl=%s' % (
            self.digitalbitbox_config['comserverchannelid'],
            EncodeAES(key_s, json.dumps(payload).encode('ascii')).decode('ascii'),
        )
        try:
            requests.post(url, args)
        except Exception as e:
            self.handler.show_error(str(e))


    def get_xpub(self, device_id, derivation, xtype, wizard):
        if xtype not in ('standard', 'p2wpkh-p2sh'):
            raise ScriptTypeNotSupported(_('This type of script is not supported with the Digital Bitbox.'))
        devmgr = self.device_manager()
        client = devmgr.client_by_id(device_id)
        client.handler = self.create_handler(wizard)
        client.check_device_dialog()
        xpub = client.get_xpub(derivation, xtype)
        return xpub


    def get_client(self, keystore, force_pair=True):
        devmgr = self.device_manager()
        handler = keystore.handler
        with devmgr.hid_lock:
            client = devmgr.client_for_keystore(self, handler, keystore, force_pair)
        if client is not None:
            client.check_device_dialog()
        return client<|MERGE_RESOLUTION|>--- conflicted
+++ resolved
@@ -4,7 +4,6 @@
 #
 
 try:
-<<<<<<< HEAD
     import vialectrum as electrum
     from vialectrum.bitcoin import TYPE_ADDRESS, push_script, var_int, msg_magic, Hash, verify_message, pubkey_from_signature, point_to_ser, public_key_to_p2pkh, EncodeAES, DecodeAES, MyVerifyingKey
     from vialectrum.bitcoin import serialize_xpub, deserialize_xpub
@@ -13,17 +12,7 @@
     from vialectrum.keystore import Hardware_KeyStore
     from ..hw_wallet import HW_PluginBase
     from vialectrum.util import print_error, to_string, UserCancelled
-=======
-    import electrum_ltc as electrum
-    from electrum_ltc.bitcoin import TYPE_ADDRESS, push_script, var_int, msg_magic, Hash, verify_message, pubkey_from_signature, point_to_ser, public_key_to_p2pkh, EncodeAES, DecodeAES, MyVerifyingKey
-    from electrum_ltc.bitcoin import serialize_xpub, deserialize_xpub
-    from electrum_ltc.transaction import Transaction
-    from electrum_ltc.i18n import _
-    from electrum_ltc.keystore import Hardware_KeyStore
-    from ..hw_wallet import HW_PluginBase
-    from electrum_ltc.util import print_error, to_string, UserCancelled
-    from electrum_ltc.base_wizard import ScriptTypeNotSupported
->>>>>>> 128ac7d8
+    from vialectrum.base_wizard import ScriptTypeNotSupported
 
     import time
     import hid
@@ -282,11 +271,7 @@
 
     def dbb_generate_wallet(self):
         key = self.stretch_key(self.password)
-<<<<<<< HEAD
         filename = ("Vialectrum-" + time.strftime("%Y-%m-%d-%H-%M-%S") + ".pdf").encode('utf8')
-=======
-        filename = ("Electrum-LTC-" + time.strftime("%Y-%m-%d-%H-%M-%S") + ".pdf").encode('utf8')
->>>>>>> 128ac7d8
         msg = b'{"seed":{"source": "create", "key": "%s", "filename": "%s", "entropy": "%s"}}' % (key, filename, b'Digital Bitbox Electrum Plugin')
         reply = self.hid_send_encrypt(msg)
         if 'error' in reply:
