# ----------------------------------------------------------------------------------
# Electrum plugin for the Digital Bitbox hardware wallet by Shift Devices AG
# digitalbitbox.com
#

try:
    import electrum_ltc as electrum
    from electrum_ltc.bitcoin import TYPE_ADDRESS, push_script, var_int, msg_magic, Hash, verify_message, pubkey_from_signature, point_to_ser, public_key_to_p2pkh, EncodeAES, DecodeAES, MyVerifyingKey
    from electrum_ltc.bitcoin import serialize_xpub, deserialize_xpub
    from electrum_ltc import constants
    from electrum_ltc.transaction import Transaction
    from electrum_ltc.i18n import _
    from electrum_ltc.keystore import Hardware_KeyStore
    from ..hw_wallet import HW_PluginBase
    from electrum_ltc.util import print_error, to_string, UserCancelled
    from electrum_ltc.base_wizard import ScriptTypeNotSupported, HWD_SETUP_NEW_WALLET

    import time
    import hid
    import json
    import math
    import binascii
    import struct
    import hashlib
    import requests
    import base64
    import os
    import sys
    from ecdsa.ecdsa import generator_secp256k1
    from ecdsa.util import sigencode_der
    from ecdsa.curves import SECP256k1
    DIGIBOX = True
except ImportError as e:
    DIGIBOX = False



# ----------------------------------------------------------------------------------
# USB HID interface
#

def to_hexstr(s):
    return binascii.hexlify(s).decode('ascii')

class DigitalBitbox_Client():

    def __init__(self, plugin, hidDevice):
        self.plugin = plugin
        self.dbb_hid = hidDevice
        self.opened = True
        self.password = None
        self.isInitialized = False
        self.setupRunning = False
        self.usbReportSize = 64 # firmware > v2.0.0


    def close(self):
        if self.opened:
            try:
                self.dbb_hid.close()
            except:
                pass
        self.opened = False


    def timeout(self, cutoff):
        pass


    def label(self):
        return " "


    def is_pairable(self):
        return True


    def is_initialized(self):
        return self.dbb_has_password()


    def is_paired(self):
        return self.password is not None

    def has_usable_connection_with_device(self):
        try:
            self.dbb_has_password()
        except BaseException:
            return False
        return True

    def _get_xpub(self, bip32_path):
        if self.check_device_dialog():
            return self.hid_send_encrypt(('{"xpub": "%s"}' % bip32_path).encode('utf8'))


    def get_xpub(self, bip32_path, xtype):
        assert xtype in ('standard', 'p2wpkh-p2sh', 'p2wpkh')
        reply = self._get_xpub(bip32_path)
        if reply:
            xpub = reply['xpub']
            # Change type of xpub to the requested type. The firmware
            # only ever returns the mainnet standard type, but it is agnostic
            # to the type when signing.
            if xtype != 'standard' or constants.net.TESTNET:
                _, depth, fingerprint, child_number, c, cK = deserialize_xpub(xpub, net=constants.BitcoinMainnet)
                xpub = serialize_xpub(xtype, c, cK, depth, fingerprint, child_number)
            return xpub
        else:
            raise Exception('no reply')


    def dbb_has_password(self):
        reply = self.hid_send_plain(b'{"ping":""}')
        if 'ping' not in reply:
            raise Exception(_('Device communication error. Please unplug and replug your Digital Bitbox.'))
        if reply['ping'] == 'password':
            return True
        return False


    def stretch_key(self, key):
        import pbkdf2, hmac
        return to_hexstr(pbkdf2.PBKDF2(key, b'Digital Bitbox', iterations = 20480, macmodule = hmac, digestmodule = hashlib.sha512).read(64))


    def backup_password_dialog(self):
        msg = _("Enter the password used when the backup was created:")
        while True:
            password = self.handler.get_passphrase(msg, False)
            if password is None:
                return None
            if len(password) < 4:
                msg = _("Password must have at least 4 characters.") \
                      + "\n\n" + _("Enter password:")
            elif len(password) > 64:
                msg = _("Password must have less than 64 characters.") \
                      + "\n\n" + _("Enter password:")
            else:
                return password.encode('utf8')


    def password_dialog(self, msg):
        while True:
            password = self.handler.get_passphrase(msg, False)
            if password is None:
                return False
            if len(password) < 4:
                msg = _("Password must have at least 4 characters.") + \
                      "\n\n" + _("Enter password:")
            elif len(password) > 64:
                msg = _("Password must have less than 64 characters.") + \
                      "\n\n" + _("Enter password:")
            else:
                self.password = password.encode('utf8')
                return True


    def check_device_dialog(self):
        # Set password if fresh device
        if self.password is None and not self.dbb_has_password():
            if not self.setupRunning:
                return False # A fresh device cannot connect to an existing wallet
            msg = _("An uninitialized Digital Bitbox is detected.") + " " + \
                  _("Enter a new password below.") + "\n\n" + \
                  _("REMEMBER THE PASSWORD!") + "\n\n" + \
                  _("You cannot access your coins or a backup without the password.") + "\n" + \
                  _("A backup is saved automatically when generating a new wallet.")
            if self.password_dialog(msg):
                reply = self.hid_send_plain(b'{"password":"' + self.password + b'"}')
            else:
                return False

        # Get password from user if not yet set
        msg = _("Enter your Digital Bitbox password:")
        while self.password is None:
            if not self.password_dialog(msg):
                raise UserCancelled()
            reply = self.hid_send_encrypt(b'{"led":"blink"}')
            if 'error' in reply:
                self.password = None
                if reply['error']['code'] == 109:
                    msg = _("Incorrect password entered.") + "\n\n" + \
                          reply['error']['message'] + "\n\n" + \
                          _("Enter your Digital Bitbox password:")
                else:
                    # Should never occur
                    msg = _("Unexpected error occurred.") + "\n\n" + \
                          reply['error']['message'] + "\n\n" + \
                          _("Enter your Digital Bitbox password:")

        # Initialize device if not yet initialized
        if not self.setupRunning:
            self.isInitialized = True # Wallet exists. Electrum code later checks if the device matches the wallet
        elif not self.isInitialized:
            reply = self.hid_send_encrypt(b'{"device":"info"}')
            if reply['device']['id'] != "":
                self.recover_or_erase_dialog() # Already seeded
            else:
                self.seed_device_dialog() # Seed if not initialized
            self.mobile_pairing_dialog()
        return self.isInitialized


    def recover_or_erase_dialog(self):
        msg = _("The Digital Bitbox is already seeded. Choose an option:") + "\n"
        choices = [
            (_("Create a wallet using the current seed")),
            (_("Load a wallet from the micro SD card (the current seed is overwritten)")),
            (_("Erase the Digital Bitbox"))
        ]
        try:
            reply = self.handler.win.query_choice(msg, choices)
        except Exception:
            return # Back button pushed
        if reply == 2:
            self.dbb_erase()
        elif reply == 1:
            if not self.dbb_load_backup():
                return
        else:
            if self.hid_send_encrypt(b'{"device":"info"}')['device']['lock']:
                raise Exception(_("Full 2FA enabled. This is not supported yet."))
            # Use existing seed
        self.isInitialized = True


    def seed_device_dialog(self):
        msg = _("Choose how to initialize your Digital Bitbox:") + "\n"
        choices = [
            (_("Generate a new random wallet")),
            (_("Load a wallet from the micro SD card"))
        ]
        try:
            reply = self.handler.win.query_choice(msg, choices)
        except Exception:
            return # Back button pushed
        if reply == 0:
            self.dbb_generate_wallet()
        else:
            if not self.dbb_load_backup(show_msg=False):
                return
        self.isInitialized = True

    def mobile_pairing_dialog(self):
        dbb_user_dir = None
        if sys.platform == 'darwin':
            dbb_user_dir = os.path.join(os.environ.get("HOME", ""), "Library", "Application Support", "DBB")
        elif sys.platform == 'win32':
            dbb_user_dir = os.path.join(os.environ["APPDATA"], "DBB")
        else:
            dbb_user_dir = os.path.join(os.environ["HOME"], ".dbb")

        if not dbb_user_dir:
            return

        try:
            # Python 3.5+
            jsonDecodeError = json.JSONDecodeError
        except AttributeError:
            jsonDecodeError = ValueError
        try:
            with open(os.path.join(dbb_user_dir, "config.dat")) as f:
                dbb_config = json.load(f)
        except (FileNotFoundError, jsonDecodeError):
            return

        if 'encryptionprivkey' not in dbb_config or 'comserverchannelid' not in dbb_config:
            return

        choices = [
            _('Do not pair'),
            _('Import pairing from the digital bitbox desktop app'),
        ]
        try:
            reply = self.handler.win.query_choice(_('Mobile pairing options'), choices)
        except Exception:
            return # Back button pushed

        if reply == 0:
            if self.plugin.is_mobile_paired():
                del self.plugin.digitalbitbox_config['encryptionprivkey']
                del self.plugin.digitalbitbox_config['comserverchannelid']
        elif reply == 1:
            # import pairing from dbb app
            self.plugin.digitalbitbox_config['encryptionprivkey'] = dbb_config['encryptionprivkey']
            self.plugin.digitalbitbox_config['comserverchannelid'] = dbb_config['comserverchannelid']
        self.plugin.config.set_key('digitalbitbox', self.plugin.digitalbitbox_config)

    def dbb_generate_wallet(self):
        key = self.stretch_key(self.password)
<<<<<<< HEAD
        filename = ("Electrum-LTC-" + time.strftime("%Y-%m-%d-%H-%M-%S") + ".pdf").encode('utf8')
        msg = b'{"seed":{"source": "create", "key": "%s", "filename": "%s", "entropy": "%s"}}' % (key, filename, b'Digital Bitbox Electrum Plugin')
=======
        filename = ("Electrum-" + time.strftime("%Y-%m-%d-%H-%M-%S") + ".pdf")
        msg = ('{"seed":{"source": "create", "key": "%s", "filename": "%s", "entropy": "%s"}}' % (key, filename, 'Digital Bitbox Electrum Plugin')).encode('utf8')
>>>>>>> f7d1d5a7
        reply = self.hid_send_encrypt(msg)
        if 'error' in reply:
            raise Exception(reply['error']['message'])


    def dbb_erase(self):
        self.handler.show_message(_("Are you sure you want to erase the Digital Bitbox?") + "\n\n" +
                                  _("To continue, touch the Digital Bitbox's light for 3 seconds.") + "\n\n" +
                                  _("To cancel, briefly touch the light or wait for the timeout."))
        hid_reply = self.hid_send_encrypt(b'{"reset":"__ERASE__"}')
        self.handler.finished()
        if 'error' in hid_reply:
            raise Exception(hid_reply['error']['message'])
        else:
            self.password = None
            raise Exception('Device erased')


    def dbb_load_backup(self, show_msg=True):
        backups = self.hid_send_encrypt(b'{"backup":"list"}')
        if 'error' in backups:
            raise Exception(backups['error']['message'])
        try:
            f = self.handler.win.query_choice(_("Choose a backup file:"), backups['backup'])
        except Exception:
            return False # Back button pushed
        key = self.backup_password_dialog()
        if key is None:
            raise Exception('Canceled by user')
        key = self.stretch_key(key)
        if show_msg:
            self.handler.show_message(_("Loading backup...") + "\n\n" +
                                      _("To continue, touch the Digital Bitbox's light for 3 seconds.") + "\n\n" +
                                      _("To cancel, briefly touch the light or wait for the timeout."))
        msg = ('{"seed":{"source": "backup", "key": "%s", "filename": "%s"}}' % (key, backups['backup'][f])).encode('utf8')
        hid_reply = self.hid_send_encrypt(msg)
        self.handler.finished()
        if 'error' in hid_reply:
            raise Exception(hid_reply['error']['message'])
        return True


    def hid_send_frame(self, data):
        HWW_CID = 0xFF000000
        HWW_CMD = 0x80 + 0x40 + 0x01
        data_len = len(data)
        seq = 0;
        idx = 0;
        write = []
        while idx < data_len:
            if idx == 0:
                # INIT frame
                write = data[idx : idx + min(data_len, self.usbReportSize - 7)]
                self.dbb_hid.write(b'\0' + struct.pack(">IBH", HWW_CID, HWW_CMD, data_len & 0xFFFF) + write + b'\xEE' * (self.usbReportSize - 7 - len(write)))
            else:
                # CONT frame
                write = data[idx : idx + min(data_len, self.usbReportSize - 5)]
                self.dbb_hid.write(b'\0' + struct.pack(">IB", HWW_CID, seq) + write + b'\xEE' * (self.usbReportSize - 5 - len(write)))
                seq += 1
            idx += len(write)


    def hid_read_frame(self):
        # INIT response
        read = bytearray(self.dbb_hid.read(self.usbReportSize))
        cid = ((read[0] * 256 + read[1]) * 256 + read[2]) * 256 + read[3]
        cmd = read[4]
        data_len = read[5] * 256 + read[6]
        data = read[7:]
        idx = len(read) - 7;
        while idx < data_len:
            # CONT response
            read = bytearray(self.dbb_hid.read(self.usbReportSize))
            data += read[5:]
            idx += len(read) - 5
        return data


    def hid_send_plain(self, msg):
        reply = ""
        try:
            serial_number = self.dbb_hid.get_serial_number_string()
            if "v2.0." in serial_number or "v1." in serial_number:
                hidBufSize = 4096
                self.dbb_hid.write('\0' + msg + '\0' * (hidBufSize - len(msg)))
                r = bytearray()
                while len(r) < hidBufSize:
                    r += bytearray(self.dbb_hid.read(hidBufSize))
            else:
                self.hid_send_frame(msg)
                r = self.hid_read_frame()
            r = r.rstrip(b' \t\r\n\0')
            r = r.replace(b"\0", b'')
            r = to_string(r, 'utf8')
            reply = json.loads(r)
        except Exception as e:
            print_error('Exception caught ' + str(e))
        return reply


    def hid_send_encrypt(self, msg):
        reply = ""
        try:
            secret = Hash(self.password)
            msg = EncodeAES(secret, msg)
            reply = self.hid_send_plain(msg)
            if 'ciphertext' in reply:
                reply = DecodeAES(secret, ''.join(reply["ciphertext"]))
                reply = to_string(reply, 'utf8')
                reply = json.loads(reply)
            if 'error' in reply:
                self.password = None
        except Exception as e:
            print_error('Exception caught ' + str(e))
        return reply



# ----------------------------------------------------------------------------------
#
#

class DigitalBitbox_KeyStore(Hardware_KeyStore):
    hw_type = 'digitalbitbox'
    device = 'DigitalBitbox'


    def __init__(self, d):
        Hardware_KeyStore.__init__(self, d)
        self.force_watching_only = False
        self.maxInputs = 14 # maximum inputs per single sign command


    def get_derivation(self):
        return str(self.derivation)


    def is_p2pkh(self):
        return self.derivation.startswith("m/44'/")


    def give_error(self, message, clear_client = False):
        if clear_client:
            self.client = None
        raise Exception(message)


    def decrypt_message(self, pubkey, message, password):
        raise RuntimeError(_('Encryption and decryption are currently not supported for {}').format(self.device))


    def sign_message(self, sequence, message, password):
        sig = None
        try:
            message = message.encode('utf8')
            inputPath = self.get_derivation() + "/%d/%d" % sequence
            msg_hash = Hash(msg_magic(message))
            inputHash = to_hexstr(msg_hash)
            hasharray = []
            hasharray.append({'hash': inputHash, 'keypath': inputPath})
            hasharray = json.dumps(hasharray)

            msg = ('{"sign":{"meta":"sign message", "data":%s}}' % hasharray).encode('utf8')

            dbb_client = self.plugin.get_client(self)

            if not dbb_client.is_paired():
                raise Exception(_("Could not sign message."))

            reply = dbb_client.hid_send_encrypt(msg)
            self.handler.show_message(_("Signing message ...") + "\n\n" +
                                      _("To continue, touch the Digital Bitbox's blinking light for 3 seconds.") + "\n\n" +
                                      _("To cancel, briefly touch the blinking light or wait for the timeout."))
            reply = dbb_client.hid_send_encrypt(msg) # Send twice, first returns an echo for smart verification (not implemented)
            self.handler.finished()

            if 'error' in reply:
                raise Exception(reply['error']['message'])

            if 'sign' not in reply:
                raise Exception(_("Could not sign message."))

            if 'recid' in reply['sign'][0]:
                # firmware > v2.1.1
                sig = bytes([27 + int(reply['sign'][0]['recid'], 16) + 4]) + binascii.unhexlify(reply['sign'][0]['sig'])
                pk, compressed = pubkey_from_signature(sig, msg_hash)
                pk = point_to_ser(pk.pubkey.point, compressed)
                addr = public_key_to_p2pkh(pk)
                if verify_message(addr, sig, message) is False:
                    raise Exception(_("Could not sign message"))
            elif 'pubkey' in reply['sign'][0]:
                # firmware <= v2.1.1
                for i in range(4):
                    sig = bytes([27 + i + 4]) + binascii.unhexlify(reply['sign'][0]['sig'])
                    try:
                        addr = public_key_to_p2pkh(binascii.unhexlify(reply['sign'][0]['pubkey']))
                        if verify_message(addr, sig, message):
                            break
                    except Exception:
                        continue
                else:
                    raise Exception(_("Could not sign message"))


        except BaseException as e:
            self.give_error(e)
        return sig


    def sign_transaction(self, tx, password):
        if tx.is_complete():
            return

        try:
            p2pkhTransaction = True
            derivations = self.get_tx_derivations(tx)
            inputhasharray = []
            hasharray = []
            pubkeyarray = []

            # Build hasharray from inputs
            for i, txin in enumerate(tx.inputs()):
                if txin['type'] == 'coinbase':
                    self.give_error("Coinbase not supported") # should never happen

                if txin['type'] != 'p2pkh':
                    p2pkhTransaction = False

                for x_pubkey in txin['x_pubkeys']:
                    if x_pubkey in derivations:
                        index = derivations.get(x_pubkey)
                        inputPath = "%s/%d/%d" % (self.get_derivation(), index[0], index[1])
                        inputHash = Hash(binascii.unhexlify(tx.serialize_preimage(i)))
                        hasharray_i = {'hash': to_hexstr(inputHash), 'keypath': inputPath}
                        hasharray.append(hasharray_i)
                        inputhasharray.append(inputHash)
                        break
                else:
                    self.give_error("No matching x_key for sign_transaction") # should never happen

            # Build pubkeyarray from outputs
            for _type, address, amount in tx.outputs():
                assert _type == TYPE_ADDRESS
                info = tx.output_info.get(address)
                if info is not None:
                    index, xpubs, m = info
                    changePath = self.get_derivation() + "/%d/%d" % index
                    changePubkey = self.derive_pubkey(index[0], index[1])
                    pubkeyarray_i = {'pubkey': changePubkey, 'keypath': changePath}
                    pubkeyarray.append(pubkeyarray_i)

            # Special serialization of the unsigned transaction for
            # the mobile verification app.
            # At the moment, verification only works for p2pkh transactions.
            if p2pkhTransaction:
                class CustomTXSerialization(Transaction):
                    @classmethod
                    def input_script(self, txin, estimate_size=False):
                        if txin['type'] == 'p2pkh':
                            return Transaction.get_preimage_script(txin)
                        if txin['type'] == 'p2sh':
                            # Multisig verification has partial support, but is disabled. This is the
                            # expected serialization though, so we leave it here until we activate it.
                            return '00' + push_script(Transaction.get_preimage_script(txin))
                        raise Exception("unsupported type %s" % txin['type'])
                tx_dbb_serialized = CustomTXSerialization(tx.serialize()).serialize()
            else:
                # We only need this for the signing echo / verification.
                tx_dbb_serialized = None

            # Build sign command
            dbb_signatures = []
            steps = math.ceil(1.0 * len(hasharray) / self.maxInputs)
            for step in range(int(steps)):
                hashes = hasharray[step * self.maxInputs : (step + 1) * self.maxInputs]

                msg = {
                    "sign": {
                        "data": hashes,
                        "checkpub": pubkeyarray,
                    },
                }
                if tx_dbb_serialized is not None:
                    msg["sign"]["meta"] = to_hexstr(Hash(tx_dbb_serialized))
                msg = json.dumps(msg).encode('ascii')
                dbb_client = self.plugin.get_client(self)

                if not dbb_client.is_paired():
                    raise Exception("Could not sign transaction.")

                reply = dbb_client.hid_send_encrypt(msg)
                if 'error' in reply:
                    raise Exception(reply['error']['message'])

                if 'echo' not in reply:
                    raise Exception("Could not sign transaction.")

                if self.plugin.is_mobile_paired() and tx_dbb_serialized is not None:
                    reply['tx'] = tx_dbb_serialized
                    self.plugin.comserver_post_notification(reply)

                if steps > 1:
                    self.handler.show_message(_("Signing large transaction. Please be patient ...") + "\n\n" +
                                              _("To continue, touch the Digital Bitbox's blinking light for 3 seconds.") + " " +
                                              _("(Touch {} of {})").format((step + 1), steps) + "\n\n" +
                                              _("To cancel, briefly touch the blinking light or wait for the timeout.") + "\n\n")
                else:
                    self.handler.show_message(_("Signing transaction...") + "\n\n" +
                                              _("To continue, touch the Digital Bitbox's blinking light for 3 seconds.") + "\n\n" +
                                              _("To cancel, briefly touch the blinking light or wait for the timeout."))

                # Send twice, first returns an echo for smart verification
                reply = dbb_client.hid_send_encrypt(msg)
                self.handler.finished()

                if 'error' in reply:
                    if reply["error"].get('code') in (600, 601):
                        # aborted via LED short touch or timeout
                        raise UserCancelled()
                    raise Exception(reply['error']['message'])

                if 'sign' not in reply:
                    raise Exception("Could not sign transaction.")

                dbb_signatures.extend(reply['sign'])

            # Fill signatures
            if len(dbb_signatures) != len(tx.inputs()):
                raise Exception("Incorrect number of transactions signed.") # Should never occur
            for i, txin in enumerate(tx.inputs()):
                num = txin['num_sig']
                for pubkey in txin['pubkeys']:
                    signatures = list(filter(None, txin['signatures']))
                    if len(signatures) == num:
                        break # txin is complete
                    ii = txin['pubkeys'].index(pubkey)
                    signed = dbb_signatures[i]
                    if 'recid' in signed:
                        # firmware > v2.1.1
                        recid = int(signed['recid'], 16)
                        s = binascii.unhexlify(signed['sig'])
                        h = inputhasharray[i]
                        pk = MyVerifyingKey.from_signature(s, recid, h, curve = SECP256k1)
                        pk = to_hexstr(point_to_ser(pk.pubkey.point, True))
                    elif 'pubkey' in signed:
                        # firmware <= v2.1.1
                        pk = signed['pubkey']
                    if pk != pubkey:
                        continue
                    sig_r = int(signed['sig'][:64], 16)
                    sig_s = int(signed['sig'][64:], 16)
                    sig = sigencode_der(sig_r, sig_s, generator_secp256k1.order())
                    txin['signatures'][ii] = to_hexstr(sig) + '01'
                    tx._inputs[i] = txin
        except UserCancelled:
            raise
        except BaseException as e:
            self.give_error(e, True)
        else:
            print_error("Transaction is_complete", tx.is_complete())
            tx.raw = tx.serialize()


class DigitalBitboxPlugin(HW_PluginBase):

    libraries_available = DIGIBOX
    keystore_class = DigitalBitbox_KeyStore
    client = None
    DEVICE_IDS = [
                   (0x03eb, 0x2402) # Digital Bitbox
                 ]

    def __init__(self, parent, config, name):
        HW_PluginBase.__init__(self, parent, config, name)
        if self.libraries_available:
            self.device_manager().register_devices(self.DEVICE_IDS)

        self.digitalbitbox_config = self.config.get('digitalbitbox', {})


    def get_dbb_device(self, device):
        dev = hid.device()
        dev.open_path(device.path)
        return dev


    def create_client(self, device, handler):
        if device.interface_number == 0 or device.usage_page == 0xffff:
            if handler:
                self.handler = handler
            client = self.get_dbb_device(device)
            if client is not None:
                client = DigitalBitbox_Client(self, client)
            return client
        else:
            return None


    def setup_device(self, device_info, wizard, purpose):
        devmgr = self.device_manager()
        device_id = device_info.device.id_
        client = devmgr.client_by_id(device_id)
        client.handler = self.create_handler(wizard)
        if purpose == HWD_SETUP_NEW_WALLET:
            client.setupRunning = True
        client.get_xpub("m/44'/2'", 'standard')


    def is_mobile_paired(self):
        return 'encryptionprivkey' in self.digitalbitbox_config


    def comserver_post_notification(self, payload):
        assert self.is_mobile_paired(), "unexpected mobile pairing error"
        url = 'https://digitalbitbox.com/smartverification/index.php'
        key_s = base64.b64decode(self.digitalbitbox_config['encryptionprivkey'])
        args = 'c=data&s=0&dt=0&uuid=%s&pl=%s' % (
            self.digitalbitbox_config['comserverchannelid'],
            EncodeAES(key_s, json.dumps(payload).encode('ascii')).decode('ascii'),
        )
        try:
            requests.post(url, args)
        except Exception as e:
            self.handler.show_error(str(e))


    def get_xpub(self, device_id, derivation, xtype, wizard):
        if xtype not in ('standard', 'p2wpkh-p2sh', 'p2wpkh'):
            raise ScriptTypeNotSupported(_('This type of script is not supported with the Digital Bitbox.'))
        devmgr = self.device_manager()
        client = devmgr.client_by_id(device_id)
        client.handler = self.create_handler(wizard)
        client.check_device_dialog()
        xpub = client.get_xpub(derivation, xtype)
        return xpub


    def get_client(self, keystore, force_pair=True):
        devmgr = self.device_manager()
        handler = keystore.handler
        with devmgr.hid_lock:
            client = devmgr.client_for_keystore(self, handler, keystore, force_pair)
        if client is not None:
            client.check_device_dialog()
        return client

    def show_address(self, wallet, keystore, address):
        change, index = wallet.get_address_index(address)
        keypath = '%s/%d/%d' % (keystore.derivation, change, index)
        xpub = self.get_client(keystore)._get_xpub(keypath)
        verify_request_payload = {
            "type": 'p2pkh',
            "echo": xpub['echo'],
        }
        self.comserver_post_notification(verify_request_payload)<|MERGE_RESOLUTION|>--- conflicted
+++ resolved
@@ -289,13 +289,8 @@
 
     def dbb_generate_wallet(self):
         key = self.stretch_key(self.password)
-<<<<<<< HEAD
-        filename = ("Electrum-LTC-" + time.strftime("%Y-%m-%d-%H-%M-%S") + ".pdf").encode('utf8')
-        msg = b'{"seed":{"source": "create", "key": "%s", "filename": "%s", "entropy": "%s"}}' % (key, filename, b'Digital Bitbox Electrum Plugin')
-=======
-        filename = ("Electrum-" + time.strftime("%Y-%m-%d-%H-%M-%S") + ".pdf")
+        filename = ("Electrum-LTC-" + time.strftime("%Y-%m-%d-%H-%M-%S") + ".pdf")
         msg = ('{"seed":{"source": "create", "key": "%s", "filename": "%s", "entropy": "%s"}}' % (key, filename, 'Digital Bitbox Electrum Plugin')).encode('utf8')
->>>>>>> f7d1d5a7
         reply = self.hid_send_encrypt(msg)
         if 'error' in reply:
             raise Exception(reply['error']['message'])
