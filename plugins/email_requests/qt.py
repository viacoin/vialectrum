--- conflicted
+++ resolved
@@ -42,19 +42,11 @@
 from PyQt5.QtWidgets import (QVBoxLayout, QLabel, QGridLayout, QLineEdit,
                              QInputDialog)
 
-<<<<<<< HEAD
 from vialectrum.plugins import BasePlugin, hook
 from vialectrum.paymentrequest import PaymentRequest
 from vialectrum.i18n import _
-from vialectrum_gui.qt.util import EnterButton, Buttons, CloseButton
-from vialectrum_gui.qt.util import OkButton, WindowModalDialog
-=======
-from electrum_ltc.plugins import BasePlugin, hook
-from electrum_ltc.paymentrequest import PaymentRequest
-from electrum_ltc.i18n import _
-from electrum_ltc_gui.qt.util import (EnterButton, Buttons, CloseButton, OkButton,
+from vialectrum_gui.qt.util import (EnterButton, Buttons, CloseButton, OkButton,
                                       WindowModalDialog, get_parent_main_window)
->>>>>>> 7fc579b5
 
 
 class Processor(threading.Thread):
