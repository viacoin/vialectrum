--- conflicted
+++ resolved
@@ -35,20 +35,11 @@
 import PyQt4.QtCore as QtCore
 import PyQt4.QtGui as QtGui
 
-<<<<<<< HEAD
-from electrum_ltc.paymentrequest import PR_UNPAID, PR_PAID, PR_EXPIRED
 from electrum_ltc.plugins import BasePlugin, hook
-from electrum_ltc import util
 from electrum_ltc.paymentrequest import PaymentRequest
 from electrum_ltc.i18n import _
-from electrum_ltc_gui.qt.util import EnterButton
-=======
-from electrum.plugins import BasePlugin, hook
-from electrum.paymentrequest import PaymentRequest
-from electrum.i18n import _
-from electrum_gui.qt.util import EnterButton, Buttons, CloseButton
-from electrum_gui.qt.util import OkButton, WindowModalDialog
->>>>>>> fb8f9e55
+from electrum_ltc_gui.qt.util import EnterButton, Buttons, CloseButton
+from electrum_ltc_gui.qt.util import OkButton, WindowModalDialog
 
 
 
@@ -174,16 +165,8 @@
     def settings_widget(self, window):
         return EnterButton(_('Settings'), partial(self.settings_dialog, window))
 
-<<<<<<< HEAD
-    def settings_dialog(self, x):
-        from electrum_ltc_gui.qt.util import Buttons, CloseButton, OkButton
-
-        d = QDialog(self.settings_window)
-        d.setWindowTitle("Email settings")
-=======
     def settings_dialog(self, window):
         d = WindowModalDialog(window, _("Email settings"))
->>>>>>> fb8f9e55
         d.setMinimumSize(500, 200)
 
         vbox = QVBoxLayout(d)
