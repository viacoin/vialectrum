--- conflicted
+++ resolved
@@ -81,54 +81,7 @@
                     continue
                 return r.data
         
-<<<<<<< HEAD
-    def show_raw_qr(self):
-        r = unicode( self.gui.main_window.payto_e.text() )
-        r = r.strip()
-
-        # label or alias, with address in brackets
-        m = re.match('(.*?)\s*\<([1-9A-HJ-NP-Za-km-z]{26,})\>', r)
-        to_address = m.group(2) if m else r
-
-        if not is_valid(to_address):
-            QMessageBox.warning(self.gui.main_window, _('Error'), _('Invalid Litecoin Address') + ':\n' + to_address, _('OK'))
-            return
-
-        try:
-            amount = self.gui.main_window.read_amount(unicode( self.gui.main_window.amount_e.text()))
-        except Exception:
-            QMessageBox.warning(self.gui.main_window, _('Error'), _('Invalid Amount'), _('OK'))
-            return
-        try:
-            fee = self.gui.main_window.read_amount(unicode( self.gui.main_window.fee_e.text()))
-        except Exception:
-            QMessageBox.warning(self.gui.main_window, _('Error'), _('Invalid Fee'), _('OK'))
-            return
-
-        try:
-            tx = self.gui.main_window.wallet.mktx( [(to_address, amount)], None, fee)
-        except Exception as e:
-            self.gui.main_window.show_message(str(e))
-            return
-
-        if fee < tx.required_fee(self.gui.main_window.wallet.verifier):
-            QMessageBox.warning(self.gui.main_window, _('Error'), _("This transaction requires a higher fee, or it will not be propagated by the network."), _('OK'))
-            return
-
-        try:
-            out = {
-            "hex" : tx.hash(),
-            "complete" : "false"
-            }
-    
-            input_info = []
-
-        except Exception as e:
-            self.gui.main_window.show_message(str(e))
-
-=======
     def show_raw_qr(self, tx):
->>>>>>> 6cad213f
         try:
             json_text = json.dumps(tx.as_dict()).replace(' ', '')
             self.show_tx_qrcode(json_text, 'Unsigned Transaction')
