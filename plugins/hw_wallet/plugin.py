--- conflicted
+++ resolved
@@ -24,14 +24,9 @@
 # CONNECTION WITH THE SOFTWARE OR THE USE OR OTHER DEALINGS IN THE
 # SOFTWARE.
 
-<<<<<<< HEAD
 from vialectrum.plugins import BasePlugin, hook
 from vialectrum.i18n import _
-=======
-from electrum_ltc.plugins import BasePlugin, hook
-from electrum_ltc.i18n import _
-from electrum_ltc.bitcoin import is_address
->>>>>>> 543d1e1d
+from vialectrum.bitcoin import is_address
 
 
 class HW_PluginBase(BasePlugin):
