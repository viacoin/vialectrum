<<<<<<< HEAD
from electrum_ltc.util import print_msg
=======
from electrum.util import print_msg, raw_input
>>>>>>> 1e4ac1c3
from .trezor import TrezorPlugin

class TrezorCmdLineHandler:

    def get_passphrase(self, msg, confirm):
        import getpass
        print_msg(msg)
        return getpass.getpass('')

    def get_pin(self, msg):
        t = { 'a':'7', 'b':'8', 'c':'9', 'd':'4', 'e':'5', 'f':'6', 'g':'1', 'h':'2', 'i':'3'}
        print_msg(msg)
        print_msg("a b c\nd e f\ng h i\n-----")
        o = raw_input()
        return ''.join(map(lambda x: t[x], o))

    def stop(self):
        pass

    def show_message(self, msg):
        print_msg(msg)


class Plugin(TrezorPlugin):
    handler = TrezorCmdLineHandler()<|MERGE_RESOLUTION|>--- conflicted
+++ resolved
@@ -1,8 +1,4 @@
-<<<<<<< HEAD
-from electrum_ltc.util import print_msg
-=======
-from electrum.util import print_msg, raw_input
->>>>>>> 1e4ac1c3
+from electrum_ltc.util import print_msg, raw_input
 from .trezor import TrezorPlugin
 
 class TrezorCmdLineHandler:
