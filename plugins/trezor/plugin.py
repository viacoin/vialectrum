import re
import time

from binascii import unhexlify
from struct import pack
from unicodedata import normalize

from electrum_ltc.account import BIP32_Account
from electrum_ltc.bitcoin import (bc_address_to_hash_160, xpub_from_pubkey,
                              EncodeBase58Check)
from electrum_ltc.i18n import _
from electrum_ltc.plugins import BasePlugin, hook
from electrum_ltc.transaction import (deserialize, is_extended_pubkey,
                                  Transaction, x_to_xpub)
from electrum_ltc.wallet import BIP32_HD_Wallet, BIP44_Wallet

class DeviceDisconnectedError(Exception):
    pass

class TrezorCompatibleWallet(BIP44_Wallet):
    # Extend BIP44 Wallet as required by hardware implementation.
    # Derived classes must set:
    #   - device
    #   - wallet_type

    restore_wallet_class = BIP44_Wallet

    def __init__(self, storage):
        BIP44_Wallet.__init__(self, storage)
        # This is set when paired with a device, and used to re-pair
        # a device that is disconnected and re-connected
        self.device_id = None
        # Errors and other user interaction is done through the wallet's
        # handler.  The handler is per-window and preserved across
        # device reconnects
        self.handler = None

    def disconnected(self):
        self.print_error("disconnected")
        self.handler.watching_only_changed()

    def connected(self):
        self.print_error("connected")
        self.handler.watching_only_changed()

    def get_action(self):
        pass

    def can_export(self):
        return False

    def is_watching_only(self):
        '''The wallet is watching-only if its trezor device is not
        connected.  This result is dynamic and changes over time.'''
        assert not self.has_seed()
        return self.plugin.lookup_client(self) is None

    def can_change_password(self):
        return False

    def client(self):
        return self.plugin.client(self)

    def derive_xkeys(self, root, derivation, password):
        if self.master_public_keys.get(root):
            return BIP44_wallet.derive_xkeys(self, root, derivation, password)

        # When creating a wallet we need to ask the device for the
        # master public key
        derivation = derivation.replace(self.root_name, self.prefix() + "/")
        xpub = self.get_public_key(derivation)
        return xpub, None

    def get_public_key(self, bip32_path):
        client = self.client()
        address_n = client.expand_path(bip32_path)
        node = client.get_public_node(address_n).node
        xpub = ("0488B21E".decode('hex') + chr(node.depth)
                + self.i4b(node.fingerprint) + self.i4b(node.child_num)
                + node.chain_code + node.public_key)
        return EncodeBase58Check(xpub)

    def i4b(self, x):
        return pack('>I', x)

    def decrypt_message(self, pubkey, message, password):
        raise RuntimeError(_('Decrypt method is not implemented'))

    def sign_message(self, address, message, password):
<<<<<<< HEAD
        client = self.get_client()
        self.check_proper_device()
        try:
            address_path = self.address_id(address)
            address_n = client.expand_path(address_path)
        except Exception as e:
            self.give_error(e)
        try:
            msg_sig = client.sign_message('Litecoin', address_n, message)
        except Exception as e:
            self.give_error(e)
        finally:
            self.plugin.get_handler(self).stop()
=======
        client = self.client()
        address_path = self.address_id(address)
        address_n = client.expand_path(address_path)
        msg_sig = client.sign_message('Bitcoin', address_n, message)
>>>>>>> 4fe01cb8
        return msg_sig.signature

    def sign_transaction(self, tx, password):
        if tx.is_complete() or self.is_watching_only():
            return
        # previous transactions used as inputs
        prev_tx = {}
        # path of the xpubs that are involved
        xpub_path = {}
        for txin in tx.inputs:
            tx_hash = txin['prevout_hash']

            ptx = self.transactions.get(tx_hash)
            if ptx is None:
                ptx = self.network.synchronous_get(('blockchain.transaction.get', [tx_hash]))
                ptx = Transaction(ptx)
            prev_tx[tx_hash] = ptx

            for x_pubkey in txin['x_pubkeys']:
                if not is_extended_pubkey(x_pubkey):
                    continue
                xpub = x_to_xpub(x_pubkey)
                for k, v in self.master_public_keys.items():
                    if v == xpub:
                        acc_id = re.match("x/(\d+)'", k).group(1)
                        xpub_path[xpub] = self.account_derivation(acc_id)

        self.plugin.sign_transaction(self, tx, prev_tx, xpub_path)


class TrezorCompatiblePlugin(BasePlugin):
    # Derived classes provide:
    #
    #  class-static variables: client_class, firmware_URL, handler_class,
    #     libraries_available, libraries_URL, minimum_firmware,
    #     wallet_class, ckd_public, types, HidTransport

    # This plugin automatically keeps track of attached devices, and
    # connects to anything attached creating a new Client instance.
    # When disconnected, the client is informed via a callback.
    # As a device can be disconnected and/or reconnected in a different
    # USB port (giving it a new path), the wallet must be dynamic in
    # asking for its client.
    # If a wallet is successfully paired with a given device, the plugin
    # stores its serial number in the wallet so it can be automatically
    # re-paired if the same device is connected elsewhere.
    # Approaching things this way permits several devices to be connected
    # simultaneously and handled smoothly.

    def __init__(self, parent, config, name):
        BasePlugin.__init__(self, parent, config, name)
        self.device = self.wallet_class.device
        self.wallet_class.plugin = self
        # A set of client instances to USB paths
        self.clients = set()
        # The device wallets we have seen to inform on reconnection
        self.paired_wallets = set()
        # Do an initial scan
        self.last_scan = 0
        self.timer_actions()

    @hook
    def timer_actions(self):
        if self.libraries_available:
            # Scan connected devices every second
            now = time.time()
            if now > self.last_scan + 1:
                self.last_scan = now
                self.scan_devices()

    def scan_devices(self):
        paths = self.HidTransport.enumerate()
        connected = set([c for c in self.clients if c.path in paths])
        disconnected = self.clients - connected

        self.clients = connected

        # Inform clients and wallets they were disconnected
        for client in disconnected:
            self.print_error("device disconnected:", client)
            if client.wallet:
                client.wallet.disconnected()

        for path in paths:
            # Look for new paths
            if any(c.path == path for c in connected):
                continue

            try:
                transport = self.HidTransport(path)
            except BaseException as e:
                # We were probably just disconnected; never mind
                self.print_error("cannot connect at", path, str(e))
                continue

            self.print_error("connected to device at", path[0])

            try:
                client = self.client_class(transport, path, self)
            except BaseException as e:
                self.print_error("cannot create client for", path, str(e))
            else:
                self.clients.add(client)
                self.print_error("new device:", client)

            # Inform reconnected wallets
            for wallet in self.paired_wallets:
                if wallet.device_id == client.features.device_id:
                    client.wallet = wallet
                    wallet.connected()

    def clear_session(self, client):
        # Clearing the session forces pin re-entry
        self.print_error("clear session:", client)
        client.clear_session()

    def select_device(self, wallet, wizard):
        '''Called when creating a new wallet.  Select the device
        to use.'''
        clients = list(self.clients)
        if not len(clients):
            return
        if len(clients) > 1:
            labels = [client.label() for client in clients]
            msg = _("Please select which %s device to use:") % self.device
            client = clients[wizard.query_choice(msg, labels)]
        else:
            client = clients[0]
        self.pair_wallet(wallet, client)

    def pair_wallet(self, wallet, client):
        self.print_error("pairing wallet %s to device %s" % (wallet, client))
        self.paired_wallets.add(wallet)
        wallet.device_id = client.features.device_id
        client.wallet = wallet
        wallet.connected()

    def try_to_pair_wallet(self, wallet):
        '''Call this when loading an existing wallet to find if the
        associated device is connected.'''
        account = '0'
        if not account in wallet.accounts:
            self.print_error("try pair_wallet: wallet has no accounts")
            return None

        first_address = wallet.accounts[account].first_address()[0]
        derivation = wallet.address_derivation(account, 0, 0)
        for client in self.clients:
            if client.wallet:
                continue

            if not client.atleast_version(*self.minimum_firmware):
                wallet.handler.show_error(
                    _('Outdated %s firmware for device labelled %s. Please '
                      'download the updated firmware from %s') %
                    (self.device, client.label(), self.firmware_URL))
                continue

            # This gives us a handler
            client.wallet = wallet
            device_address = None
            try:
                device_address = client.address_from_derivation(derivation)
            finally:
                client.wallet = None

            if first_address == device_address:
                self.pair_wallet(wallet, client)
                return client

        return None

    def lookup_client(self, wallet):
        for client in self.clients:
            if client.features.device_id == wallet.device_id:
                return client
        return None

    def client(self, wallet):
        '''Returns a wrapped client which handles cleanup in case of
        thrown exceptions, etc.'''
        assert isinstance(wallet, self.wallet_class)
        assert wallet.handler != None

        if wallet.device_id is None:
            client = self.try_to_pair_wallet(wallet)
        else:
            client = self.lookup_client(wallet)

        if not client:
            msg = (_('Could not connect to your %s.  Verify the '
                     'cable is connected and that no other app is '
                     'using it.\nContinuing in watching-only mode '
                     'until the device is re-connected.') % self.device)
            if not self.clients:
                wallet.handler.show_error(msg)
            raise DeviceDisconnectedError(msg)

        return client

    def is_enabled(self):
        return self.libraries_available

    @staticmethod
    def normalize_passphrase(self, passphrase):
        return normalize('NFKD', unicode(passphrase or ''))

    def on_restore_wallet(self, wallet, wizard):
        assert isinstance(wallet, self.wallet_class)

        msg = _("Enter the seed for your %s wallet:" % self.device)
        seed = wizard.request_seed(msg, is_valid = self.is_valid_seed)

        # Restored wallets are not hardware wallets
        wallet_class = self.wallet_class.restore_wallet_class
        wallet.storage.put('wallet_type', wallet_class.wallet_type)
        wallet = wallet_class(wallet.storage)

        passphrase = wizard.request_passphrase(self.device, restore=True)
        password = wizard.request_password()
        wallet.add_seed(seed, password)
        wallet.add_cosigner_seed(seed, 'x/', password, passphrase)
        wallet.create_main_account(password)
        return wallet

    @hook
    def close_wallet(self, wallet):
        # Don't retain references to a closed wallet
        self.paired_wallets.discard(wallet)
        client = self.lookup_client(wallet)
        if client:
            self.clear_session(client)
            # Release the device
            self.clients.discard(client)
            client.transport.close()

    def sign_transaction(self, wallet, tx, prev_tx, xpub_path):
        self.prev_tx = prev_tx
        self.xpub_path = xpub_path
        client = self.client(wallet)
        inputs = self.tx_inputs(tx, True)
        outputs = self.tx_outputs(wallet, tx)
<<<<<<< HEAD
        try:
            signed_tx = client.sign_tx('Litecoin', inputs, outputs)[1]
        except Exception as e:
            self.give_error(e)
        finally:
            self.get_handler(wallet).stop()
=======
        signed_tx = client.sign_tx('Bitcoin', inputs, outputs)[1]
>>>>>>> 4fe01cb8
        raw = signed_tx.encode('hex')
        tx.update_signatures(raw)

    def show_address(self, wallet, address):
<<<<<<< HEAD
        wallet.check_proper_device()
        try:
            address_path = wallet.address_id(address)
            address_n = self.client_class.expand_path(address_path)
        except Exception as e:
            self.give_error(e)
        try:
            client.get_address('Litecoin', address_n, True)
        except Exception as e:
            self.give_error(e)
        finally:
            self.get_handler(wallet).stop()
=======
        client = self.client(wallet)
        if not client.atleast_version(1, 3):
            wallet.handler.show_error(_("Your device firmware is too old"))
            return
        address_path = wallet.address_id(address)
        address_n = client.expand_path(address_path)
        client.get_address('Bitcoin', address_n, True)
>>>>>>> 4fe01cb8

    def tx_inputs(self, tx, for_sig=False):
        inputs = []
        for txin in tx.inputs:
            txinputtype = self.types.TxInputType()
            if txin.get('is_coinbase'):
                prev_hash = "\0"*32
                prev_index = 0xffffffff  # signed int -1
            else:
                if for_sig:
                    x_pubkeys = txin['x_pubkeys']
                    if len(x_pubkeys) == 1:
                        x_pubkey = x_pubkeys[0]
                        xpub, s = BIP32_Account.parse_xpubkey(x_pubkey)
                        xpub_n = self.client_class.expand_path(self.xpub_path[xpub])
                        txinputtype.address_n.extend(xpub_n + s)
                    else:
                        def f(x_pubkey):
                            if is_extended_pubkey(x_pubkey):
                                xpub, s = BIP32_Account.parse_xpubkey(x_pubkey)
                            else:
                                xpub = xpub_from_pubkey(x_pubkey.decode('hex'))
                                s = []
                            node = ckd_public.deserialize(xpub)
                            return self.types.HDNodePathType(node=node, address_n=s)
                        pubkeys = map(f, x_pubkeys)
                        multisig = self.types.MultisigRedeemScriptType(
                            pubkeys=pubkeys,
                            signatures=map(lambda x: x.decode('hex') if x else '', txin.get('signatures')),
                            m=txin.get('num_sig'),
                        )
                        txinputtype = self.types.TxInputType(
                            script_type=self.types.SPENDMULTISIG,
                            multisig=multisig
                        )
                        # find which key is mine
                        for x_pubkey in x_pubkeys:
                            if is_extended_pubkey(x_pubkey):
                                xpub, s = BIP32_Account.parse_xpubkey(x_pubkey)
                                if xpub in self.xpub_path:
                                    xpub_n = self.client_class.expand_path(self.xpub_path[xpub])
                                    txinputtype.address_n.extend(xpub_n + s)
                                    break

                prev_hash = unhexlify(txin['prevout_hash'])
                prev_index = txin['prevout_n']

            txinputtype.prev_hash = prev_hash
            txinputtype.prev_index = prev_index

            if 'scriptSig' in txin:
                script_sig = txin['scriptSig'].decode('hex')
                txinputtype.script_sig = script_sig

            if 'sequence' in txin:
                sequence = txin['sequence']
                txinputtype.sequence = sequence

            inputs.append(txinputtype)

        return inputs

    def tx_outputs(self, wallet, tx):
        outputs = []

        for type, address, amount in tx.outputs:
            assert type == 'address'
            txoutputtype = self.types.TxOutputType()
            if wallet.is_change(address):
                address_path = wallet.address_id(address)
                address_n = self.client_class.expand_path(address_path)
                txoutputtype.address_n.extend(address_n)
            else:
                txoutputtype.address = address
            txoutputtype.amount = amount
            addrtype, hash_160 = bc_address_to_hash_160(address)
            if addrtype == 48:
                txoutputtype.script_type = self.types.PAYTOADDRESS
            elif addrtype == 5:
                txoutputtype.script_type = self.types.PAYTOSCRIPTHASH
            else:
                raise BaseException('addrtype')
            outputs.append(txoutputtype)

        return outputs

    def electrum_tx_to_txtype(self, tx):
        t = self.types.TransactionType()
        d = deserialize(tx.raw)
        t.version = d['version']
        t.lock_time = d['lockTime']
        inputs = self.tx_inputs(tx)
        t.inputs.extend(inputs)
        for vout in d['outputs']:
            o = t.bin_outputs.add()
            o.amount = vout['value']
            o.script_pubkey = vout['scriptPubKey'].decode('hex')
        return t

    # This function is called from the trezor libraries (via tx_api)
    def get_tx(self, tx_hash):
        tx = self.prev_tx[tx_hash]
        tx.deserialize()
        return self.electrum_tx_to_txtype(tx)

    @staticmethod
    def is_valid_seed(seed):
        return True<|MERGE_RESOLUTION|>--- conflicted
+++ resolved
@@ -87,26 +87,10 @@
         raise RuntimeError(_('Decrypt method is not implemented'))
 
     def sign_message(self, address, message, password):
-<<<<<<< HEAD
-        client = self.get_client()
-        self.check_proper_device()
-        try:
-            address_path = self.address_id(address)
-            address_n = client.expand_path(address_path)
-        except Exception as e:
-            self.give_error(e)
-        try:
-            msg_sig = client.sign_message('Litecoin', address_n, message)
-        except Exception as e:
-            self.give_error(e)
-        finally:
-            self.plugin.get_handler(self).stop()
-=======
         client = self.client()
         address_path = self.address_id(address)
         address_n = client.expand_path(address_path)
-        msg_sig = client.sign_message('Bitcoin', address_n, message)
->>>>>>> 4fe01cb8
+        msg_sig = client.sign_message('Litecoin', address_n, message)
         return msg_sig.signature
 
     def sign_transaction(self, tx, password):
@@ -349,42 +333,18 @@
         client = self.client(wallet)
         inputs = self.tx_inputs(tx, True)
         outputs = self.tx_outputs(wallet, tx)
-<<<<<<< HEAD
-        try:
-            signed_tx = client.sign_tx('Litecoin', inputs, outputs)[1]
-        except Exception as e:
-            self.give_error(e)
-        finally:
-            self.get_handler(wallet).stop()
-=======
-        signed_tx = client.sign_tx('Bitcoin', inputs, outputs)[1]
->>>>>>> 4fe01cb8
+        signed_tx = client.sign_tx('Litecoin', inputs, outputs)[1]
         raw = signed_tx.encode('hex')
         tx.update_signatures(raw)
 
     def show_address(self, wallet, address):
-<<<<<<< HEAD
-        wallet.check_proper_device()
-        try:
-            address_path = wallet.address_id(address)
-            address_n = self.client_class.expand_path(address_path)
-        except Exception as e:
-            self.give_error(e)
-        try:
-            client.get_address('Litecoin', address_n, True)
-        except Exception as e:
-            self.give_error(e)
-        finally:
-            self.get_handler(wallet).stop()
-=======
         client = self.client(wallet)
         if not client.atleast_version(1, 3):
             wallet.handler.show_error(_("Your device firmware is too old"))
             return
         address_path = wallet.address_id(address)
         address_n = client.expand_path(address_path)
-        client.get_address('Bitcoin', address_n, True)
->>>>>>> 4fe01cb8
+        client.get_address('Litecoin', address_n, True)
 
     def tx_inputs(self, tx, for_sig=False):
         inputs = []
