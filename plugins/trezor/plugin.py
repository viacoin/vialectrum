import re
from binascii import unhexlify
from struct import pack

<<<<<<< HEAD
from electrum_ltc.account import BIP32_Account
from electrum_ltc.bitcoin import (bc_address_to_hash_160, xpub_from_pubkey,
                              bip32_private_derivation, EncodeBase58Check)
from electrum_ltc.i18n import _
from electrum_ltc.plugins import BasePlugin, hook
from electrum_ltc.transaction import (deserialize, is_extended_pubkey,
                                  Transaction, x_to_xpub)
from electrum_ltc.wallet import BIP32_HD_Wallet
=======
from electrum.account import BIP32_Account
from electrum.bitcoin import (bc_address_to_hash_160, xpub_from_pubkey,
                              EncodeBase58Check)
from electrum.i18n import _
from electrum.plugins import BasePlugin, hook
from electrum.transaction import (deserialize, is_extended_pubkey,
                                  Transaction, x_to_xpub)
from electrum.wallet import BIP32_HD_Wallet, BIP44_Wallet
>>>>>>> 1f3ddad0

class TrezorCompatibleWallet(BIP44_Wallet):
    # Extend BIP44 Wallet as required by hardware implementation.
    # Derived classes must set:
    #   - device
    #   - wallet_type

<<<<<<< HEAD
    root_derivation = "m/44'/2'"
=======
    restore_wallet_class = BIP44_Wallet
>>>>>>> 1f3ddad0

    def __init__(self, storage):
        BIP44_Wallet.__init__(self, storage)
        self.checked_device = False
        self.proper_device = False

    def give_error(self, message):
        self.print_error(message)
        raise Exception(message)

    def get_action(self):
        if not self.accounts:
            return 'create_accounts'

    def can_export(self):
        return False

    def is_watching_only(self):
        return not self.proper_device

    def can_change_password(self):
        return False

    def get_client(self):
        return self.plugin.get_client()

    def derive_xkeys(self, root, derivation, password):
        if self.master_public_keys.get(root):
            return BIP44_wallet.derive_xkeys(self, root, derivation, password)

        # Happens when creating a wallet
        derivation = derivation.replace(self.root_name, self.prefix() + "/")
        xpub = self.get_public_key(derivation)
        return xpub, None

    def get_public_key(self, bip32_path):
        address_n = self.get_client().expand_path(bip32_path)
        node = self.get_client().get_public_node(address_n).node
        xpub = ("0488B21E".decode('hex') + chr(node.depth)
                + self.i4b(node.fingerprint) + self.i4b(node.child_num)
                + node.chain_code + node.public_key)
        return EncodeBase58Check(xpub)

    def i4b(self, x):
        return pack('>I', x)

    def decrypt_message(self, pubkey, message, password):
        raise RuntimeError(_('Decrypt method is not implemented'))

    def sign_message(self, address, message, password):
        if self.has_seed():
            return BIP32_HD_Wallet.sign_message(self, address, message, password)
        self.check_proper_device()
        try:
            address_path = self.address_id(address)
            address_n = self.get_client().expand_path(address_path)
        except Exception as e:
            self.give_error(e)
        try:
            msg_sig = self.get_client().sign_message('Litecoin', address_n,
                                                     message)
        except Exception as e:
            self.give_error(e)
        finally:
            self.plugin.handler.stop()
        return msg_sig.signature

    def sign_transaction(self, tx, password):
        if tx.is_complete() or self.is_watching_only():
            return
        if self.has_seed():
            return BIP32_HD_Wallet.sign_transaction(self, tx, password)
        self.check_proper_device()
        # previous transactions used as inputs
        prev_tx = {}
        # path of the xpubs that are involved
        xpub_path = {}
        for txin in tx.inputs:
            tx_hash = txin['prevout_hash']

            ptx = self.transactions.get(tx_hash)
            if ptx is None:
                ptx = self.network.synchronous_get(('blockchain.transaction.get', [tx_hash]))
                ptx = Transaction(ptx)
            prev_tx[tx_hash] = ptx

            for x_pubkey in txin['x_pubkeys']:
                if not is_extended_pubkey(x_pubkey):
                    continue
                xpub = x_to_xpub(x_pubkey)
                for k, v in self.master_public_keys.items():
                    if v == xpub:
                        acc_id = re.match("x/(\d+)'", k).group(1)
                        xpub_path[xpub] = self.account_derivation(acc_id)

        self.plugin.sign_transaction(tx, prev_tx, xpub_path)

    def is_proper_device(self):
        self.get_client().ping('t')

        if not self.checked_device:
            address = self.addresses(False)[0]
            address_id = self.address_id(address)
            n = self.get_client().expand_path(address_id)
            device_address = self.get_client().get_address('Litecoin', n)
            self.checked_device = True
            self.proper_device = (device_address == address)

        return self.proper_device

    def check_proper_device(self):
        if not self.is_proper_device():
            self.give_error(_('Wrong device or password'))

    def sanity_check(self):
        try:
            self.get_client().ping('t')
        except BaseException as e:
            return _("%s device not detected.  Continuing in watching-only "
                     "mode.") % self.device + "\n\n" + str(e)

        if self.addresses() and not self.is_proper_device():
            return _("This wallet does not match your %s device") % self.device

        return None

class TrezorCompatiblePlugin(BasePlugin):
    # Derived classes provide:
    #
    #  class-static variables: client_class, firmware_URL, handler_class,
    #     libraries_available, libraries_URL, minimum_firmware,
    #     wallet_class, ckd_public, types, HidTransport

    def __init__(self, parent, config, name):
        BasePlugin.__init__(self, parent, config, name)
        self.device = self.wallet_class.device
        self.wallet = None
        self.handler = None
        self.client = None

    def constructor(self, s):
        return self.wallet_class(s)

    def give_error(self, message):
        self.print_error(message)
        raise Exception(message)

    def is_available(self):
        if not self.libraries_available:
            return False
        if not self.wallet:
            return False
        wallet_type = self.wallet.storage.get('wallet_type')
        return wallet_type == self.wallet_class.wallet_type

    def set_enabled(self, enabled):
        self.wallet.storage.put('use_' + self.name, enabled)

    def is_enabled(self):
        if not self.is_available():
            return False
        if self.wallet.has_seed():
            return False
        return True

    def create_client(self):
        if not self.libraries_available:
            self.give_error(_('please install the %s libraries from %s')
                            % (self.device, self.libraries_URL))

        devices = self.HidTransport.enumerate()
        if not devices:
            self.give_error(_('Could not connect to your %s. Please '
                              'verify the cable is connected and that no '
                              'other app is using it.' % self.device))

        transport = self.HidTransport(devices[0])
        client = self.client_class(transport, self)
        if not client.atleast_version(*self.minimum_firmware):
            self.give_error(_('Outdated %s firmware. Please update the '
                              'firmware from %s')
                            % (self.device, self.firmware_URL))
        return client

    def get_client(self):
        if not self.client or self.client.bad:
            self.client = self.create_client()

        return self.client

    def atleast_version(self, major, minor=0, patch=0):
        return self.get_client().atleast_version(major, minor, patch)

    @hook
    def close_wallet(self):
        self.print_error("clear session")
        if self.client:
            self.client.clear_session()
            self.client.transport.close()
            self.client = None
        self.wallet = None

    def sign_transaction(self, tx, prev_tx, xpub_path):
        self.prev_tx = prev_tx
        self.xpub_path = xpub_path
        client = self.get_client()
        inputs = self.tx_inputs(tx, True)
        outputs = self.tx_outputs(tx)
        try:
            signed_tx = client.sign_tx('Litecoin', inputs, outputs)[1]
        except Exception as e:
            self.give_error(e)
        finally:
            self.handler.stop()
        raw = signed_tx.encode('hex')
        tx.update_signatures(raw)

    def show_address(self, address):
        client = self.get_client()
        self.wallet.check_proper_device()
        try:
            address_path = self.wallet.address_id(address)
            address_n = client.expand_path(address_path)
        except Exception as e:
            self.give_error(e)
        try:
            client.get_address('Litecoin', address_n, True)
        except Exception as e:
            self.give_error(e)
        finally:
            self.handler.stop()

    def tx_inputs(self, tx, for_sig=False):
        client = self.get_client()
        inputs = []
        for txin in tx.inputs:
            txinputtype = self.types.TxInputType()
            if txin.get('is_coinbase'):
                prev_hash = "\0"*32
                prev_index = 0xffffffff  # signed int -1
            else:
                if for_sig:
                    x_pubkeys = txin['x_pubkeys']
                    if len(x_pubkeys) == 1:
                        x_pubkey = x_pubkeys[0]
                        xpub, s = BIP32_Account.parse_xpubkey(x_pubkey)
                        xpub_n = client.expand_path(self.xpub_path[xpub])
                        txinputtype.address_n.extend(xpub_n + s)
                    else:
                        def f(x_pubkey):
                            if is_extended_pubkey(x_pubkey):
                                xpub, s = BIP32_Account.parse_xpubkey(x_pubkey)
                            else:
                                xpub = xpub_from_pubkey(x_pubkey.decode('hex'))
                                s = []
                            node = ckd_public.deserialize(xpub)
                            return self.types.HDNodePathType(node=node, address_n=s)
                        pubkeys = map(f, x_pubkeys)
                        multisig = self.types.MultisigRedeemScriptType(
                            pubkeys=pubkeys,
                            signatures=map(lambda x: x.decode('hex') if x else '', txin.get('signatures')),
                            m=txin.get('num_sig'),
                        )
                        txinputtype = self.types.TxInputType(
                            script_type=self.types.SPENDMULTISIG,
                            multisig=multisig
                        )
                        # find which key is mine
                        for x_pubkey in x_pubkeys:
                            if is_extended_pubkey(x_pubkey):
                                xpub, s = BIP32_Account.parse_xpubkey(x_pubkey)
                                if xpub in self.xpub_path:
                                    xpub_n = client.expand_path(self.xpub_path[xpub])
                                    txinputtype.address_n.extend(xpub_n + s)
                                    break

                prev_hash = unhexlify(txin['prevout_hash'])
                prev_index = txin['prevout_n']

            txinputtype.prev_hash = prev_hash
            txinputtype.prev_index = prev_index

            if 'scriptSig' in txin:
                script_sig = txin['scriptSig'].decode('hex')
                txinputtype.script_sig = script_sig

            if 'sequence' in txin:
                sequence = txin['sequence']
                txinputtype.sequence = sequence

            inputs.append(txinputtype)

        return inputs

    def tx_outputs(self, tx):
        client = self.get_client()
        outputs = []

        for type, address, amount in tx.outputs:
            assert type == 'address'
            txoutputtype = self.types.TxOutputType()
            if self.wallet.is_change(address):
                address_path = self.wallet.address_id(address)
                address_n = client.expand_path(address_path)
                txoutputtype.address_n.extend(address_n)
            else:
                txoutputtype.address = address
            txoutputtype.amount = amount
            addrtype, hash_160 = bc_address_to_hash_160(address)
            if addrtype == 48:
                txoutputtype.script_type = self.types.PAYTOADDRESS
            elif addrtype == 5:
                txoutputtype.script_type = self.types.PAYTOSCRIPTHASH
            else:
                raise BaseException('addrtype')
            outputs.append(txoutputtype)

        return outputs

    def electrum_tx_to_txtype(self, tx):
        t = self.types.TransactionType()
        d = deserialize(tx.raw)
        t.version = d['version']
        t.lock_time = d['lockTime']
        inputs = self.tx_inputs(tx)
        t.inputs.extend(inputs)
        for vout in d['outputs']:
            o = t.bin_outputs.add()
            o.amount = vout['value']
            o.script_pubkey = vout['scriptPubKey'].decode('hex')
        return t

    # This function is called from the trezor libraries (via tx_api)
    def get_tx(self, tx_hash):
        tx = self.prev_tx[tx_hash]
        tx.deserialize()
        return self.electrum_tx_to_txtype(tx)<|MERGE_RESOLUTION|>--- conflicted
+++ resolved
@@ -2,25 +2,14 @@
 from binascii import unhexlify
 from struct import pack
 
-<<<<<<< HEAD
 from electrum_ltc.account import BIP32_Account
 from electrum_ltc.bitcoin import (bc_address_to_hash_160, xpub_from_pubkey,
-                              bip32_private_derivation, EncodeBase58Check)
+                              EncodeBase58Check)
 from electrum_ltc.i18n import _
 from electrum_ltc.plugins import BasePlugin, hook
 from electrum_ltc.transaction import (deserialize, is_extended_pubkey,
                                   Transaction, x_to_xpub)
-from electrum_ltc.wallet import BIP32_HD_Wallet
-=======
-from electrum.account import BIP32_Account
-from electrum.bitcoin import (bc_address_to_hash_160, xpub_from_pubkey,
-                              EncodeBase58Check)
-from electrum.i18n import _
-from electrum.plugins import BasePlugin, hook
-from electrum.transaction import (deserialize, is_extended_pubkey,
-                                  Transaction, x_to_xpub)
-from electrum.wallet import BIP32_HD_Wallet, BIP44_Wallet
->>>>>>> 1f3ddad0
+from electrum_ltc.wallet import BIP32_HD_Wallet, BIP44_Wallet
 
 class TrezorCompatibleWallet(BIP44_Wallet):
     # Extend BIP44 Wallet as required by hardware implementation.
@@ -28,11 +17,7 @@
     #   - device
     #   - wallet_type
 
-<<<<<<< HEAD
-    root_derivation = "m/44'/2'"
-=======
     restore_wallet_class = BIP44_Wallet
->>>>>>> 1f3ddad0
 
     def __init__(self, storage):
         BIP44_Wallet.__init__(self, storage)
