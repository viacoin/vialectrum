--- conflicted
+++ resolved
@@ -2,13 +2,8 @@
 import traceback
 import sys
 
-<<<<<<< HEAD
 from vialectrum.util import bfh, bh2u, versiontuple, UserCancelled
-from vialectrum.bitcoin import (b58_address_to_hash160, xpub_from_pubkey,
-=======
-from electrum_ltc.util import bfh, bh2u, versiontuple, UserCancelled
-from electrum_ltc.bitcoin import (b58_address_to_hash160, xpub_from_pubkey, deserialize_xpub,
->>>>>>> dcdfe6a1
+from vialectrum.bitcoin import (b58_address_to_hash160, xpub_from_pubkey, deserialize_xpub,
                                   TYPE_ADDRESS, TYPE_SCRIPT, is_address)
 from vialectrum import constants
 from vialectrum.i18n import _
