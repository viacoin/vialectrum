import time

<<<<<<< HEAD
from electrum_ltc.i18n import _
from electrum_ltc.util import PrintError, UserCancelled
=======
from electrum.i18n import _
from electrum.util import PrintError, UserCancelled
from electrum.wallet import BIP44_Wallet
>>>>>>> 25bf63e5


class GuiMixin(object):
    # Requires: self.proto, self.device

    messages = {
        3: _("Confirm the transaction output on your %s device"),
        4: _("Confirm internal entropy on your %s device to begin"),
        5: _("Write down the seed word shown on your %s"),
        6: _("Confirm on your %s that you want to wipe it clean"),
        7: _("Confirm on your %s device the message to sign"),
        8: _("Confirm the total amount spent and the transaction fee on your "
             "%s device"),
        10: _("Confirm wallet address on your %s device"),
        'default': _("Check your %s device to continue"),
    }

    def callback_Failure(self, msg):
        # BaseClient's unfortunate call() implementation forces us to
        # raise exceptions on failure in order to unwind the stack.
        # However, making the user acknowledge they cancelled
        # gets old very quickly, so we suppress those.  The NotInitialized
        # one is misnamed and indicates a passphrase request was cancelled.
        if msg.code in (self.types.Failure_PinCancelled,
                        self.types.Failure_ActionCancelled,
                        self.types.Failure_NotInitialized):
            raise UserCancelled()
        raise RuntimeError(msg.message)

    def callback_ButtonRequest(self, msg):
        message = self.msg
        if not message:
            message = self.messages.get(msg.code, self.messages['default'])
        self.handler.show_message(message % self.device, self.cancel)
        return self.proto.ButtonAck()

    def callback_PinMatrixRequest(self, msg):
        if msg.type == 2:
            msg = _("Enter a new PIN for your %s:")
        elif msg.type == 3:
            msg = (_("Re-enter the new PIN for your %s.\n\n"
                     "NOTE: the positions of the numbers have changed!"))
        else:
            msg = _("Enter your current %s PIN:")
        pin = self.handler.get_pin(msg % self.device)
        if not pin:
            return self.proto.Cancel()
        return self.proto.PinMatrixAck(pin=pin)

    def callback_PassphraseRequest(self, req):
        if self.creating_wallet:
            msg = _("Enter a passphrase to generate this wallet.  Each time "
                    "you use this wallet your %s will prompt you for the "
                    "passphrase.  If you forget the passphrase you cannot "
                    "access the bitcoins in the wallet.") % self.device
        else:
            msg = _("Enter the passphrase to unlock this wallet:")
        passphrase = self.handler.get_passphrase(msg, self.creating_wallet)
        if passphrase is None:
            return self.proto.Cancel()
        passphrase = BIP44_Wallet.normalize_passphrase(passphrase)
        return self.proto.PassphraseAck(passphrase=passphrase)

    def callback_WordRequest(self, msg):
        self.step += 1
        msg = _("Step %d/24.  Enter seed word as explained on "
                "your %s:") % (self.step, self.device)
        word = self.handler.get_word(msg)
        # Unfortunately the device can't handle self.proto.Cancel()
        return self.proto.WordAck(word=word)

    def callback_CharacterRequest(self, msg):
        char_info = self.handler.get_char(msg)
        if not char_info:
            return self.proto.Cancel()
        return self.proto.CharacterAck(**char_info)


class TrezorClientBase(GuiMixin, PrintError):

    def __init__(self, handler, plugin, proto):
        assert hasattr(self, 'tx_api')  # ProtocolMixin already constructed?
        self.proto = proto
        self.device = plugin.device
        self.handler = handler
        self.tx_api = plugin
        self.types = plugin.types
        self.msg = None
        self.creating_wallet = False
        self.used()

    def __str__(self):
        return "%s/%s" % (self.label(), self.features.device_id)

    def label(self):
        '''The name given by the user to the device.'''
        return self.features.label

    def is_initialized(self):
        '''True if initialized, False if wiped.'''
        return self.features.initialized

    def is_pairable(self):
        return not self.features.bootloader_mode

    def used(self):
        self.last_operation = time.time()

    def prevent_timeouts(self):
        self.last_operation = float('inf')

    def timeout(self, cutoff):
        '''Time out the client if the last operation was before cutoff.'''
        if self.last_operation < cutoff:
            self.print_error("timed out")
            self.clear_session()

    @staticmethod
    def expand_path(n):
        '''Convert bip32 path to list of uint32 integers with prime flags
        0/-1/1' -> [0, 0x80000001, 0x80000001]'''
        # This code is similar to code in trezorlib where it unforunately
        # is not declared as a staticmethod.  Our n has an extra element.
        PRIME_DERIVATION_FLAG = 0x80000000
        path = []
        for x in n.split('/')[1:]:
            prime = 0
            if x.endswith("'"):
                x = x.replace('\'', '')
                prime = PRIME_DERIVATION_FLAG
            if x.startswith('-'):
                prime = PRIME_DERIVATION_FLAG
            path.append(abs(int(x)) | prime)
        return path

    def cancel(self):
        '''Provided here as in keepkeylib but not trezorlib.'''
        self.transport.write(self.proto.Cancel())

    def first_address(self, derivation):
        return self.address_from_derivation(derivation)

    def address_from_derivation(self, derivation):
        return self.get_address('Litecoin', self.expand_path(derivation))

    def toggle_passphrase(self):
        if self.features.passphrase_protection:
            self.msg = _("Confirm on your %s device to disable passphrases")
        else:
            self.msg = _("Confirm on your %s device to enable passphrases")
        enabled = not self.features.passphrase_protection
        self.apply_settings(use_passphrase=enabled)

    def change_label(self, label):
        self.msg = _("Confirm the new label on your %s device")
        self.apply_settings(label=label)

    def change_homescreen(self, homescreen):
        self.msg = _("Confirm on your %s device to change your home screen")
        self.apply_settings(homescreen=homescreen)

    def set_pin(self, remove):
        if remove:
            self.msg = _("Confirm on your %s device to disable PIN protection")
        elif self.features.pin_protection:
            self.msg = _("Confirm on your %s device to change your PIN")
        else:
            self.msg = _("Confirm on your %s device to set a PIN")
        self.change_pin(remove)

    def clear_session(self):
        '''Clear the session to force pin (and passphrase if enabled)
        re-entry.  Does not leak exceptions.'''
        self.print_error("clear session:", self)
        self.prevent_timeouts()
        try:
            super(TrezorClientBase, self).clear_session()
        except BaseException as e:
            # If the device was removed it has the same effect...
            self.print_error("clear_session: ignoring error", str(e))
            pass

    def get_public_node(self, address_n, creating):
        self.creating_wallet = creating
        return super(TrezorClientBase, self).get_public_node(address_n)

    def close(self):
        '''Called when Our wallet was closed or the device removed.'''
        self.print_error("closing client")
        self.clear_session()
        # Release the device
        self.transport.close()

    def firmware_version(self):
        f = self.features
        return (f.major_version, f.minor_version, f.patch_version)

    def atleast_version(self, major, minor=0, patch=0):
        return cmp(self.firmware_version(), (major, minor, patch))

    @staticmethod
    def wrapper(func):
        '''Wrap methods to clear any message box they opened.'''

        def wrapped(self, *args, **kwargs):
            try:
                self.prevent_timeouts()
                return func(self, *args, **kwargs)
            finally:
                self.used()
                self.handler.finished()
                self.creating_wallet = False
                self.msg = None

        return wrapped

    @staticmethod
    def wrap_methods(cls):
        for method in ['apply_settings', 'change_pin', 'decrypt_message',
                       'get_address', 'get_public_node',
                       'load_device_by_mnemonic', 'load_device_by_xprv',
                       'recovery_device', 'reset_device', 'sign_message',
                       'sign_tx', 'wipe_device']:
            setattr(cls, method, cls.wrapper(getattr(cls, method)))<|MERGE_RESOLUTION|>--- conflicted
+++ resolved
@@ -1,13 +1,8 @@
 import time
 
-<<<<<<< HEAD
 from electrum_ltc.i18n import _
 from electrum_ltc.util import PrintError, UserCancelled
-=======
-from electrum.i18n import _
-from electrum.util import PrintError, UserCancelled
-from electrum.wallet import BIP44_Wallet
->>>>>>> 25bf63e5
+from electrum_ltc.wallet import BIP44_Wallet
 
 
 class GuiMixin(object):
@@ -62,7 +57,7 @@
             msg = _("Enter a passphrase to generate this wallet.  Each time "
                     "you use this wallet your %s will prompt you for the "
                     "passphrase.  If you forget the passphrase you cannot "
-                    "access the bitcoins in the wallet.") % self.device
+                    "access the litecoins in the wallet.") % self.device
         else:
             msg = _("Enter the passphrase to unlock this wallet:")
         passphrase = self.handler.get_passphrase(msg, self.creating_wallet)
