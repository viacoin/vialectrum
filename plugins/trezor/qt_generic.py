from functools import partial
import threading

from PyQt4.Qt import Qt
from PyQt4.Qt import QGridLayout, QInputDialog, QPushButton
from PyQt4.Qt import QVBoxLayout, QLabel, SIGNAL
from electrum_ltc_gui.qt.main_window import StatusBarButton
from electrum_ltc_gui.qt.password_dialog import PasswordDialog
from electrum_ltc_gui.qt.util import *
from plugin import TrezorCompatiblePlugin

<<<<<<< HEAD
from electrum_ltc.i18n import _
from electrum_ltc.plugins import hook
from electrum_ltc.util import PrintError
from electrum_ltc.wallet import BIP44_Wallet
=======
from electrum.i18n import _
from electrum.plugins import hook, DeviceMgr
from electrum.util import PrintError
from electrum.wallet import BIP44_Wallet
>>>>>>> b21ea139


# By far the trickiest thing about this handler is the window stack;
# MacOSX is very fussy the modal dialogs are perfectly parented
class QtHandler(PrintError):
    '''An interface between the GUI (here, QT) and the device handling
    logic for handling I/O.  This is a generic implementation of the
    Trezor protocol; derived classes can customize it.'''

    def __init__(self, win, pin_matrix_widget_class, device):
        win.connect(win, SIGNAL('clear_dialog'), self.clear_dialog)
        win.connect(win, SIGNAL('error_dialog'), self.error_dialog)
        win.connect(win, SIGNAL('message_dialog'), self.message_dialog)
        win.connect(win, SIGNAL('pin_dialog'), self.pin_dialog)
        win.connect(win, SIGNAL('passphrase_dialog'), self.passphrase_dialog)
        win.connect(win, SIGNAL('word_dialog'), self.word_dialog)
        self.window_stack = [win]
        self.win = win
        self.pin_matrix_widget_class = pin_matrix_widget_class
        self.device = device
        self.dialog = None
        self.done = threading.Event()

    def watching_only_changed(self):
        self.win.emit(SIGNAL('watching_only_changed'))

    def show_message(self, msg, cancel_callback=None):
        self.win.emit(SIGNAL('message_dialog'), msg, cancel_callback)

    def show_error(self, msg):
        self.win.emit(SIGNAL('error_dialog'), msg)

    def finished(self):
        self.win.emit(SIGNAL('clear_dialog'))

    def get_pin(self, msg):
        self.done.clear()
        self.win.emit(SIGNAL('pin_dialog'), msg)
        self.done.wait()
        return self.response

    def get_word(self, msg):
        self.done.clear()
        self.win.emit(SIGNAL('word_dialog'), msg)
        self.done.wait()
        return self.word

    def get_passphrase(self, msg):
        self.done.clear()
        self.win.emit(SIGNAL('passphrase_dialog'), msg)
        self.done.wait()
        return self.passphrase

    def pin_dialog(self, msg):
        # Needed e.g. when resetting a device
        self.clear_dialog()
        dialog = WindowModalDialog(self.window_stack[-1], _("Enter PIN"))
        matrix = self.pin_matrix_widget_class()
        vbox = QVBoxLayout()
        vbox.addWidget(QLabel(msg))
        vbox.addWidget(matrix)
        vbox.addLayout(Buttons(CancelButton(dialog), OkButton(dialog)))
        dialog.setLayout(vbox)
        dialog.exec_()
        self.response = str(matrix.get_value())
        self.done.set()

    def passphrase_dialog(self, msg):
        d = PasswordDialog(self.window_stack[-1], None, msg,
                           PasswordDialog.PW_PASSPHRASE)
        confirmed, p, passphrase = d.run()
        if confirmed:
            passphrase = BIP44_Wallet.normalize_passphrase(passphrase)
        self.passphrase = passphrase
        self.done.set()

    def word_dialog(self, msg):
        dialog = WindowModalDialog(self.window_stack[-1], "")
        hbox = QHBoxLayout(dialog)
        hbox.addWidget(QLabel(msg))
        text = QLineEdit()
        text.setMaximumWidth(100)
        text.returnPressed.connect(dialog.accept)
        hbox.addWidget(text)
        hbox.addStretch(1)
        if not self.exec_dialog(dialog):
            return None
        self.word = unicode(text.text())
        self.done.set()

    def message_dialog(self, msg, cancel_callback):
        # Called more than once during signing, to confirm output and fee
        self.clear_dialog()
        title = _('Please check your %s device') % self.device
        self.dialog = dialog = WindowModalDialog(self.window_stack[-1], title)
        self.window_stack.append(dialog)
        l = QLabel(msg)
        vbox = QVBoxLayout(dialog)
        if cancel_callback:
            vbox.addLayout(Buttons(CancelButton(dialog)))
            dialog.connect(dialog, SIGNAL('rejected()'), cancel_callback)
        vbox.addWidget(l)
        dialog.show()

    def error_dialog(self, msg):
        self.win.show_error(msg, parent=self.window_stack[-1])

    def clear_dialog(self):
        if self.dialog:
            self.dialog.accept()
            self.window_stack.remove(self.dialog)
            self.dialog = None

    def exec_dialog(self, dialog):
        self.window_stack.append(dialog)
        try:
            return dialog.exec_()
        finally:
            assert dialog == self.window_stack.pop()


def qt_plugin_class(base_plugin_class):

  class QtPlugin(base_plugin_class):
    # Derived classes must provide the following class-static variables:
    #   icon_file
    #   pin_matrix_widget_class

    def create_handler(self, window):
        return QtHandler(window, self.pin_matrix_widget_class(), self.device)

    @hook
    def load_wallet(self, wallet, window):
        if type(wallet) != self.wallet_class:
            return
        window.tzb = StatusBarButton(QIcon(self.icon_file), self.device,
                                     partial(self.settings_dialog, window))
        window.statusBar().addPermanentWidget(window.tzb)
        wallet.handler = self.create_handler(window)
        # Trigger a pairing
        self.get_client(wallet)

    def on_create_wallet(self, wallet, wizard):
        assert type(wallet) == self.wallet_class
        wallet.handler = self.create_handler(wizard)
        self.select_device(wallet, wizard)
        wallet.create_hd_account(None)

    @hook
    def receive_menu(self, menu, addrs, wallet):
        if type(wallet) == self.wallet_class and len(addrs) == 1:
            menu.addAction(_("Show on %s") % self.device,
                           lambda: self.show_address(wallet, addrs[0]))

    def settings_dialog(self, window):

        def get_client(lookup=DeviceMgr.PAIRED):
            return self.get_client(wallet, lookup)

        def add_rows_to_layout(layout, rows):
            for row_num, items in enumerate(rows):
                for col_num, txt in enumerate(items):
                    widget = txt if isinstance(txt, QWidget) else QLabel(txt)
                    layout.addWidget(widget, row_num, col_num)

        def refresh():
            features = get_client(DeviceMgr.PAIRED).features
            bl_hash = features.bootloader_hash.encode('hex').upper()
            bl_hash = "%s...%s" % (bl_hash[:10], bl_hash[-10:])
            version = "%d.%d.%d" % (features.major_version,
                                    features.minor_version,
                                    features.patch_version)
            coins = ", ".join(coin.coin_name for coin in features.coins)

            bl_hash_label.setText(bl_hash)
            device_label.setText(features.label)
            device_id_label.setText(features.device_id)
            initialized_label.setText(noyes[features.initialized])
            version_label.setText(version)
            coins_label.setText(coins)
            pin_label.setText(noyes[features.pin_protection])
            passphrase_label.setText(noyes[features.passphrase_protection])
            language_label.setText(features.language)

            pin_button.setText(_("Change") if features.pin_protection
                               else _("Set"))
            clear_pin_button.setVisible(features.pin_protection)

        def rename():
            title = _("Set Device Label")
            msg = _("Enter new label:")
            response = QInputDialog().getText(dialog, title, msg)
            if not response[1]:
                return
            get_client().change_label(str(response[0]))
            refresh()

        def toggle_passphrase():
            title = _("Confirm Toggle Passphrase Protection")
            msg = _("This will cause your Electrum wallet to be unpaired "
                    "unless your passphrase was or will be empty.\n\n"
                    "This is because addresses will no "
                    "longer correspond to those used by your %s.\n\n"
                    "If your passphrase is not or was not empty you will "
                    "need to create a new Electrum wallet with the install "
                    "wizard so that they match.\n\n"
                    "Are you sure you want to proceed?") % device
            if not dialog.question(msg, title=title):
                return
            get_client().toggle_passphrase()
            self.device_manager().close_wallet(wallet)  # Unpair
            refresh()

        def set_pin():
            get_client().set_pin(remove=False)
            refresh()

        def clear_pin():
            title = _("Confirm Clear PIN")
            msg = _("WARNING: if your clear your PIN, anyone with physical "
                    "access to your %s device can spend your litecoins.\n\n"
                    "Are you certain you want to remove your PIN?") % device
            if not dialog.question(msg, title=title):
                return
            get_client().set_pin(remove=True)
            refresh()

        def wipe_device():
            # FIXME: cannot yet wipe a device that is only plugged in
            title = _("Confirm Device Wipe")
            msg = _("Are you sure you want to wipe the device?  "
                    "You should make sure you have a copy of your recovery "
                    "seed and that your wallet holds no litecoins.")
            if not dialog.question(msg, title=title):
                return
            if sum(wallet.get_balance()):
                title = _("Confirm Device Wipe")
                msg = _("Are you SURE you want to wipe the device?\n"
                        "Your wallet still has litecoins in it!")
                if not dialog.question(msg, title=title,
                                       icon=QMessageBox.Critical):
                    return
            # Note: we use PRESENT so that a user who has forgotten
            # their PIN is not prevented from wiping their device
            get_client(DeviceMgr.PRESENT).wipe_device()
            wallet.wiped()
            self.device_manager().close_wallet(wallet)
            refresh()

        def slider_moved():
            mins = timeout_slider.sliderPosition()
            timeout_label.setText(_("%2d minutes") % mins)

        wallet = window.wallet
        handler = wallet.handler
        device = self.device

        info_tab = QWidget()
        tab_layout = QVBoxLayout(info_tab)
        info_layout = QGridLayout()
        noyes = [_("No"), _("Yes")]
        bl_hash_label = QLabel()
        coins_label = QLabel()
        coins_label.setWordWrap(True)
        device_label = QLabel()
        passphrase_label = QLabel()
        initialized_label = QLabel()
        device_id_label = QLabel()
        version_label = QLabel()
        pin_label = QLabel()
        language_label = QLabel()
        rename_button = QPushButton(_("Rename"))
        rename_button.clicked.connect(rename)
        toggle_passphrase_button = QPushButton(_("Toggle"))
        toggle_passphrase_button.clicked.connect(toggle_passphrase)
        pin_button = QPushButton()
        pin_button.clicked.connect(set_pin)
        clear_pin_button = QPushButton(_("Clear"))
        clear_pin_button.clicked.connect(clear_pin)

        add_rows_to_layout(info_layout, [
            (_("Device Label"), device_label, rename_button),
            (_("Has Passphrase"), passphrase_label, toggle_passphrase_button),
            (_("Has PIN"), pin_label, pin_button, clear_pin_button),
            (_("Initialized"), initialized_label),
            (_("Device ID"), device_id_label),
            (_("Bootloader Hash"), bl_hash_label),
            (_("Firmware Version"), version_label),
            (_("Supported Coins"), coins_label),
            (_("Language"), language_label),
        ])

        timeout_layout = QHBoxLayout()
        timeout_label = QLabel()
        timeout_slider = QSlider(Qt.Horizontal)
        timeout_slider.setRange(1, 60)
        timeout_slider.setSingleStep(1)
        timeout_slider.setSliderPosition(wallet.session_timeout // 60)
        timeout_slider.setTickInterval(5)
        timeout_slider.setTickPosition(QSlider.TicksBelow)
        timeout_slider.setTracking(True)
        timeout_slider.valueChanged.connect(slider_moved)
        timeout_layout.addWidget(QLabel(_("Session Timeout")))
        timeout_layout.addWidget(timeout_slider)
        timeout_layout.addWidget(timeout_label)

        advanced_tab = QWidget()
        advanced_layout = QGridLayout(advanced_tab)
        wipe_device_button = QPushButton(_("Wipe Device"))
        wipe_device_button.clicked.connect(wipe_device)
        add_rows_to_layout(advanced_layout, [
            (wipe_device_button, ),
        ])

        dialog = WindowModalDialog(window, _("%s Settings") % device)
        vbox = QVBoxLayout()
        tabs = QTabWidget()
        tabs.addTab(info_tab, _("Information"))
        tabs.addTab(advanced_tab, _("Advanced"))
        vbox.addWidget(tabs)
        vbox.addStretch(1)

        # Show values
        slider_moved()
        refresh()

        # QT on MacOSX is sensitive to layout ordering so these are last
        tab_layout.addLayout(info_layout)
        tab_layout.addLayout(timeout_layout)
        vbox.addLayout(Buttons(CloseButton(dialog)))
        dialog.setLayout(vbox)

        handler.exec_dialog(dialog)
        wallet.set_session_timeout(timeout_slider.sliderPosition() * 60)

  return QtPlugin<|MERGE_RESOLUTION|>--- conflicted
+++ resolved
@@ -9,17 +9,10 @@
 from electrum_ltc_gui.qt.util import *
 from plugin import TrezorCompatiblePlugin
 
-<<<<<<< HEAD
 from electrum_ltc.i18n import _
-from electrum_ltc.plugins import hook
+from electrum_ltc.plugins import hook, DeviceMgr
 from electrum_ltc.util import PrintError
 from electrum_ltc.wallet import BIP44_Wallet
-=======
-from electrum.i18n import _
-from electrum.plugins import hook, DeviceMgr
-from electrum.util import PrintError
-from electrum.wallet import BIP44_Wallet
->>>>>>> b21ea139
 
 
 # By far the trickiest thing about this handler is the window stack;
