from binascii import unhexlify
from struct import pack
from sys import stderr
from time import sleep
import unicodedata
import threading
import re

from PyQt4.Qt import QMessageBox, QDialog, QVBoxLayout, QLabel, QThread, SIGNAL, QGridLayout, QInputDialog, QPushButton
import PyQt4.QtCore as QtCore

import electrum_ltc as electrum
from electrum_ltc import bitcoin

from electrum_ltc.account import BIP32_Account
from electrum_ltc.bitcoin import EncodeBase58Check, public_key_to_bc_address, bc_address_to_hash_160, xpub_from_pubkey
from electrum_ltc.i18n import _
from electrum_ltc.plugins import BasePlugin, hook, always_hook, run_hook
from electrum_ltc.transaction import Transaction, deserialize, is_extended_pubkey, x_to_xpub
from electrum_ltc.wallet import BIP32_HD_Wallet
from electrum_ltc.util import print_error, print_msg
from electrum_ltc.wallet import pw_decode, bip32_private_derivation, bip32_root

<<<<<<< HEAD
from electrum_ltc_gui.qt.util import *
=======
from electrum_gui.qt.util import *
from electrum_gui.qt.main_window import StatusBarButton
>>>>>>> 34e3261e

try:
    from trezorlib.client import types
    from trezorlib.client import proto, BaseClient, ProtocolMixin
    from trezorlib.qt.pinmatrix import PinMatrixWidget
    from trezorlib.transport import ConnectionError
    from trezorlib.transport_hid import HidTransport
    TREZOR = True
except ImportError:
    TREZOR = False

import trezorlib.ckd_public as ckd_public

def log(msg):
    stderr.write("%s\n" % msg)
    stderr.flush()

def give_error(message):
    print_error(message)
    raise Exception(message)


class Plugin(BasePlugin):

    def __init__(self, config, name):
        BasePlugin.__init__(self, config, name)
        self._is_available = self._init()
        self.wallet = None
        self.handler = None
        self.client = None
        self.transport = None

    def constructor(self, s):
        return TrezorWallet(s)

    def _init(self):
        return TREZOR

    def is_available(self):
        if not self._is_available:
            return False
        if not self.wallet:
            return False
        if self.wallet.storage.get('wallet_type') != 'trezor':
            return False
        return True

    def set_enabled(self, enabled):
        self.wallet.storage.put('use_' + self.name, enabled)

    def is_enabled(self):
        if not self.is_available():
            return False
        if self.wallet.has_seed():
            return False
        return True

    def compare_version(self, major, minor=0, patch=0):
        features = self.get_client().features
        v = [features.major_version, features.minor_version, features.patch_version]
        self.print_error('firmware version', v)
        return cmp(v, [major, minor, patch])

    def atleast_version(self, major, minor=0, patch=0):
        return self.compare_version(major, minor, patch) >= 0

    def get_client(self):
        if not TREZOR:
            give_error('please install github.com/trezor/python-trezor')

        if not self.client or self.client.bad:
            d = HidTransport.enumerate()
            if not d:
                give_error('Could not connect to your Trezor. Please verify the cable is connected and that no other app is using it.')
            self.transport = HidTransport(d[0])
            self.client = QtGuiTrezorClient(self.transport)
            self.client.handler = self.handler
            self.client.set_tx_api(self)
            self.client.bad = False
            if not self.atleast_version(1, 2, 1):
                self.client = None
                give_error('Outdated Trezor firmware. Please update the firmware from https://www.mytrezor.com')
        return self.client

    @hook
    def close_wallet(self):
        print_error("trezor: clear session")
        if self.client:
            self.client.clear_session()
            self.client.transport.close()
            self.client = None
        self.wallet = None

    @hook
    def cmdline_load_wallet(self, wallet):
        self.wallet = wallet
        self.wallet.plugin = self
        if self.handler is None:
            self.handler = TrezorCmdLineHandler()

    @hook
    def load_wallet(self, wallet, window):
        self.print_error("load_wallet")
        self.wallet = wallet
        self.window = window
        self.wallet.plugin = self
        self.trezor_button = StatusBarButton(QIcon(":icons/trezor.png"), _("Trezor"), self.settings_dialog)
        self.window.statusBar().addPermanentWidget(self.trezor_button)
        if self.handler is None:
            self.handler = TrezorQtHandler(self.window.app)
        try:
            self.get_client().ping('t')
        except BaseException as e:
            QMessageBox.information(self.window, _('Error'), _("Trezor device not detected.\nContinuing in watching-only mode." + '\n\nReason:\n' + str(e)), _('OK'))
            self.wallet.force_watching_only = True
            return
        if self.wallet.addresses() and not self.wallet.check_proper_device():
            QMessageBox.information(self.window, _('Error'), _("This wallet does not match your Trezor device"), _('OK'))
            self.wallet.force_watching_only = True

    @hook
    def close_wallet(self):
        self.window.statusBar().removeWidget(self.trezor_button)

    @hook
    def installwizard_load_wallet(self, wallet, window):
        self.load_wallet(wallet, window)

    @hook
    def installwizard_restore(self, wizard, storage):
        if storage.get('wallet_type') != 'trezor': 
            return
        seed = wizard.enter_seed_dialog("Enter your Trezor seed", None, func=lambda x:True)
        if not seed:
            return
        wallet = TrezorWallet(storage)
        self.wallet = wallet
        handler = TrezorQtHandler(wizard)
        passphrase = handler.get_passphrase(_("Please enter your Trezor passphrase.") + '\n' + _("Press OK if you do not use one."))
        if passphrase is None:
            return
        password = wizard.password_dialog()
        wallet.add_seed(seed, password)
        wallet.add_cosigner_seed(seed, 'x/', password, passphrase)
        wallet.create_main_account(password)
        # disable trezor plugin
        self.set_enabled(False)
        return wallet

    @hook
    def receive_menu(self, menu, addrs):
        if not self.wallet.is_watching_only() and self.atleast_version(1, 3) and len(addrs) == 1:
            menu.addAction(_("Show on TREZOR"), lambda: self.show_address(addrs[0]))

    def show_address(self, address):
        if not self.wallet.check_proper_device():
            give_error('Wrong device or password')
        try:
            address_path = self.wallet.address_id(address)
            address_n = self.get_client().expand_path(address_path)
        except Exception, e:
            give_error(e)
        try:
            self.get_client().get_address('Litecoin', address_n, True)
        except Exception, e:
            give_error(e)
        finally:
            self.handler.stop()


    def settings_dialog(self):
        try:
            device_id = self.get_client().get_device_id()
        except BaseException as e:
            self.window.show_message(str(e))
            return
        get_label = lambda: self.get_client().features.label
        update_label = lambda: current_label_label.setText("Label: %s" % get_label())
        d = QDialog()
        layout = QGridLayout(d)
        layout.addWidget(QLabel("Trezor Options"),0,0)
        layout.addWidget(QLabel("ID:"),1,0)
        layout.addWidget(QLabel(" %s" % device_id),1,1)

        def modify_label():
            response = QInputDialog().getText(None, "Set New Trezor Label", "New Trezor Label:  (upon submission confirm on Trezor)")
            if not response[1]:
                return
            new_label = str(response[0])
            self.handler.show_message("Please confirm label change on Trezor")
            status = self.get_client().apply_settings(label=new_label)
            self.handler.stop()
            update_label()

        current_label_label = QLabel()
        update_label()
        change_label_button = QPushButton("Modify")
        change_label_button.clicked.connect(modify_label)
        layout.addWidget(current_label_label,3,0)
        layout.addWidget(change_label_button,3,1)
        d.exec_()


    def sign_transaction(self, tx, prev_tx, xpub_path):
        self.prev_tx = prev_tx
        self.xpub_path = xpub_path
        client = self.get_client()
        inputs = self.tx_inputs(tx, True)
        outputs = self.tx_outputs(tx)
        #try:
        signed_tx = client.sign_tx('Litecoin', inputs, outputs)[1]
        #except Exception, e:
        #    give_error(e)
        #finally:
        self.handler.stop()

        raw = signed_tx.encode('hex')
        tx.update_signatures(raw)


    def tx_inputs(self, tx, for_sig=False):
        inputs = []
        for txin in tx.inputs:
            txinputtype = types.TxInputType()
            if txin.get('is_coinbase'):
                prev_hash = "\0"*32
                prev_index = 0xffffffff # signed int -1
            else:
                if for_sig:
                    x_pubkeys = txin['x_pubkeys']
                    if len(x_pubkeys) == 1:
                        x_pubkey = x_pubkeys[0]
                        xpub, s = BIP32_Account.parse_xpubkey(x_pubkey)
                        xpub_n = self.get_client().expand_path(self.xpub_path[xpub])
                        txinputtype.address_n.extend(xpub_n + s)
                    else:
                        def f(x_pubkey):
                            if is_extended_pubkey(x_pubkey):
                                xpub, s = BIP32_Account.parse_xpubkey(x_pubkey)
                            else:
                                xpub = xpub_from_pubkey(x_pubkey.decode('hex'))
                                s = []
                            node = ckd_public.deserialize(xpub)
                            return types.HDNodePathType(node=node, address_n=s)
                        pubkeys = map(f, x_pubkeys)
                        multisig = types.MultisigRedeemScriptType(
                            pubkeys=pubkeys,
                            signatures=map(lambda x: x.decode('hex') if x else '', txin.get('signatures')),
                            m=txin.get('num_sig'),
                        )
                        txinputtype = types.TxInputType(
                            script_type=types.SPENDMULTISIG,
                            multisig= multisig
                        )
                        # find which key is mine
                        for x_pubkey in x_pubkeys:
                            xpub, s = BIP32_Account.parse_xpubkey(x_pubkey)
                            if xpub in self.xpub_path:
                                xpub_n = self.get_client().expand_path(self.xpub_path[xpub])
                                txinputtype.address_n.extend(xpub_n + s)
                                break
                            else:
                                raise

                prev_hash = unhexlify(txin['prevout_hash'])
                prev_index = txin['prevout_n']

            txinputtype.prev_hash = prev_hash
            txinputtype.prev_index = prev_index

            if 'scriptSig' in txin:
                script_sig = txin['scriptSig'].decode('hex')
                txinputtype.script_sig = script_sig

            if 'sequence' in txin:
                sequence = txin['sequence']
                txinputtype.sequence = sequence

            inputs.append(txinputtype)

        return inputs

    def tx_outputs(self, tx):
        outputs = []

        for type, address, amount in tx.outputs:
            assert type == 'address'
            txoutputtype = types.TxOutputType()
            if self.wallet.is_change(address):
                address_path = self.wallet.address_id(address)
                address_n = self.get_client().expand_path(address_path)
                txoutputtype.address_n.extend(address_n)
            else:
                txoutputtype.address = address
            txoutputtype.amount = amount
            addrtype, hash_160 = bc_address_to_hash_160(address)
            if addrtype == 48:
                txoutputtype.script_type = types.PAYTOADDRESS
            elif addrtype == 5:
                txoutputtype.script_type = types.PAYTOSCRIPTHASH
            else:
                raise BaseException('addrtype')
            outputs.append(txoutputtype)

        return outputs

    def electrum_tx_to_txtype(self, tx):
        t = types.TransactionType()
        d = deserialize(tx.raw)
        t.version = d['version']
        t.lock_time = d['lockTime']
        inputs = self.tx_inputs(tx)
        t.inputs.extend(inputs)
        for vout in d['outputs']:
            o = t.bin_outputs.add()
            o.amount = vout['value']
            o.script_pubkey = vout['scriptPubKey'].decode('hex')
        return t

    def get_tx(self, tx_hash):
        tx = self.prev_tx[tx_hash]
        tx.deserialize()
        return self.electrum_tx_to_txtype(tx)




class TrezorWallet(BIP32_HD_Wallet):
    wallet_type = 'trezor'
    root_derivation = "m/44'/2'"

    def __init__(self, storage):
        BIP32_HD_Wallet.__init__(self, storage)
        self.mpk = None
        self.device_checked = False
        self.proper_device = False
        self.force_watching_only = False

    def get_action(self):
        if not self.accounts:
            return 'create_accounts'

    def can_import(self):
        return False

    def can_sign_xpubkey(self, x_pubkey):
        xpub, sequence = BIP32_Account.parse_xpubkey(x_pubkey)
        return xpub in self.master_public_keys.values()

    def can_export(self):
        return False

    def can_create_accounts(self):
        return True

    def can_change_password(self):
        return False

    def is_watching_only(self):
        return self.force_watching_only

    def get_client(self):
        return self.plugin.get_client()

    def address_id(self, address):
        account_id, (change, address_index) = self.get_address_index(address)
        return "44'/2'/%s'/%d/%d" % (account_id, change, address_index)

    def create_main_account(self, password):
        self.create_account('Main account', None) #name, empty password

    def mnemonic_to_seed(self, mnemonic, passphrase):
        # trezor uses bip39
        import pbkdf2, hashlib, hmac
        PBKDF2_ROUNDS = 2048
        mnemonic = unicodedata.normalize('NFKD', ' '.join(mnemonic.split()))
        passphrase = unicodedata.normalize('NFKD', passphrase)
        return pbkdf2.PBKDF2(mnemonic, 'mnemonic' + passphrase, iterations = PBKDF2_ROUNDS, macmodule = hmac, digestmodule = hashlib.sha512).read(64)

    def derive_xkeys(self, root, derivation, password):
        x = self.master_private_keys.get(root)
        if x:
            root_xprv = pw_decode(x, password)
            xprv, xpub = bip32_private_derivation(root_xprv, root, derivation)
            return xpub, xprv
        else:
            derivation = derivation.replace(self.root_name,"44'/2'/")
            xpub = self.get_public_key(derivation)
            return xpub, None

    def get_public_key(self, bip32_path):
        address_n = self.plugin.get_client().expand_path(bip32_path)
        node = self.plugin.get_client().get_public_node(address_n).node
        xpub = "0488B21E".decode('hex') + chr(node.depth) + self.i4b(node.fingerprint) + self.i4b(node.child_num) + node.chain_code + node.public_key
        return EncodeBase58Check(xpub)

    def get_master_public_key(self):
        if not self.mpk:
            self.mpk = self.get_public_key("44'/2'")
        return self.mpk

    def i4b(self, x):
        return pack('>I', x)

    def add_keypairs(self, tx, keypairs, password):
        #do nothing - no priv keys available
        pass

    def decrypt_message(self, pubkey, message, password):
        raise BaseException( _('Decrypt method is not implemented in Trezor') )
        #address = public_key_to_bc_address(pubkey.decode('hex'))
        #address_path = self.address_id(address)
        #address_n = self.get_client().expand_path(address_path)
        #try:
        #    decrypted_msg = self.get_client().decrypt_message(address_n, b64decode(message))
        #except Exception, e:
        #    give_error(e)
        #finally:
        #    twd.stop()
        #return str(decrypted_msg)

    def sign_message(self, address, message, password):
        if not self.check_proper_device():
            give_error('Wrong device or password')
        try:
            address_path = self.address_id(address)
            address_n = self.plugin.get_client().expand_path(address_path)
        except Exception, e:
            give_error(e)
        try:
            msg_sig = self.plugin.get_client().sign_message('Litecoin', address_n, message)
        except Exception, e:
            give_error(e)
        finally:
            self.plugin.handler.stop()
        return msg_sig.signature

    def sign_transaction(self, tx, password):
        if tx.is_complete():
            return
        if not self.check_proper_device():
            give_error('Wrong device or password')
        # previous transactions used as inputs
        prev_tx = {}
        # path of the xpubs that are involved
        xpub_path = {}
        for txin in tx.inputs:
            tx_hash = txin['prevout_hash']

            ptx = self.transactions.get(tx_hash)
            if ptx is None:
                ptx = self.network.synchronous_get([('blockchain.transaction.get', [tx_hash])])[0]
                ptx = Transaction(ptx)
            prev_tx[tx_hash] = ptx

            for x_pubkey in txin['x_pubkeys']:
                if not is_extended_pubkey(x_pubkey):
                    continue
                xpub = x_to_xpub(x_pubkey)
                for k, v in self.master_public_keys.items():
                    if v == xpub:
                        account_id = re.match("x/(\d+)'", k).group(1)
                        account_derivation = "44'/2'/%s'"%account_id
                xpub_path[xpub] = account_derivation

        self.plugin.sign_transaction(tx, prev_tx, xpub_path)

    def check_proper_device(self):
        self.get_client().ping('t')
        if not self.device_checked:
            address = self.addresses(False)[0]
            address_id = self.address_id(address)
            n = self.get_client().expand_path(address_id)
            device_address = self.get_client().get_address('Litecoin', n)
            self.device_checked = True

            if device_address != address:
                self.proper_device = False
            else:
                self.proper_device = True

        return self.proper_device


class TrezorGuiMixin(object):

    def __init__(self, *args, **kwargs):
        super(TrezorGuiMixin, self).__init__(*args, **kwargs)

    def callback_ButtonRequest(self, msg):
        if msg.code == 3:
            message = "Confirm transaction outputs on Trezor device to continue"
        elif msg.code == 8:
            message = "Confirm transaction fee on Trezor device to continue"
        elif msg.code == 7:
            message = "Confirm message to sign on Trezor device to continue"
        elif msg.code == 10:
            message = "Confirm address on Trezor device to continue"
        else:
            message = "Check Trezor device to continue"
        self.handler.show_message(message)
        return proto.ButtonAck()

    def callback_PinMatrixRequest(self, msg):
        if msg.type == 1:
            desc = 'current PIN'
        elif msg.type == 2:
            desc = 'new PIN'
        elif msg.type == 3:
            desc = 'new PIN again'
        else:
            desc = 'PIN'
        pin = self.handler.get_pin("Please enter Trezor %s" % desc)
        if not pin:
            return proto.Cancel()
        return proto.PinMatrixAck(pin=pin)

    def callback_PassphraseRequest(self, req):
        msg = _("Please enter your Trezor passphrase.")
        passphrase = self.handler.get_passphrase(msg)
        if passphrase is None:
            return proto.Cancel()
        return proto.PassphraseAck(passphrase=passphrase)

    def callback_WordRequest(self, msg):
        #TODO
        log("Enter one word of mnemonic: ")
        word = raw_input()
        return proto.WordAck(word=word)


class TrezorCmdLineHandler:

    def get_passphrase(self, msg):
        import getpass
        print_msg(msg)
        return getpass.getpass('')

    def get_pin(self, msg):
        t = { 'a':'7', 'b':'8', 'c':'9', 'd':'4', 'e':'5', 'f':'6', 'g':'1', 'h':'2', 'i':'3'}
        print_msg(msg)
        print_msg("a b c\nd e f\ng h i\n-----")
        o = raw_input()
        return ''.join(map(lambda x: t[x], o))

    def stop(self):
        pass

    def show_message(self, msg):
        print_msg(msg)


class TrezorQtHandler:

    def __init__(self, win):
        self.win = win
        self.win.connect(win, SIGNAL('trezor_done'), self.dialog_stop)
        self.win.connect(win, SIGNAL('message_dialog'), self.message_dialog)
        self.win.connect(win, SIGNAL('pin_dialog'), self.pin_dialog)
        self.win.connect(win, SIGNAL('passphrase_dialog'), self.passphrase_dialog)
        self.done = threading.Event()

    def stop(self):
        self.win.emit(SIGNAL('trezor_done'))

    def show_message(self, msg):
        self.message = msg
        self.win.emit(SIGNAL('message_dialog'))

    def get_pin(self, msg):
        self.done.clear()
        self.message = msg
        self.win.emit(SIGNAL('pin_dialog'))
        self.done.wait()
        return self.response

    def get_passphrase(self, msg):
        self.done.clear()
        self.message = msg
        self.win.emit(SIGNAL('passphrase_dialog'))
        self.done.wait()
        return self.passphrase

    def pin_dialog(self):
        d = QDialog(None)
        d.setModal(1)
        d.setWindowTitle(_("Enter PIN"))
        d.setWindowFlags(d.windowFlags() | QtCore.Qt.WindowStaysOnTopHint)
        matrix = PinMatrixWidget()
        vbox = QVBoxLayout()
        vbox.addWidget(QLabel(self.message))
        vbox.addWidget(matrix)
        vbox.addLayout(Buttons(CancelButton(d), OkButton(d)))
        d.setLayout(vbox)
        if not d.exec_():
            self.response = None
        self.response = str(matrix.get_value())
        self.done.set()

    def passphrase_dialog(self):
        from electrum_ltc_gui.qt.password_dialog import make_password_dialog, run_password_dialog
        d = QDialog()
        d.setModal(1)
        d.setLayout(make_password_dialog(d, None, self.message, False))
        confirmed, p, passphrase = run_password_dialog(d, None, None)
        if not confirmed:
            QMessageBox.critical(None, _('Error'), _("Password request canceled"), _('OK'))
            self.passphrase = None
        else:
            if passphrase is None:
                passphrase = '' # Even blank string is valid Trezor passphrase
            self.passphrase = unicodedata.normalize('NFKD', unicode(passphrase))
        self.done.set()

    def message_dialog(self):
        self.d = QDialog()
        self.d.setModal(1)
        self.d.setWindowTitle('Please Check Trezor Device')
        self.d.setWindowFlags(self.d.windowFlags() | QtCore.Qt.WindowStaysOnTopHint)
        l = QLabel(self.message)
        vbox = QVBoxLayout(self.d)
        vbox.addWidget(l)
        self.d.show()

    def dialog_stop(self):
        self.d.hide()


if TREZOR:
    class QtGuiTrezorClient(ProtocolMixin, TrezorGuiMixin, BaseClient):
        def call_raw(self, msg):
            try:
                resp = BaseClient.call_raw(self, msg)
            except ConnectionError:
                self.bad = True
                raise
    
            return resp<|MERGE_RESOLUTION|>--- conflicted
+++ resolved
@@ -21,12 +21,8 @@
 from electrum_ltc.util import print_error, print_msg
 from electrum_ltc.wallet import pw_decode, bip32_private_derivation, bip32_root
 
-<<<<<<< HEAD
 from electrum_ltc_gui.qt.util import *
-=======
-from electrum_gui.qt.util import *
-from electrum_gui.qt.main_window import StatusBarButton
->>>>>>> 34e3261e
+from electrum_ltc_gui.qt.main_window import StatusBarButton
 
 try:
     from trezorlib.client import types
