--- conflicted
+++ resolved
@@ -183,7 +183,7 @@
         except Exception, e:
             give_error(e)
         try:
-            self.get_client().get_address('Bitcoin', address_n, True)
+            self.get_client().get_address('Litecoin', address_n, True)
         except Exception, e:
             give_error(e)
         finally:
@@ -231,7 +231,7 @@
         inputs = self.tx_inputs(tx)
         outputs = self.tx_outputs(tx)
         try:
-            signed_tx = client.sign_tx('Bitcoin', inputs, outputs)[1]
+            signed_tx = client.sign_tx('Litecoin', inputs, outputs)[1]
         except Exception, e:
             give_error(e)
         finally:
@@ -289,7 +289,7 @@
                 txoutputtype.address = address
             txoutputtype.amount = amount
             addrtype, hash_160 = bc_address_to_hash_160(address)
-            if addrtype == 0:
+            if addrtype == 48:
                 txoutputtype.script_type = types.PAYTOADDRESS
             elif addrtype == 5:
                 txoutputtype.script_type = types.PAYTOSCRIPTHASH
@@ -414,24 +414,6 @@
         #    twd.stop()
         #return str(decrypted_msg)
 
-<<<<<<< HEAD
-    def show_address(self, address):
-        if not self.check_proper_device():
-            give_error('Wrong device or password')
-        try:
-            address_path = self.address_id(address)
-            address_n = self.get_client().expand_path(address_path)
-        except Exception, e:
-            give_error(e)
-        try:
-            self.get_client().get_address('Litecoin', address_n, True)
-        except Exception, e:
-            give_error(e)
-        finally:
-            self.plugin.handler.stop()
-
-=======
->>>>>>> 9dfe8ff8
     def sign_message(self, address, message, password):
         if not self.check_proper_device():
             give_error('Wrong device or password')
@@ -441,11 +423,7 @@
         except Exception, e:
             give_error(e)
         try:
-<<<<<<< HEAD
-            msg_sig = self.get_client().sign_message('Litecoin', address_n, message)
-=======
-            msg_sig = self.plugin.get_client().sign_message('Bitcoin', address_n, message)
->>>>>>> 9dfe8ff8
+            msg_sig = self.plugin.get_client().sign_message('Litecoin', address_n, message)
         except Exception, e:
             give_error(e)
         finally:
@@ -456,102 +434,7 @@
     def sign_transaction(self, tx, password):
         if not self.check_proper_device():
             give_error('Wrong device or password')
-<<<<<<< HEAD
-        client = self.get_client()
-        inputs = self.tx_inputs(tx)
-        outputs = self.tx_outputs(tx)
-        try:
-            signed_tx = self.get_client().sign_tx('Litecoin', inputs, outputs)[1]
-        except Exception, e:
-            give_error(e)
-        finally:
-            self.plugin.handler.stop()
-        #values = [i['value'] for i in tx.inputs]
-        raw = signed_tx.encode('hex')
-        tx.update(raw)
-        #for i, txinput in enumerate(tx.inputs):
-        #    txinput['value'] = values[i]
-
-    def tx_inputs(self, tx):
-        inputs = []
-        for txinput in tx.inputs:
-            txinputtype = types.TxInputType()
-            if ('is_coinbase' in txinput and txinput['is_coinbase']):
-                prev_hash = "\0"*32
-                prev_index = 0xffffffff # signed int -1
-            else:
-                address = txinput['address']
-                try:
-                    address_path = self.address_id(address)
-                    address_n = self.get_client().expand_path(address_path)
-                    txinputtype.address_n.extend(address_n)
-                except: pass
-
-                prev_hash = unhexlify(txinput['prevout_hash'])
-                prev_index = txinput['prevout_n']
-
-            txinputtype.prev_hash = prev_hash
-            txinputtype.prev_index = prev_index
-
-            if 'scriptSig' in txinput:
-                script_sig = txinput['scriptSig'].decode('hex')
-                txinputtype.script_sig = script_sig
-
-            if 'sequence' in txinput:
-                sequence = txinput['sequence']
-                txinputtype.sequence = sequence
-
-            inputs.append(txinputtype)
-            #TODO P2SH
-        return inputs
-
-    def tx_outputs(self, tx):
-        outputs = []
-
-        for type, address, amount in tx.outputs:
-            assert type == 'address'
-            txoutputtype = types.TxOutputType()
-            if self.is_change(address):
-                address_path = self.address_id(address)
-                address_n = self.get_client().expand_path(address_path)
-                txoutputtype.address_n.extend(address_n)
-            else:
-                txoutputtype.address = address
-            txoutputtype.amount = amount
-            addrtype, hash_160 = bc_address_to_hash_160(address)
-            if addrtype == 48:
-                txoutputtype.script_type = types.PAYTOADDRESS
-            elif addrtype == 5:
-                txoutputtype.script_type = types.PAYTOSCRIPTHASH
-            else:
-                raise BaseException('addrtype')
-            outputs.append(txoutputtype)
-
-        return outputs
-
-    def electrum_tx_to_txtype(self, tx):
-        t = types.TransactionType()
-        d = deserialize(tx.raw)
-        t.version = d['version']
-        t.lock_time = d['lockTime']
-
-        inputs = self.tx_inputs(tx)
-        t.inputs.extend(inputs)
-
-        for vout in d['outputs']:
-            o = t.bin_outputs.add()
-            o.amount = vout['value']
-            o.script_pubkey = vout['scriptPubKey'].decode('hex')
-
-        return t
-
-    def get_tx(self, tx_hash):
-        tx = self.transactions[tx_hash]
-        tx.deserialize()
-        return self.electrum_tx_to_txtype(tx)
-=======
         self.plugin.sign_transaction(tx)
->>>>>>> 9dfe8ff8
 
     def check_proper_device(self):
         self.get_client().ping('t')
