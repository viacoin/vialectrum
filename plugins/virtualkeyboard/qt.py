<<<<<<< HEAD
from PyQt4.QtGui import *
from electrum_ltc.plugins import BasePlugin, hook
from electrum_ltc.i18n import _
=======
from PyQt5.QtGui import *
from PyQt5.QtWidgets import (QVBoxLayout, QGridLayout, QPushButton)
from electrum.plugins import BasePlugin, hook
from electrum.i18n import _
>>>>>>> 2239cb96
import random


class Plugin(BasePlugin):
    vkb = None
    vkb_index = 0

    @hook
    def password_dialog(self, pw, grid, pos):
        vkb_button = QPushButton(_("+"))
        vkb_button.setFixedWidth(20)
        vkb_button.clicked.connect(lambda: self.toggle_vkb(grid, pw))
        grid.addWidget(vkb_button, pos, 2)
        self.kb_pos = 2
        self.vkb = None

    def toggle_vkb(self, grid, pw):
        if self.vkb:
            grid.removeItem(self.vkb)
        self.vkb = self.virtual_keyboard(self.vkb_index, pw)
        grid.addLayout(self.vkb, self.kb_pos, 0, 1, 3)
        self.vkb_index += 1

    def virtual_keyboard(self, i, pw):
        i = i % 3
        if i == 0:
            chars = 'abcdefghijklmnopqrstuvwxyz '
        elif i == 1:
            chars = 'ABCDEFGHIJKLMNOPQRTSUVWXYZ '
        elif i == 2:
            chars = '1234567890!?.,;:/%&()[]{}+-'

        n = len(chars)
        s = []
        for i in range(n):
            while True:
                k = random.randint(0, n - 1)
                if k not in s:
                    s.append(k)
                    break

        def add_target(t):
            return lambda: pw.setText(str(pw.text()) + t)

        vbox = QVBoxLayout()
        grid = QGridLayout()
        grid.setSpacing(2)
        for i in range(n):
            l_button = QPushButton(chars[s[i]])
            l_button.setFixedWidth(25)
            l_button.setFixedHeight(25)
            l_button.clicked.connect(add_target(chars[s[i]]))
            grid.addWidget(l_button, i // 6, i % 6)

        vbox.addLayout(grid)

        return vbox<|MERGE_RESOLUTION|>--- conflicted
+++ resolved
@@ -1,13 +1,7 @@
-<<<<<<< HEAD
-from PyQt4.QtGui import *
+from PyQt5.QtGui import *
+from PyQt5.QtWidgets import (QVBoxLayout, QGridLayout, QPushButton)
 from electrum_ltc.plugins import BasePlugin, hook
 from electrum_ltc.i18n import _
-=======
-from PyQt5.QtGui import *
-from PyQt5.QtWidgets import (QVBoxLayout, QGridLayout, QPushButton)
-from electrum.plugins import BasePlugin, hook
-from electrum.i18n import _
->>>>>>> 2239cb96
 import random
 
 
