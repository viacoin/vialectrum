--- conflicted
+++ resolved
@@ -11,24 +11,14 @@
 import PyQt5.QtCore as QtCore
 from PyQt5.QtWidgets import *
 
-<<<<<<< HEAD
+from btchip.btchip import *
+
 from electrum_ltc.i18n import _
-from electrum_ltc.qt.util import *
+from electrum_ltc_gui.qt.util import *
 from electrum_ltc.util import print_msg
-
-import os, hashlib, websocket, logging, json, copy
+from electrum_ltc import constants, bitcoin
 from electrum_ltc_gui.qt.qrcodewidget import QRCodeWidget
-from btchip.btchip import *
-=======
-from btchip.btchip import *
-
-from electrum.i18n import _
-from electrum_gui.qt.util import *
-from electrum.util import print_msg
-from electrum import constants, bitcoin
-from electrum_gui.qt.qrcodewidget import QRCodeWidget
-
->>>>>>> 6ef921cb
+
 
 DEBUG = False
 
