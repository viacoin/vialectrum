<<<<<<< HEAD
from ledger import LedgerPlugin
from electrum_ltc.util import print_msg
=======
from electrum.util import print_msg
from .ledger import LedgerPlugin
>>>>>>> fbe27fce

class BTChipCmdLineHandler:
    def stop(self):
        pass

    def show_message(self, msg):
        print_msg(msg)

    def prompt_auth(self, msg):
        import getpass
        print_msg(msg)
        response = getpass.getpass('')
        if len(response) == 0:
            return None
        return response

class Plugin(LedgerPlugin):
    handler = BTChipCmdLineHandler()<|MERGE_RESOLUTION|>--- conflicted
+++ resolved
@@ -1,10 +1,5 @@
-<<<<<<< HEAD
-from ledger import LedgerPlugin
 from electrum_ltc.util import print_msg
-=======
-from electrum.util import print_msg
 from .ledger import LedgerPlugin
->>>>>>> fbe27fce
 
 class BTChipCmdLineHandler:
     def stop(self):
