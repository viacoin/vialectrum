--- conflicted
+++ resolved
@@ -3,22 +3,13 @@
 import sys
 import traceback
 
-<<<<<<< HEAD
 from electrum_ltc import bitcoin
 from electrum_ltc.bitcoin import TYPE_ADDRESS, int_to_hex, var_int
 from electrum_ltc.i18n import _
 from electrum_ltc.plugins import BasePlugin
 from electrum_ltc.keystore import Hardware_KeyStore
 from electrum_ltc.transaction import Transaction
-=======
-from electrum import bitcoin
-from electrum.bitcoin import TYPE_ADDRESS, int_to_hex, var_int
-from electrum.i18n import _
-from electrum.plugins import BasePlugin
-from electrum.keystore import Hardware_KeyStore
-from electrum.transaction import Transaction
-from electrum.wallet import Standard_Wallet
->>>>>>> 530980ea
+from electrum_ltc.wallet import Standard_Wallet
 from ..hw_wallet import HW_PluginBase
 from electrum_ltc.util import print_error, is_verbose, bfh, bh2u, versiontuple
 
