#from btchip.btchipPersoWizard import StartBTChipPersoDialog

<<<<<<< HEAD
from electrum_ltc.i18n import _
from electrum_ltc.plugins import hook
from electrum_ltc.wallet import Standard_Wallet
from .ledger import LedgerPlugin
from ..hw_wallet.qt import QtHandlerBase, QtPluginBase
from electrum_ltc_gui.qt.util import *
=======
from electrum.i18n import _
from electrum.plugins import hook
from electrum.wallet import Standard_Wallet
from electrum_gui.qt.util import *

from .ledger import LedgerPlugin
from ..hw_wallet.qt import QtHandlerBase, QtPluginBase
>>>>>>> 6ef921cb


class Plugin(LedgerPlugin, QtPluginBase):
    icon_unpaired = ":icons/ledger_unpaired.png"
    icon_paired = ":icons/ledger.png"

    def create_handler(self, window):
        return Ledger_Handler(window)

    @hook
    def receive_menu(self, menu, addrs, wallet):
        if type(wallet) is not Standard_Wallet:
            return
        keystore = wallet.get_keystore()
        if type(keystore) == self.keystore_class and len(addrs) == 1:
            def show_address():
                keystore.thread.add(partial(self.show_address, wallet, addrs[0]))
            menu.addAction(_("Show on Ledger"), show_address)

class Ledger_Handler(QtHandlerBase):
    setup_signal = pyqtSignal()
    auth_signal = pyqtSignal(object)

    def __init__(self, win):
        super(Ledger_Handler, self).__init__(win, 'Ledger')
        self.setup_signal.connect(self.setup_dialog)
        self.auth_signal.connect(self.auth_dialog)

    def word_dialog(self, msg):
        response = QInputDialog.getText(self.top_level_window(), "Ledger Wallet Authentication", msg, QLineEdit.Password)
        if not response[1]:
            self.word = None
        else:
            self.word = str(response[0])
        self.done.set()
    
    def message_dialog(self, msg):
        self.clear_dialog()
        self.dialog = dialog = WindowModalDialog(self.top_level_window(), _("Ledger Status"))
        l = QLabel(msg)
        vbox = QVBoxLayout(dialog)
        vbox.addWidget(l)
        dialog.show()

    def auth_dialog(self, data):
        try:
            from .auth2fa import LedgerAuthDialog
        except ImportError as e:
            self.message_dialog(str(e))
            return
        dialog = LedgerAuthDialog(self, data)
        dialog.exec_()
        self.word = dialog.pin
        self.done.set()
                    
    def get_auth(self, data):
        self.done.clear()
        self.auth_signal.emit(data)
        self.done.wait()
        return self.word
        
    def get_setup(self):
        self.done.clear()
        self.setup_signal.emit()
        self.done.wait()
        return 
        
    def setup_dialog(self):
        self.show_error(_('Initialization of Ledger HW devices is currently disabled.'))
        return
        dialog = StartBTChipPersoDialog()
        dialog.exec_()<|MERGE_RESOLUTION|>--- conflicted
+++ resolved
@@ -1,21 +1,12 @@
 #from btchip.btchipPersoWizard import StartBTChipPersoDialog
 
-<<<<<<< HEAD
 from electrum_ltc.i18n import _
 from electrum_ltc.plugins import hook
 from electrum_ltc.wallet import Standard_Wallet
-from .ledger import LedgerPlugin
-from ..hw_wallet.qt import QtHandlerBase, QtPluginBase
 from electrum_ltc_gui.qt.util import *
-=======
-from electrum.i18n import _
-from electrum.plugins import hook
-from electrum.wallet import Standard_Wallet
-from electrum_gui.qt.util import *
 
 from .ledger import LedgerPlugin
 from ..hw_wallet.qt import QtHandlerBase, QtPluginBase
->>>>>>> 6ef921cb
 
 
 class Plugin(LedgerPlugin, QtPluginBase):
