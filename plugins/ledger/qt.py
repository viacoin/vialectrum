--- conflicted
+++ resolved
@@ -2,13 +2,9 @@
 
 from PyQt5.Qt import QInputDialog, QLineEdit, QVBoxLayout, QLabel
 
-<<<<<<< HEAD
 from electrum_ltc.i18n import _
-=======
-from electrum.i18n import _
-from electrum.plugins import hook
-from electrum.wallet import Standard_Wallet
->>>>>>> 3c755aaa
+from electrum_ltc.plugins import hook
+from electrum_ltc.wallet import Standard_Wallet
 from .ledger import LedgerPlugin
 from ..hw_wallet.qt import QtHandlerBase, QtPluginBase
 from electrum_ltc_gui.qt.util import *
