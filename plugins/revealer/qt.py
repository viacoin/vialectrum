'''

Revealer 
So you have something to hide?

plug-in for the electrum wallet.

Features:
    - Deep Cold multi-factor backup solution
    - Safety - One time pad security
    - Redundancy - Trustless printing & distribution
    - Encrypt your seedphrase or any secret you want for your revealer
    - Based on crypto by legendary cryptographers Naor and Shamir  

Tiago Romagnani Silveira, 2017

'''

import os
import random
import qrcode
import traceback
from hashlib import sha256

from PyQt5.QtPrintSupport import QPrinter

<<<<<<< HEAD
from electrum_ltc.plugins import BasePlugin, hook
from electrum_ltc.i18n import _
from electrum_ltc_gui.qt.util import *
from electrum_ltc_gui.qt.qrtextedit import ScanQRTextEdit
from electrum_ltc.util import to_bytes
=======
from electrum.plugins import BasePlugin, hook
from electrum.i18n import _
from electrum_gui.qt.util import *
from electrum_gui.qt.qrtextedit import ScanQRTextEdit
from electrum.util import to_bytes, make_dir
>>>>>>> 9b7a4490


class Plugin(BasePlugin):

    def __init__(self, parent, config, name):
        BasePlugin.__init__(self, parent, config, name)
        self.base_dir = config.electrum_path()+'/revealer/'

        if self.config.get('calibration_h') == None:
            self.config.set_key('calibration_h', 0)
        if self.config.get('calibration_v') == None:
            self.config.set_key('calibration_v', 0)

        self.calibration_h = self.config.get('calibration_h')
        self.calibration_v = self.config.get('calibration_v')

        self.version = '0'
        self.size = (159, 97)
        self.f_size = QSize(1014*2, 642*2)
        self.abstand_h = 21
        self.abstand_v = 34
        self.calibration_noise = int('10' * 128)
        self.rawnoise = False
        make_dir(self.base_dir)

    @hook
    def set_seed(self, seed, parent):
        self.cseed = seed.upper()
        parent.addButton(':icons/revealer.png', partial(self.setup_dialog, parent), "Revealer"+_(" secret backup utility"))

    def requires_settings(self):
        return True

    def settings_widget(self, window):
        return EnterButton(_('Printer Calibration'), partial(self.calibration_dialog, window))

    def setup_dialog(self, window):
        self.update_wallet_name(window.parent().parent().wallet)
        self.user_input = False
        self.noise_seed = False
        self.d = WindowModalDialog(window, "Revealer")
        self.d.setMinimumWidth(420)
        vbox = QVBoxLayout(self.d)
        vbox.addSpacing(21)
        logo = QLabel()
        vbox.addWidget(logo)
        logo.setPixmap(QPixmap(':icons/revealer.png'))
        logo.setAlignment(Qt.AlignCenter)
        vbox.addSpacing(42)

        self.load_noise = ScanQRTextEdit()
        self.load_noise.setTabChangesFocus(True)
        self.load_noise.textChanged.connect(self.on_edit)
        self.load_noise.setMaximumHeight(33)

        vbox.addWidget(WWLabel("<b>"+_("Enter your physical revealer code:")+"<b>"))
        vbox.addWidget(self.load_noise)
        vbox.addSpacing(11)

        self.next_button = QPushButton(_("Next"), self.d)
        self.next_button.setDefault(True)
        self.next_button.setEnabled(False)
        vbox.addLayout(Buttons(self.next_button))
        self.next_button.clicked.connect(self.d.close)
        self.next_button.clicked.connect(partial(self.cypherseed_dialog, window))
        vbox.addSpacing(21)

        vbox.addWidget(WWLabel(_("or, alternatively: ")))
        bcreate = QPushButton(_("Create a digital Revealer"))

        def mk_digital():
            try:
                self.make_digital(self.d)
            except Exception:
                traceback.print_exc(file=sys.stdout)
            else:
                self.cypherseed_dialog(window)

        bcreate.clicked.connect(mk_digital)

        vbox.addWidget(bcreate)
        vbox.addSpacing(11)
        vbox.addWidget(QLabel(''.join([ "<b>"+_("WARNING")+ "</b>:" + _("Printing a revealer and encrypted seed"), '<br/>',
                                       _("on the same printer is not trustless towards the printer."), '<br/>',
                                       ])))
        vbox.addSpacing(11)
        vbox.addLayout(Buttons(CloseButton(self.d)))

        return bool(self.d.exec_())

    def get_noise(self):
        text = self.load_noise.text()
        return ''.join(text.split()).lower()

    def on_edit(self):
        s = self.get_noise()
        b = self.is_noise(s)
        if b:
            self.noise_seed = s[:-3]
            self.user_input = True
        self.next_button.setEnabled(b)

    def code_hashid(self, txt):
        x = to_bytes(txt, 'utf8')
        hash = sha256(x).hexdigest()
        return hash[-3:].upper()

    def is_noise(self, txt):
        if (len(txt) >= 34):
            try:
                int(txt, 16)
            except:
                self.user_input = False
                return False
            else:
                id = self.code_hashid(txt[:-3])
                if (txt[-3:].upper() == id.upper()):
                    self.code_id = id
                    self.user_input = True
                    return True
                else:
                    return False
        else:
            self.user_input = False
            return False

    def make_digital(self, dialog):
        self.make_rawnoise(True)
        self.bdone(dialog)
        self.d.close()

    def bcrypt(self, dialog):
        self.rawnoise = False
        dialog.show_message(''.join([_("{} encrypted for Revealer {}_{} saved as PNG and PDF at:").format(self.was, self.version, self.code_id),
                                     "<br/>","<b>", self.base_dir+ self.filename+self.version+"_"+self.code_id,"</b>"]))
        dialog.close()

    def bdone(self, dialog):
        dialog.show_message(''.join([_("Digital Revealer ({}_{}) saved as PNG and PDF at:").format(self.version, self.code_id),
                                     "<br/>","<b>", self.base_dir + 'revealer_' +self.version + '_'+ self.code_id, '</b>']))


    def customtxt_limits(self):
        txt = self.text.text()
        self.max_chars.setVisible(False)
        self.char_count.setText("("+str(len(txt))+"/216)")
        if len(txt)>0:
            self.ctext.setEnabled(True)
        if len(txt) > 216:
            self.text.setPlainText(self.text.toPlainText()[:216])
            self.max_chars.setVisible(True)

    def t(self):
        self.txt = self.text.text()
        self.seed_img(is_seed=False)

    def cypherseed_dialog(self, window):

        d = WindowModalDialog(window, "Revealer")
        d.setMinimumWidth(420)

        self.c_dialog = d

        self.vbox = QVBoxLayout(d)
        self.vbox.addSpacing(21)

        logo = QLabel()
        self.vbox.addWidget(logo)
        logo.setPixmap(QPixmap(':icons/revealer.png'))
        logo.setAlignment(Qt.AlignCenter)
        self.vbox.addSpacing(42)

        grid = QGridLayout()
        self.vbox.addLayout(grid)

        cprint = QPushButton(_("Generate encrypted seed PDF"))
        cprint.clicked.connect(partial(self.seed_img, True))
        self.vbox.addWidget(cprint)
        self.vbox.addSpacing(14)

        self.vbox.addWidget(WWLabel(_("and/or type any secret below:")))
        self.text = ScanQRTextEdit()
        self.text.setTabChangesFocus(True)
        self.text.setMaximumHeight(70)
        self.text.textChanged.connect(self.customtxt_limits)
        self.vbox.addWidget(self.text)

        self.char_count = WWLabel("")
        self.char_count.setAlignment(Qt.AlignRight)
        self.vbox.addWidget(self.char_count)

        self.max_chars = WWLabel("<font color='red'>" + _("This version supports a maximum of 216 characters.")+"</font>")
        self.vbox.addWidget(self.max_chars)
        self.max_chars.setVisible(False)

        self.ctext = QPushButton(_("Generate custom secret encrypted PDF"))
        self.ctext.clicked.connect(self.t)

        self.vbox.addWidget(self.ctext)
        self.ctext.setEnabled(False)

        self.vbox.addSpacing(21)
        self.vbox.addLayout(Buttons(CloseButton(d)))
        return bool(d.exec_())


    def update_wallet_name (self, name):
        self.wallet_name = str(name)
        self.base_name = self.base_dir + self.wallet_name
        
    def seed_img(self, is_seed = True):
      
        if not self.cseed and self.txt == False:
            return
        
        if is_seed:
            txt = self.cseed
        else:
            txt = self.txt.upper()

        img = QImage(self.size[0],self.size[1], QImage.Format_Mono)
        bitmap = QBitmap.fromImage(img, Qt.MonoOnly)
        bitmap.fill(Qt.white)
        painter = QPainter()
        painter.begin(bitmap)
        QFontDatabase.addApplicationFont(os.path.join(os.path.dirname(__file__), 'SourceSansPro-Bold.otf') )
        if len(txt) < 102 :
            fontsize = 12
            linespace = 15
            max_letters = 17
            max_lines = 6
            max_words = 3
        if len(txt) > 102:
            fontsize = 9
            linespace = 10
            max_letters = 24
            max_lines = 9
            max_words = int(max_letters/4)

        font = QFont('Source Sans Pro', fontsize, QFont.Bold)
        font.setLetterSpacing(QFont.PercentageSpacing, 100)
        painter.setFont(font)
        seed_array = txt.split(' ')

        for n in range(max_lines):
            nwords = max_words
            temp_seed = seed_array[:nwords]
            while len(' '.join(map(str, temp_seed))) > max_letters:
               nwords = nwords - 1
               temp_seed = seed_array[:nwords]
            painter.drawText(QRect(0, linespace*n , self.size[0], self.size[1]), Qt.AlignHCenter, ' '.join(map(str, temp_seed)))
            del seed_array[:nwords]

        painter.end()
        img = bitmap.toImage()
        if (self.rawnoise == False):
            self.make_rawnoise()

        self.make_cypherseed(img, self.rawnoise, False, is_seed)
        return img

    def make_rawnoise(self, create_revealer=False):
        w = self.size[0]
        h = self.size[1]
        rawnoise = QImage(w, h, QImage.Format_Mono)

        if(self.noise_seed == False):
            self.noise_seed = random.SystemRandom().getrandbits(128)
            self.hex_noise = format(self.noise_seed, '02x')
            self.hex_noise = self.version + str(self.hex_noise)

        if (self.user_input == True):
            self.noise_seed = int(self.noise_seed, 16)
            self.hex_noise = self.version + str(format(self.noise_seed, '02x'))


        self.code_id = self.code_hashid(self.hex_noise)
        self.hex_noise = ' '.join(self.hex_noise[i:i+4] for i in range(0,len(self.hex_noise),4))
        random.seed(self.noise_seed)

        for x in range(w):
            for y in range(h):
                rawnoise.setPixel(x,y,random.randint(0, 1))

        self.rawnoise = rawnoise
        if create_revealer==True:
            self.make_revealer()
        self.noise_seed = False

    def make_calnoise(self):
        random.seed(self.calibration_noise)
        w = self.size[0]
        h = self.size[1]
        rawnoise = QImage(w, h, QImage.Format_Mono)
        for x in range(w):
            for y in range(h):
                rawnoise.setPixel(x,y,random.randint(0, 1))
        self.calnoise = self.pixelcode_2x2(rawnoise)

    def make_revealer(self):
        revealer = self.pixelcode_2x2(self.rawnoise)
        revealer.invertPixels()
        revealer = QBitmap.fromImage(revealer)
        revealer = self.overlay_marks(revealer)
        revealer = revealer.scaled(1014, 642)
        self.filename = 'Revealer - '
        revealer.save(self.base_dir + self.filename + self.version+'_'+self.code_id + '.png')
        self.toPdf(QImage(revealer))
        QDesktopServices.openUrl(QUrl.fromLocalFile(os.path.abspath(self.base_dir + self.filename + self.version+'_'+ self.code_id + '.pdf')))

    def make_cypherseed(self, img, rawnoise, calibration=False, is_seed = True):
        img = img.convertToFormat(QImage.Format_Mono)
        p = QPainter()
        p.begin(img)
        p.setCompositionMode(26) #xor
        p.drawImage(0, 0, rawnoise)
        p.end()
        cypherseed = self.pixelcode_2x2(img)
        cypherseed = QBitmap.fromImage(cypherseed)
        cypherseed = cypherseed.scaled(self.f_size, Qt.KeepAspectRatio)
        cypherseed = self.overlay_marks(cypherseed, True, calibration)

        if not is_seed:
            self.filename = _('custom_secret')+'_'
            self.was = _('Custom secret')
        else:
            self.filename = self.wallet_name+'_'+ _('seed')+'_'
            self.was = self.wallet_name +' ' + _('seed')

        if not calibration:
            self.toPdf(QImage(cypherseed))
            QDesktopServices.openUrl (QUrl.fromLocalFile(os.path.abspath(self.base_dir+self.filename+self.version+'_'+self.code_id+'.pdf')))
            cypherseed.save(self.base_dir + self.filename +self.version + '_'+ self.code_id + '.png')
            self.bcrypt(self.c_dialog)
        return cypherseed

    def calibration(self):
        img = QImage(self.size[0],self.size[1], QImage.Format_Mono)
        bitmap = QBitmap.fromImage(img, Qt.MonoOnly)
        bitmap.fill(Qt.black)
        self.make_calnoise()
        img = self.overlay_marks(self.calnoise.scaledToHeight(self.f_size.height()), False, True)
        self.calibration_pdf(img)
        QDesktopServices.openUrl (QUrl.fromLocalFile(os.path.abspath(self.base_dir+_('calibration')+'.pdf')))
        return img        
    
    def toPdf(self, image):
        printer = QPrinter()
        printer.setPaperSize(QSizeF(210, 297), QPrinter.Millimeter)
        printer.setResolution(600)
        printer.setOutputFormat(QPrinter.PdfFormat)
        printer.setOutputFileName(self.base_dir+self.filename+self.version + '_'+self.code_id+'.pdf')
        printer.setPageMargins(0,0,0,0,6)
        painter = QPainter()
        painter.begin(printer)
  
        delta_h = round(image.width()/self.abstand_v)
        delta_v = round(image.height()/self.abstand_h) 

        size_h = 2028+((int(self.calibration_h)*2028/(2028-(delta_h*2)+int(self.calibration_h)))/2)
        size_v = 1284+((int(self.calibration_v)*1284/(1284-(delta_v*2)+int(self.calibration_v)))/2)
        
        image =  image.scaled(size_h, size_v)

        painter.drawImage(553,533, image)
        wpath = QPainterPath()
        wpath.addRoundedRect(QRectF(553,533, size_h, size_v), 19, 19)
        painter.setPen(QPen(Qt.black, 1))
        painter.drawPath(wpath)
        painter.end()
    
    def calibration_pdf(self, image):
        printer = QPrinter()
        printer.setPaperSize(QSizeF(210, 297), QPrinter.Millimeter)
        printer.setResolution(600)
        printer.setOutputFormat(QPrinter.PdfFormat)
        printer.setOutputFileName(self.base_dir+_('calibration')+'.pdf')
        printer.setPageMargins(0,0,0,0,6)

        painter = QPainter()
        painter.begin(printer)
        painter.drawImage(553,533, image)
        font = QFont('Source Sans Pro', 10, QFont.Bold)
        painter.setFont(font)
        painter.drawText(254,277, _("Calibration sheet"))
        font = QFont('Source Sans Pro', 7, QFont.Bold)
        painter.setFont(font)
        painter.drawText(600,2077, _("Instructions:"))
        font = QFont('Source Sans Pro', 7, QFont.Normal)
        painter.setFont(font)
        painter.drawText(700, 2177, _("1. Place this paper on a flat and well iluminated surface."))
        painter.drawText(700, 2277, _("2. Align your Revealer borderlines to the dashed lines on the top and left."))
        painter.drawText(700, 2377, _("3. Press slightly the Revealer against the paper and read the numbers that best "
                                      "match on the opposite sides. "))
        painter.drawText(700, 2477, _("4. Type the numbers in the software"))
        painter.end()
                            
    def pixelcode_2x2(self, img):
        result = QImage(img.width()*2, img.height()*2, QImage.Format_ARGB32 )
        white = qRgba(255,255,255,0)
        black = qRgba(0,0,0,255)

        for x in range(img.width()):
            for y in range(img.height()):
                c = img.pixel(QPoint(x,y))
                colors = QColor(c).getRgbF()
                if colors[0]:
                    result.setPixel(x*2+1,y*2+1, black)
                    result.setPixel(x*2,y*2+1, white)
                    result.setPixel(x*2+1,y*2, white)
                    result.setPixel(x*2, y*2, black)
                    
                else:
                    result.setPixel(x*2+1,y*2+1, white)
                    result.setPixel(x*2,y*2+1, black)
                    result.setPixel(x*2+1,y*2, black)
                    result.setPixel(x*2, y*2, white)
        return result

    def overlay_marks(self, img, is_cseed=False, calibration_sheet=False):
        border_color = Qt.white
        base_img = QImage(self.f_size.width(),self.f_size.height(), QImage.Format_ARGB32)
        base_img.fill(border_color)
        img = QImage(img)

        painter = QPainter()
        painter.begin(base_img)

        total_distance_h = round(base_img.width() / self.abstand_v)
        dist_v = round(total_distance_h) / 2
        dist_h = round(total_distance_h) / 2

        img = img.scaledToWidth(base_img.width() - (2 * (total_distance_h)))
        painter.drawImage(total_distance_h,
                          total_distance_h,
                          img)

        #frame around image
        pen = QPen(Qt.black, 2)
        painter.setPen(pen)

        #horz
        painter.drawLine(0, total_distance_h, base_img.width(), total_distance_h)
        painter.drawLine(0, base_img.height()-(total_distance_h), base_img.width(), base_img.height()-(total_distance_h))
        #vert
        painter.drawLine(total_distance_h, 0,  total_distance_h, base_img.height())
        painter.drawLine(base_img.width()-(total_distance_h), 0,  base_img.width()-(total_distance_h), base_img.height())

        #border around img
        border_thick = 6
        Rpath = QPainterPath()
        Rpath.addRect(QRectF((total_distance_h)+(border_thick/2), 
                             (total_distance_h)+(border_thick/2), 
                             base_img.width()-((total_distance_h)*2)-((border_thick)-1),
                             (base_img.height()-((total_distance_h))*2)-((border_thick)-1)))
        pen = QPen(Qt.black, border_thick)
        pen.setJoinStyle (Qt.MiterJoin)
        
        painter.setPen(pen)
        painter.drawPath(Rpath)

        Bpath = QPainterPath()
        Bpath.addRect(QRectF((total_distance_h), (total_distance_h),
                             base_img.width()-((total_distance_h)*2), (base_img.height()-((total_distance_h))*2)))
        pen = QPen(Qt.black, 1)
        painter.setPen(pen)
        painter.drawPath(Bpath)
        
        pen = QPen(Qt.black, 1)
        painter.setPen(pen)
        painter.drawLine(0, base_img.height()/2, total_distance_h, base_img.height()/2)
        painter.drawLine(base_img.width()/2, 0, base_img.width()/2, total_distance_h)
        
        painter.drawLine(base_img.width()-total_distance_h, base_img.height()/2, base_img.width(), base_img.height()/2)
        painter.drawLine(base_img.width()/2, base_img.height(), base_img.width()/2, base_img.height() - total_distance_h)

        #print code
        f_size = 37
        QFontDatabase.addApplicationFont(os.path.join(os.path.dirname(__file__), 'DejaVuSansMono-Bold.ttf'))
        font = QFont("DejaVu Sans Mono", f_size-11, QFont.Bold)
        painter.setFont(font)

        if not calibration_sheet:
            if is_cseed: #its a secret
                painter.setPen(QPen(Qt.black, 1, Qt.DashDotDotLine))
                painter.drawLine(0, dist_v, base_img.width(), dist_v)
                painter.drawLine(dist_h, 0,  dist_h, base_img.height())
                painter.drawLine(0, base_img.height()-dist_v, base_img.width(), base_img.height()-(dist_v))
                painter.drawLine(base_img.width()-(dist_h), 0,  base_img.width()-(dist_h), base_img.height())

                painter.drawImage(((total_distance_h))+11, ((total_distance_h))+11,
                                  QImage(':icons/electrumb.png').scaledToWidth(2.1*(total_distance_h), Qt.SmoothTransformation))

                painter.setPen(QPen(Qt.white, border_thick*8))
                painter.drawLine(base_img.width()-((total_distance_h))-(border_thick*8)/2-(border_thick/2)-2, 
                                (base_img.height()-((total_distance_h)))-((border_thick*8)/2)-(border_thick/2)-2, 
                                base_img.width()-((total_distance_h))-(border_thick*8)/2-(border_thick/2)-2 - 77,
                                (base_img.height()-((total_distance_h)))-((border_thick*8)/2)-(border_thick/2)-2)
                painter.setPen(QColor(0,0,0,255))
                painter.drawText(QRect(0, base_img.height()-107, base_img.width()-total_distance_h - border_thick - 11,
                                       base_img.height()-total_distance_h - border_thick), Qt.AlignRight, self.version + '_'+self.code_id)
                painter.end()
                    
            else: # revealer

                painter.setPen(QPen(border_color, 17))
                painter.drawLine(0, dist_v, base_img.width(), dist_v)
                painter.drawLine(dist_h, 0,  dist_h, base_img.height())
                painter.drawLine(0, base_img.height()-dist_v, base_img.width(), base_img.height()-(dist_v))
                painter.drawLine(base_img.width()-(dist_h), 0,  base_img.width()-(dist_h), base_img.height())

                painter.setPen(QPen(Qt.black, 2))
                painter.drawLine(0, dist_v, base_img.width(), dist_v)
                painter.drawLine(dist_h, 0,  dist_h, base_img.height())
                painter.drawLine(0, base_img.height()-dist_v, base_img.width(), base_img.height()-(dist_v))
                painter.drawLine(base_img.width()-(dist_h), 0,  base_img.width()-(dist_h), base_img.height())
                logo = QImage(':icons/revealer_c.png').scaledToWidth(1.3*(total_distance_h))
                painter.drawImage((total_distance_h)+ (border_thick), ((total_distance_h))+ (border_thick), logo, Qt.SmoothTransformation)

                #frame around logo
                painter.setPen(QPen(Qt.black, border_thick))                
                painter.drawLine(total_distance_h+border_thick, total_distance_h+logo.height()+3*(border_thick/2),
                                 total_distance_h+logo.width()+border_thick, total_distance_h+logo.height()+3*(border_thick/2))
                painter.drawLine(logo.width()+total_distance_h+3*(border_thick/2), total_distance_h+(border_thick),
                                 total_distance_h+logo.width()+3*(border_thick/2), total_distance_h+logo.height()+(border_thick))

                #frame around code/qr
                qr_size = 179

                painter.drawLine((base_img.width()-((total_distance_h))-(border_thick/2)-2)-qr_size,
                                (base_img.height()-((total_distance_h)))-((border_thick*8))-(border_thick/2)-2,
                                 (base_img.width()/2+(total_distance_h/2)-border_thick-(border_thick*8)/2)-qr_size,
                                (base_img.height()-((total_distance_h)))-((border_thick*8))-(border_thick/2)-2)

                painter.drawLine((base_img.width()/2+(total_distance_h/2)-border_thick-(border_thick*8)/2)-qr_size,
                                (base_img.height()-((total_distance_h)))-((border_thick*8))-(border_thick/2)-2,
                                 base_img.width()/2 + (total_distance_h/2)-border_thick-(border_thick*8)/2-qr_size,
                                 ((base_img.height()-((total_distance_h)))-(border_thick/2)-2))

                painter.setPen(QPen(Qt.white, border_thick * 8))
                painter.drawLine(
                    base_img.width() - ((total_distance_h)) - (border_thick * 8) / 2 - (border_thick / 2) - 2,
                    (base_img.height() - ((total_distance_h))) - ((border_thick * 8) / 2) - (border_thick / 2) - 2,
                    base_img.width() / 2 + (total_distance_h / 2) - border_thick - qr_size,
                    (base_img.height() - ((total_distance_h))) - ((border_thick * 8) / 2) - (border_thick / 2) - 2)

                painter.setPen(QColor(0,0,0,255))
                painter.drawText(QRect(((base_img.width()/2) +21)-qr_size, base_img.height()-107,
                                       base_img.width()-total_distance_h - border_thick -93,
                                       base_img.height()-total_distance_h - border_thick), Qt.AlignLeft, self.hex_noise.upper())
                painter.drawText(QRect(0, base_img.height()-107, base_img.width()-total_distance_h - border_thick -3 -qr_size,
                                       base_img.height()-total_distance_h - border_thick), Qt.AlignRight, self.code_id)

                # draw qr code
                qr_qt = self.paintQR(self.hex_noise.upper() +self.code_id)
                target = QRectF(base_img.width()-65-qr_size,
                                base_img.height()-65-qr_size,
                                qr_size, qr_size );
                painter.drawImage(target, qr_qt);
                painter.setPen(QPen(Qt.black, 4))
                painter.drawLine(base_img.width()-65-qr_size,
                                base_img.height()-65-qr_size,
                                 base_img.width() - 65 - qr_size,
                                (base_img.height() - ((total_distance_h))) - ((border_thick * 8)) - (border_thick / 2) - 4
                                 )
                painter.drawLine(base_img.width()-65-qr_size,
                                base_img.height()-65-qr_size,
                                 base_img.width() - 65,
                                base_img.height()-65-qr_size
                                 )
                painter.end()

        else: # calibration only
            painter.end()
            cal_img = QImage(self.f_size.width() + 100, self.f_size.height() + 100,
                              QImage.Format_ARGB32)
            cal_img.fill(Qt.white)
            
            cal_painter = QPainter()
            cal_painter.begin(cal_img)
            cal_painter.drawImage(0,0, base_img)

            #black lines in the middle of border top left only        
            cal_painter.setPen(QPen(Qt.black, 1, Qt.DashDotDotLine))
            cal_painter.drawLine(0, dist_v, base_img.width(), dist_v)
            cal_painter.drawLine(dist_h, 0,  dist_h, base_img.height())

            pen = QPen(Qt.black, 2, Qt.DashDotDotLine)
            cal_painter.setPen(pen)
            n=15

            cal_painter.setFont(QFont("DejaVu Sans Mono", 21, QFont.Bold))
            for x in range(-n,n):
                #lines on bottom (vertical calibration)
                cal_painter.drawLine((((base_img.width())/(n*2)) *(x))+ (base_img.width()/2)-13,
                                 x+2+base_img.height()-(dist_v),
                                 (((base_img.width())/(n*2)) *(x))+ (base_img.width()/2)+13,
                                 x+2+base_img.height()-(dist_v))

                num_pos = 9
                if x > 9 : num_pos = 17
                if x < 0 : num_pos = 20
                if x < -9: num_pos = 27

                cal_painter.drawText((((base_img.width())/(n*2)) *(x))+ (base_img.width()/2)-num_pos,
                                 50+base_img.height()-(dist_v),
                                  str(x))

                #lines on the right (horizontal calibrations)

                cal_painter.drawLine(x+2+(base_img.width()-(dist_h)),
                                 ((base_img.height()/(2*n)) *(x))+ (base_img.height()/n)+(base_img.height()/2)-13,
                                 x+2+(base_img.width()-(dist_h)),
                                 ((base_img.height()/(2*n)) *(x))+ (base_img.height()/n)+(base_img.height()/2)+13)


                cal_painter.drawText(30+(base_img.width()-(dist_h)),
                                ((base_img.height()/(2*n)) *(x))+ (base_img.height()/2)+13, str(x))

            cal_painter.end()
            base_img = cal_img

        return base_img

    def paintQR(self, data):
        if not data:
            return
        qr = qrcode.QRCode()
        qr.add_data(data)
        matrix = qr.get_matrix()
        k = len(matrix)
        border_color = Qt.white
        base_img = QImage(k * 5, k * 5, QImage.Format_ARGB32)
        base_img.fill(border_color)
        qrpainter = QPainter()
        qrpainter.begin(base_img)
        boxsize = 5
        size = k * boxsize
        left = (base_img.width() - size)/2
        top = (base_img.height() - size)/2
        qrpainter.setBrush(Qt.black)
        qrpainter.setPen(Qt.black)

        for r in range(k):
            for c in range(k):
                if matrix[r][c]:
                    qrpainter.drawRect(left+c*boxsize, top+r*boxsize, boxsize - 1, boxsize - 1)
        qrpainter.end()
        return base_img

    def calibration_dialog(self, window):
        d = WindowModalDialog(window, _("Revealer - Printer calibration settings"))
        
        d.setMinimumSize(100, 200)

        vbox = QVBoxLayout(d)
        vbox.addWidget(QLabel(''.join(["<br/>", _("If you have an old printer, or want optimal precision"),"<br/>",
                                       _("print the calibration pdf and follow the instructions "), "<br/>","<br/>",
                                    ])))
        self.calibration_h = self.config.get('calibration_h')
        self.calibration_v = self.config.get('calibration_v')
        cprint = QPushButton(_("Open calibration pdf"))
        cprint.clicked.connect(self.calibration)
        vbox.addWidget(cprint)

        vbox.addWidget(QLabel(_('Calibration values:')))
        grid = QGridLayout()
        vbox.addLayout(grid)
        grid.addWidget(QLabel(_('Right side')), 0, 0)
        horizontal = QLineEdit()
        horizontal.setText(str(self.calibration_h))
        grid.addWidget(horizontal, 0, 1)

        grid.addWidget(QLabel(_('Bottom')), 1, 0)
        vertical = QLineEdit()
        vertical.setText(str(self.calibration_v))
        grid.addWidget(vertical, 1, 1)

        vbox.addStretch()
        vbox.addSpacing(13)   
        vbox.addLayout(Buttons(CloseButton(d), OkButton(d)))

        if not d.exec_():
            return

        self.calibration_h = int(horizontal.text())
        self.config.set_key('calibration_h', self.calibration_h)
        self.calibration_v = int(vertical.text())
        self.config.set_key('calibration_v', self.calibration_v)

<|MERGE_RESOLUTION|>--- conflicted
+++ resolved
@@ -24,19 +24,11 @@
 
 from PyQt5.QtPrintSupport import QPrinter
 
-<<<<<<< HEAD
 from electrum_ltc.plugins import BasePlugin, hook
 from electrum_ltc.i18n import _
 from electrum_ltc_gui.qt.util import *
 from electrum_ltc_gui.qt.qrtextedit import ScanQRTextEdit
-from electrum_ltc.util import to_bytes
-=======
-from electrum.plugins import BasePlugin, hook
-from electrum.i18n import _
-from electrum_gui.qt.util import *
-from electrum_gui.qt.qrtextedit import ScanQRTextEdit
-from electrum.util import to_bytes, make_dir
->>>>>>> 9b7a4490
+from electrum_ltc.util import to_bytes, make_dir
 
 
 class Plugin(BasePlugin):
