--- conflicted
+++ resolved
@@ -120,11 +120,7 @@
         ccys = ['EUR', 'USD']
         json = self.get_json('api.hitbtc.com', '/api/1/public/LTC%s/ticker' % ccy)
         result = dict.fromkeys(ccys)
-<<<<<<< HEAD
         result[ccy] = Decimal(json['last'])
-=======
-        result[ccy] = Decimal(json['bpi'][ccy]['rate_float'])
->>>>>>> ce3c38db
         return result
 
 class Kraken(ExchangeBase):
@@ -324,31 +320,11 @@
     @hook
     def get_fiat_status_text(self, btc_balance, result):
         # return status as:   (1.23 USD)    1 BTC~123.45 USD
-<<<<<<< HEAD
-        text = ""
-        r = {}
-        self.get_fiat_price_text(r)
-        quote = r.get(0)
-        if quote:
-            price_text = "1 LTC~%s"%quote
-            fiat_currency = quote[-3:]
-            btc_price = self.btc_rate
-            fiat_balance = Decimal(btc_price) * Decimal(btc_balance) / COIN
-            balance_text = "(%.2f %s)" % (fiat_balance,fiat_currency)
-            text = "  " + balance_text + "     " + price_text + " "
-        r2[0] = text
-
-    def create_fiat_balance_text(self, btc_balance):
-        cur_rate = self.exchange_rate()
-        if cur_rate is None:
-            quote_text = ""
-=======
         rate = self.exchange_rate()
         if rate is None:
             text = _("  (No FX rate available)")
->>>>>>> ce3c38db
         else:
-            text =  "  (%s)    1 BTC~%s" % (self.value_str(btc_balance, rate),
+            text =  "  (%s)    1 LTC~%s" % (self.value_str(btc_balance, rate),
                                             self.value_str(COIN, rate))
         result['text'] = text
 
