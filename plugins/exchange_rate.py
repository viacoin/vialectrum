from PyQt4.QtGui import *
from PyQt4.QtCore import *

import datetime
import requests
import threading
import time
from decimal import Decimal

from electrum_ltc.bitcoin import COIN
from electrum_ltc.plugins import BasePlugin, hook
from electrum_ltc.i18n import _
from electrum_ltc.util import ThreadJob
from electrum_ltc_gui.qt.util import *
from electrum_ltc_gui.qt.amountedit import AmountEdit


EXCHANGES = ["Bit2C",
             "BitcoinVenezuela",
             "Bitfinex",
             "BTC-e",
             "BTCChina",
             "CaVirtEx",
             "GoCoin",
             "HitBTC",
             "Kraken",
             "OKCoin"]

EXCH_SUPPORT_HIST = [("BitcoinVenezuela", "ARS"),
                     ("BitcoinVenezuela", "EUR"),
                     ("BitcoinVenezuela", "USD"),
                     ("BitcoinVenezuela", "VEF"),
                     ("Kraken", "EUR"),
                     ("Kraken", "USD")]

class Exchanger(ThreadJob):

    def __init__(self, parent):
        self.parent = parent
        self.quote_currencies = None
        self.timeout = 0

    def get_json(self, site, get_string):
        resp = requests.request('GET', 'https://' + site + get_string, verify=False, headers={"User-Agent":"Electrum"})
        return resp.json()

    def exchange(self, btc_amount, quote_currency):
        if self.quote_currencies is None:
            return None
        quote_currencies = self.quote_currencies.copy()
        if quote_currency not in quote_currencies:
            return None
        return btc_amount * Decimal(str(quote_currencies[quote_currency]))

    def update_rate(self):
        update_rates = {
            "Bit2C": self.update_b2c,
            "BitcoinVenezuela": self.update_bv,
            "Bitfinex": self.update_bf,
            "BTC-e": self.update_be,
            "BTCChina": self.update_CNY,
            "CaVirtEx": self.update_cv,
            "GoCoin": self.update_gc,
            "HitBTC": self.update_hb,
            "Kraken": self.update_kk,
            "OKCoin": self.update_ok,
        }
        try:
            rates = update_rates[self.parent.exchange]()
        except Exception as e:
            self.parent.print_error(e)
            rates = {}
        self.quote_currencies = rates
        self.parent.set_currencies(rates)
        self.parent.refresh_fields()

    def run(self):
        if self.parent.parent.windows and self.timeout <= time.time():
            self.update_rate()
            self.timeout = time.time() + 150

    def update_b2c(self):
        jsonresp = self.get_json('www.bit2c.co.il', "/Exchanges/LTCNIS/Ticker.json")
        return {"NIS": Decimal(str(jsonresp["ll"]))}

    def update_bv(self):
        jsonresp = self.get_json('api.bitcoinvenezuela.com', "/")
        return dict([(r, Decimal(jsonresp["LTC"][r])) for r in jsonresp["LTC"]])

    def update_bf(self):
        jsonresp = self.get_json('api.bitfinex.com', "/v1/pubticker/ltcusd")
        return {"USD": Decimal(jsonresp["last_price"])}

    def update_be(self):
        quote_currencies = {"EUR": 0.0, "RUR": 0.0, "USD": 0.0}
        jsonresp = self.get_json('btc-e.com', "/api/3/ticker/" + ('-'.join(['ltc_'+c.lower() for c in quote_currencies])))
        for cur in quote_currencies:
            quote_currencies[cur] = Decimal(str(jsonresp['ltc_'+cur.lower()]["last"]))
        return quote_currencies

    def update_cv(self):
        jsonresp = self.get_json('www.cavirtex.com', "/api2/ticker.json?currencypair=LTCCAD")
        cadprice = jsonresp["ticker"]["LTCCAD"]["last"]
        return {"CAD": Decimal(str(cadprice))}

    def update_CNY(self):
        jsonresp = self.get_json('data.btcchina.com', "/data/ticker?market=ltccny")
        cnyprice = jsonresp["ticker"]["last"]
        return {"CNY": Decimal(str(cnyprice))}

    def update_gc(self):
        jsonresp = self.get_json('x.g0cn.com', "/prices")
        quote_currencies = {}
        for r in jsonresp["prices"]["LTC"]:
            quote_currencies[r] = Decimal(jsonresp["prices"]["LTC"][r])
        return quote_currencies

    def update_hb(self):
        quote_currencies = {"EUR": 0.0, "USD": 0.0}
        for cur in quote_currencies:
            quote_currencies[cur] = Decimal(str(self.get_json('api.hitbtc.com', "/api/1/public/LTC" + cur + "/ticker")["last"]))
        return quote_currencies

    def update_kk(self):
        resp_currencies = self.get_json('api.kraken.com', "/0/public/AssetPairs")["result"]
        pairs = ','.join([k for k in resp_currencies if k.startswith("XLTCZ")])
        resp_rate = self.get_json('api.kraken.com', "/0/public/Ticker?pair=" + pairs)["result"]
        quote_currencies = {}
        for cur in resp_rate:
            quote_currencies[cur[5:]] = Decimal(str(resp_rate[cur]["c"][0]))
        return quote_currencies

    def update_ok(self):
        jsonresp = self.get_json('www.okcoin.cn', "/api/ticker.do?symbol=ltc_cny")
        cnyprice = jsonresp["ticker"]["last"]
        return {"CNY": Decimal(str(cnyprice))}


class Plugin(BasePlugin):

<<<<<<< HEAD
    def __init__(self,a,b):
        BasePlugin.__init__(self,a,b)
        self.exchange = self.config.get('use_exchange', "BTC-e")
=======
    def __init__(self, parent, config, name):
        BasePlugin.__init__(self, parent, config, name)
        self.exchange = self.config.get('use_exchange', "Blockchain")
>>>>>>> efc95307
        self.currencies = [self.fiat_unit()]
        self.exchanger = Exchanger(self)
        self.resp_hist = {}
        self.btc_rate = Decimal("0.0")
        self.network = None
        self.wallet_tx_list = {}

    @hook
    def set_network(self, network):
        if network != self.network:
            if self.network:
                self.network.remove_job(self.exchanger)
            self.network = network
            if network:
                network.add_job(self.exchanger)

    def on_new_window(self, window):
        window.connect(window, SIGNAL("refresh_currencies()"),
                       window.update_status)
        window.fx_fields = {}
        self.add_send_edit(window)
        self.add_receive_edit(window)
        window.update_status()
        self.new_wallets([window.wallet])

    def close(self):
        BasePlugin.close(self)
        self.set_network(None)
        self.exchanger = None
        for window in self.parent.windows:
            window.send_fiat_e.hide()
            window.receive_fiat_e.hide()
            window.update_status()

    def set_currencies(self, currency_options):
        self.currencies = sorted(currency_options)
        for window in self.parent.windows:
            window.emit(SIGNAL("refresh_currencies()"))
            window.emit(SIGNAL("refresh_currencies_combo()"))

    @hook
    def get_fiat_balance_text(self, btc_balance, r):
        # return balance as: 1.23 USD
        r[0] = self.create_fiat_balance_text(Decimal(btc_balance) / COIN)

    def get_fiat_price_text(self, r):
        # return BTC price as: 123.45 USD
        r[0] = self.create_fiat_balance_text(1)
        quote = r[0]
        if quote:
            r[0] = "%s"%quote

    @hook
    def get_fiat_status_text(self, btc_balance, r2):
        # return status as:   (1.23 USD)    1 BTC~123.45 USD
        text = ""
        r = {}
        self.get_fiat_price_text(r)
        quote = r.get(0)
        if quote:
            price_text = "1 LTC~%s"%quote
            fiat_currency = quote[-3:]
            btc_price = self.btc_rate
            fiat_balance = Decimal(btc_price) * Decimal(btc_balance) / COIN
            balance_text = "(%.2f %s)" % (fiat_balance,fiat_currency)
            text = "  " + balance_text + "     " + price_text + " "
        r2[0] = text

    def create_fiat_balance_text(self, btc_balance):
        quote_currency = self.fiat_unit()
        cur_rate = self.exchanger.exchange(Decimal("1.0"), quote_currency)
        if cur_rate is None:
            quote_text = ""
        else:
            quote_balance = btc_balance * Decimal(cur_rate)
            self.btc_rate = cur_rate
            quote_text = "%.2f %s" % (quote_balance, quote_currency)
        return quote_text

    @hook
    def load_wallet(self, wallet, window):
        self.new_wallets([wallet])

    def new_wallets(self, wallets):
        if wallets:
            # For mid-session plugin loads
            self.set_network(wallets[0].network)
            for wallet in wallets:
                if wallet not in self.wallet_tx_list:
                    self.wallet_tx_list[wallet] = None
            self.get_historical_rates()

    def get_historical_rates(self):
        '''Request historic rates for all wallets for which they haven't yet
        been requested
        '''
        if self.config.get('history_rates') != "checked":
            return
        all_txs = {}
        new = False
        for wallet in self.wallet_tx_list:
            if self.wallet_tx_list[wallet] is None:
                new = True
                tx_list = {}
                for item in wallet.get_history(wallet.storage.get("current_account", None)):
                    tx_hash, conf, value, timestamp, balance = item
                    tx_list[tx_hash] = {'value': value, 'timestamp': timestamp }
                    # FIXME: not robust to request failure
                self.wallet_tx_list[wallet] = tx_list
            all_txs.update(self.wallet_tx_list[wallet])
        if new:
            self.print_error("requesting historical FX rates")
            t = threading.Thread(target=self.request_historical_rates,
                                 args=(all_txs,))
            t.setDaemon(True)
            t.start()

    def request_historical_rates(self, tx_list):
        try:
            mintimestr = datetime.datetime.fromtimestamp(int(min(tx_list.items(), key=lambda x: x[1]['timestamp'])[1]['timestamp'])).strftime('%Y-%m-%d')
        except Exception:
            return
        maxtimestr = datetime.datetime.now().strftime('%Y-%m-%d')

        if self.exchange == "CoinDesk":
            try:
                self.resp_hist = self.exchanger.get_json('api.coindesk.com', "/v1/bpi/historical/close.json?start=" + mintimestr + "&end=" + maxtimestr)
            except Exception:
                return
        elif self.exchange == "Winkdex":
            try:
                self.resp_hist = self.exchanger.get_json('winkdex.com', "/api/v0/series?start_time=1342915200")['series'][0]['results']
            except Exception:
                return
        elif self.exchange == "BitcoinVenezuela":
            cur_currency = self.fiat_unit()
            if cur_currency in ("ARS", "EUR", "USD", "VEF"):
                try:
                    self.resp_hist = self.exchanger.get_json('api.bitcoinvenezuela.com', "/historical/index.php?coin=LTC")[cur_currency + '_LTC']
                except Exception:
                    return
            else:
                return
        elif self.exchange == "Kraken":
            cur_currency = self.fiat_unit()
            if cur_currency in ("EUR", "USD"):
                try:
                    self.resp_hist = self.exchanger.get_json('api.kraken.com', "https://api.kraken.com/0/public/OHLC?pair=LTC"+cur_currency+"&interval=1440")['result']['XLTCZ'+cur_currency]
                    self.resp_hist = dict([(t[0], t[4]) for t in self.resp_hist])
                except Exception:
                    return
            else:
                return

        for window in self.parent.windows:
            window.need_update.set()

    def requires_settings(self):
        return True

    @hook
    def history_tab_update(self, window):
        if self.config.get('history_rates') != "checked":
            return
        if not self.resp_hist:
            return
        wallet = window.wallet
        tx_list = self.wallet_tx_list.get(wallet)
        if not wallet or not tx_list:
            return
        window.is_edit = True
        window.history_list.setColumnCount(7)
        window.history_list.setHeaderLabels([ '', '', _('Date'), _('Description') , _('Amount'), _('Balance'), _('Fiat Amount')] )
        root = window.history_list.invisibleRootItem()
        childcount = root.childCount()
        for i in range(childcount):
            item = root.child(i)
            try:
                tx_info = tx_list[str(item.data(0, Qt.UserRole).toPyObject())]
            except Exception:
                newtx = wallet.get_history()
                v = newtx[[x[0] for x in newtx].index(str(item.data(0, Qt.UserRole).toPyObject()))][2]
                tx_info = {'timestamp':int(time.time()), 'value': v}
                pass
            tx_time = int(tx_info['timestamp'])
            tx_value = Decimal(str(tx_info['value'])) / COIN
            if self.exchange == "CoinDesk":
                tx_time_str = datetime.datetime.fromtimestamp(tx_time).strftime('%Y-%m-%d')
                try:
                    tx_fiat_val = "%.2f %s" % (tx_value * Decimal(self.resp_hist['bpi'][tx_time_str]), "USD")
                except KeyError:
                    tx_fiat_val = "%.2f %s" % (self.btc_rate * Decimal(str(tx_info['value']))/COIN , "USD")
            elif self.exchange == "Winkdex":
                tx_time_str = datetime.datetime.fromtimestamp(tx_time).strftime('%Y-%m-%d') + "T16:00:00-04:00"
                try:
                    tx_rate = self.resp_hist[[x['timestamp'] for x in self.resp_hist].index(tx_time_str)]['price']
                    tx_fiat_val = "%.2f %s" % (tx_value * Decimal(tx_rate)/Decimal("100.0"), "USD")
                except ValueError:
                    tx_fiat_val = "%.2f %s" % (self.btc_rate * Decimal(tx_info['value'])/COIN , "USD")
                except KeyError:
                    tx_fiat_val = _("No data")
            elif self.exchange == "BitcoinVenezuela":
                tx_time_str = datetime.datetime.fromtimestamp(tx_time).strftime('%Y-%m-%d')
                try:
                    num = self.resp_hist[tx_time_str].replace(',','')
                    tx_fiat_val = "%.2f %s" % (tx_value * Decimal(num), self.fiat_unit())
                except KeyError:
                    tx_fiat_val = _("No data")
            elif self.exchange == "Kraken":
                tx_day_time = int(tx_time / 86400) * 86400
                try:
                    num = self.resp_hist[tx_day_time]
                    tx_fiat_val = "%.2f %s" % (Decimal(str(tx_info['value'])) / COIN * Decimal(num), self.fiat_unit())
                except KeyError:
                    tx_fiat_val = _("No data")

            tx_fiat_val = " "*(12-len(tx_fiat_val)) + tx_fiat_val
            item.setText(6, tx_fiat_val)
            item.setFont(6, QFont(MONOSPACE_FONT))
            if Decimal(str(tx_info['value'])) < 0:
                item.setForeground(6, QBrush(QColor("#BC1E1E")))

            # We autosize but in some cases QT doesn't handle that
            # properly for new columns it seems
            window.history_list.setColumnWidth(6, 120)
            window.is_edit = False


    def settings_widget(self, window):
        return EnterButton(_('Settings'), self.settings_dialog)

    def settings_dialog(self):
        d = QDialog()
        d.setWindowTitle("Settings")
        layout = QGridLayout(d)
        layout.addWidget(QLabel(_('Exchange rate API: ')), 0, 0)
        layout.addWidget(QLabel(_('Currency: ')), 1, 0)
        layout.addWidget(QLabel(_('History Rates: ')), 2, 0)
        combo = QComboBox()
        combo_ex = QComboBox()
        combo_ex.addItems(EXCHANGES)
        combo_ex.setCurrentIndex(combo_ex.findText(self.exchange))
        hist_checkbox = QCheckBox()
        hist_checkbox.setEnabled(False)
        hist_checkbox.setChecked(self.config.get('history_rates', 'unchecked') != 'unchecked')
        ok_button = QPushButton(_("OK"))

        def on_change(x):
            try:
                cur_request = str(self.currencies[x])
            except Exception:
                return
            if cur_request != self.fiat_unit():
                self.config.set_key('currency', cur_request, True)
                if (self.exchange, cur_request) in EXCH_SUPPORT_HIST:
                    hist_checkbox.setEnabled(True)
                else:
                    disable_check()
                for window in self.parent.windows:
                    window.update_status()
                try:
                    self.fiat_button
                except:
                    pass
                else:
                    self.fiat_button.setText(cur_request)

        def disable_check():
            hist_checkbox.setChecked(False)
            hist_checkbox.setEnabled(False)

        def on_change_ex(exchange):
            exchange = str(exchange)
            if exchange != self.exchange:
                self.exchange = exchange
                self.config.set_key('use_exchange', exchange, True)
                self.currencies = []
                combo.clear()
                self.timeout = 0
                cur_currency = self.fiat_unit()
                if (exchange, cur_currency) in EXCH_SUPPORT_HIST:
                    hist_checkbox.setEnabled(True)
                else:
                    disable_check()
                set_currencies(combo)
                for window in self.parent.windows:
                    window.update_status()

        def on_change_hist(checked):
            if checked:
                self.config.set_key('history_rates', 'checked')
                self.get_historical_rates()
            else:
                self.config.set_key('history_rates', 'unchecked')
                for window in self.parent.windows:
                    window.history_list.setHeaderLabels( [ '', '', _('Date'), _('Description') , _('Amount'), _('Balance')] )
                    window.history_list.setColumnCount(6)

        def set_hist_check(hist_checkbox):
            hist_checkbox.setEnabled(self.exchange in ["BitcoinVenezuela", "Kraken"])

        def set_currencies(combo):
            try:
                combo.blockSignals(True)
                current_currency = self.fiat_unit()
                combo.clear()
            except Exception:
                return
            combo.addItems(self.currencies)
            try:
                index = self.currencies.index(current_currency)
            except Exception:
                index = 0
                if len(self.currencies):
                    on_change(0)
            combo.blockSignals(False)
            combo.setCurrentIndex(index)

        def ok_clicked():
            if self.exchange in ["CoinDesk", "itBit"]:
                self.timeout = 0
            d.accept();

        set_currencies(combo)
        set_hist_check(hist_checkbox)
        combo.currentIndexChanged.connect(on_change)
        combo_ex.currentIndexChanged.connect(on_change_ex)
        hist_checkbox.stateChanged.connect(on_change_hist)
        for window in self.parent.windows:
            combo.connect(window, SIGNAL('refresh_currencies_combo()'), lambda: set_currencies(combo))
        combo_ex.connect(d, SIGNAL('refresh_exchanges_combo()'), lambda: set_exchanges(combo_ex))
        ok_button.clicked.connect(lambda: ok_clicked())
        layout.addWidget(combo,1,1)
        layout.addWidget(combo_ex,0,1)
        layout.addWidget(hist_checkbox,2,1)
        layout.addWidget(ok_button,3,1)

        if d.exec_():
            return True
        else:
            return False

    def fiat_unit(self):
        return self.config.get("currency", "EUR")

    def refresh_fields(self):
        '''Update the display at the new rate'''
        for window in self.parent.windows:
            for field in window.fx_fields.values():
                field.textEdited.emit(field.text())

    def add_send_edit(self, window):
        window.send_fiat_e = AmountEdit(self.fiat_unit)
        self.connect_fields(window, True)
        window.send_grid.addWidget(window.send_fiat_e, 4, 3, Qt.AlignHCenter)
        window.amount_e.frozen.connect(lambda: window.send_fiat_e.setFrozen(window.amount_e.isReadOnly()))

    def add_receive_edit(self, window):
        window.receive_fiat_e = AmountEdit(self.fiat_unit)
        self.connect_fields(window, False)
        window.receive_grid.addWidget(window.receive_fiat_e, 2, 3, Qt.AlignHCenter)

    def connect_fields(self, window, send):
        if send:
            btc_e, fiat_e, fee_e = (window.amount_e, window.send_fiat_e,
                                    window.fee_e)
        else:
            btc_e, fiat_e, fee_e = (window.receive_amount_e,
                                    window.receive_fiat_e, None)
        def fiat_changed():
            fiat_e.setStyleSheet(BLACK_FG)
            window.fx_fields[(fiat_e, btc_e)] = fiat_e
            try:
                fiat_amount = Decimal(str(fiat_e.text()))
            except:
                btc_e.setText("")
                if fee_e: fee_e.setText("")
                return
            exchange_rate = self.exchanger.exchange(Decimal("1.0"), self.fiat_unit())
            if exchange_rate is not None:
                btc_amount = fiat_amount/exchange_rate
                btc_e.setAmount(int(btc_amount*Decimal(COIN)))
                btc_e.setStyleSheet(BLUE_FG)
                if fee_e: window.update_fee()
        fiat_e.textEdited.connect(fiat_changed)
        def btc_changed():
            btc_e.setStyleSheet(BLACK_FG)
            window.fx_fields[(fiat_e, btc_e)] = btc_e
            if self.exchanger is None:
                return
            btc_amount = btc_e.get_amount()
            if btc_amount is None:
                fiat_e.setText("")
                return
            fiat_amount = self.exchanger.exchange(Decimal(btc_amount)/Decimal(COIN), self.fiat_unit())
            if fiat_amount is not None:
                pos = fiat_e.cursorPosition()
                fiat_e.setText("%.2f"%fiat_amount)
                fiat_e.setCursorPosition(pos)
                fiat_e.setStyleSheet(BLUE_FG)
        btc_e.textEdited.connect(btc_changed)
        window.fx_fields[(fiat_e, btc_e)] = btc_e

    @hook
    def do_clear(self, window):
        window.send_fiat_e.setText('')<|MERGE_RESOLUTION|>--- conflicted
+++ resolved
@@ -138,15 +138,9 @@
 
 class Plugin(BasePlugin):
 
-<<<<<<< HEAD
-    def __init__(self,a,b):
-        BasePlugin.__init__(self,a,b)
-        self.exchange = self.config.get('use_exchange', "BTC-e")
-=======
     def __init__(self, parent, config, name):
         BasePlugin.__init__(self, parent, config, name)
-        self.exchange = self.config.get('use_exchange', "Blockchain")
->>>>>>> efc95307
+        self.exchange = self.config.get('use_exchange', "BTC-e")
         self.currencies = [self.fiat_unit()]
         self.exchanger = Exchanger(self)
         self.resp_hist = {}
