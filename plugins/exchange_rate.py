from PyQt4.QtGui import *
from PyQt4.QtCore import *

import datetime
import requests
import threading
import time
from decimal import Decimal

<<<<<<< HEAD
from electrum_ltc.bitcoin import COIN
from electrum_ltc.plugins import BasePlugin, hook
from electrum_ltc.i18n import _
from electrum_ltc_gui.qt.util import *
from electrum_ltc_gui.qt.amountedit import AmountEdit
=======
from electrum.bitcoin import COIN
from electrum.plugins import BasePlugin, hook
from electrum.i18n import _
from electrum.util import ThreadJob
from electrum_gui.qt.util import *
from electrum_gui.qt.amountedit import AmountEdit
>>>>>>> 809b4fa9


EXCHANGES = ["Bit2C",
             "BitcoinVenezuela",
             "Bitfinex",
             "BTC-e",
             "BTCChina",
             "CaVirtEx",
             "GoCoin",
             "HitBTC",
             "Kraken",
             "OKCoin"]

EXCH_SUPPORT_HIST = [("BitcoinVenezuela", "ARS"),
                     ("BitcoinVenezuela", "EUR"),
                     ("BitcoinVenezuela", "USD"),
                     ("BitcoinVenezuela", "VEF"),
                     ("Kraken", "EUR"),
                     ("Kraken", "USD")]

class Exchanger(ThreadJob):

    def __init__(self, parent):
        self.parent = parent
        self.quote_currencies = None
<<<<<<< HEAD
        self.lock = threading.Lock()
        self.query_rates = threading.Event()
        self.use_exchange = self.parent.config.get('use_exchange', "BTC-e")
=======
        self.timeout = 0
        self.use_exchange = self.parent.config.get('use_exchange', "Blockchain")
>>>>>>> 809b4fa9
        self.parent.exchanges = EXCHANGES
        #self.parent.win.emit(SIGNAL("refresh_exchanges_combo()"))
        #self.parent.win.emit(SIGNAL("refresh_currencies_combo()"))

    def get_json(self, site, get_string):
        resp = requests.request('GET', 'https://' + site + get_string, verify=False, headers={"User-Agent":"Electrum"})
        return resp.json()

    def exchange(self, btc_amount, quote_currency):
        if self.quote_currencies is None:
            return None
        quote_currencies = self.quote_currencies.copy()
        if quote_currency not in quote_currencies:
            return None
        return btc_amount * Decimal(str(quote_currencies[quote_currency]))

    def update_rate(self):
        self.use_exchange = self.parent.config.get('use_exchange', "BTC-e")
        update_rates = {
            "Bit2C": self.update_b2c,
            "BitcoinVenezuela": self.update_bv,
            "Bitfinex": self.update_bf,
            "BTC-e": self.update_be,
            "BTCChina": self.update_CNY,
            "CaVirtEx": self.update_cv,
            "GoCoin": self.update_gc,
            "HitBTC": self.update_hb,
            "Kraken": self.update_kk,
            "OKCoin": self.update_ok,
        }
        try:
            rates = update_rates[self.use_exchange]()
        except Exception as e:
            self.parent.print_error(e)
            rates = {}
        self.quote_currencies = rates
        self.parent.set_currencies(rates)
        self.parent.refresh_fields()

    def run(self):
        if self.timeout <= time.time():
            self.update_rate()
            self.timeout = time.time() + 150

    def update_b2c(self):
        jsonresp = self.get_json('www.bit2c.co.il', "/Exchanges/LTCNIS/Ticker.json")
        return {"NIS": Decimal(str(jsonresp["ll"]))}

    def update_bv(self):
        jsonresp = self.get_json('api.bitcoinvenezuela.com', "/")
        return dict([(r, Decimal(jsonresp["LTC"][r])) for r in jsonresp["LTC"]])

    def update_bf(self):
        jsonresp = self.get_json('api.bitfinex.com', "/v1/pubticker/ltcusd")
        return {"USD": Decimal(jsonresp["last_price"])}

    def update_be(self):
        quote_currencies = {"EUR": 0.0, "RUR": 0.0, "USD": 0.0}
        jsonresp = self.get_json('btc-e.com', "/api/3/ticker/" + ('-'.join(['ltc_'+c.lower() for c in quote_currencies])))
        for cur in quote_currencies:
            quote_currencies[cur] = Decimal(str(jsonresp['ltc_'+cur.lower()]["last"]))
        return quote_currencies

    def update_cv(self):
        jsonresp = self.get_json('www.cavirtex.com', "/api2/ticker.json?currencypair=LTCCAD")
        cadprice = jsonresp["ticker"]["LTCCAD"]["last"]
        return {"CAD": Decimal(str(cadprice))}

    def update_CNY(self):
        jsonresp = self.get_json('data.btcchina.com', "/data/ticker?market=ltccny")
        cnyprice = jsonresp["ticker"]["last"]
        return {"CNY": Decimal(str(cnyprice))}

    def update_gc(self):
        jsonresp = self.get_json('x.g0cn.com', "/prices")
        quote_currencies = {}
        for r in jsonresp["prices"]["LTC"]:
            quote_currencies[r] = Decimal(jsonresp["prices"]["LTC"][r])
        return quote_currencies

    def update_hb(self):
        quote_currencies = {"EUR": 0.0, "USD": 0.0}
        for cur in quote_currencies:
            quote_currencies[cur] = Decimal(str(self.get_json('api.hitbtc.com', "/api/1/public/LTC" + cur + "/ticker")["last"]))
        return quote_currencies

    def update_kk(self):
        resp_currencies = self.get_json('api.kraken.com', "/0/public/AssetPairs")["result"]
        pairs = ','.join([k for k in resp_currencies if k.startswith("XLTCZ")])
        resp_rate = self.get_json('api.kraken.com', "/0/public/Ticker?pair=" + pairs)["result"]
        quote_currencies = {}
        for cur in resp_rate:
            quote_currencies[cur[5:]] = Decimal(str(resp_rate[cur]["c"][0]))
        return quote_currencies

    def update_ok(self):
        jsonresp = self.get_json('www.okcoin.cn', "/api/ticker.do?symbol=ltc_cny")
        cnyprice = jsonresp["ticker"]["last"]
        return {"CNY": Decimal(str(cnyprice))}


class Plugin(BasePlugin):

    def __init__(self,a,b):
        BasePlugin.__init__(self,a,b)
        self.currencies = [self.fiat_unit()]
        self.exchanges = [self.config.get('use_exchange', "BTC-e")]
        # Do price discovery
        self.exchanger = Exchanger(self)
        self.win = None
        self.resp_hist = {}
        self.fields = {}
        self.network = None

    @hook
    def set_network(self, network):
        if self.network:
            self.network.remove_job(self.exchanger)
        self.network = network
        if network:
            network.add_job(self.exchanger)

    @hook
    def init_qt(self, gui):
        self.gui = gui
        self.win = self.gui.main_window
        self.win.connect(self.win, SIGNAL("refresh_currencies()"), self.win.update_status)
        self.btc_rate = Decimal("0.0")
        self.tx_list = {}
        self.gui.exchanger = self.exchanger #
        self.add_send_edit()
        self.add_receive_edit()
        self.win.update_status()

    def close(self):
        BasePlugin.close(self)
        self.set_network(None)
        self.exchanger = None
        self.gui.exchanger = None
        self.send_fiat_e.hide()
        self.receive_fiat_e.hide()
        self.win.update_status()

    def set_currencies(self, currency_options):
        self.currencies = sorted(currency_options)
        if self.win:
            self.win.emit(SIGNAL("refresh_currencies()"))
            self.win.emit(SIGNAL("refresh_currencies_combo()"))

    @hook
    def get_fiat_balance_text(self, btc_balance, r):
        # return balance as: 1.23 USD
        r[0] = self.create_fiat_balance_text(Decimal(btc_balance) / COIN)

    def get_fiat_price_text(self, r):
        # return BTC price as: 123.45 USD
        r[0] = self.create_fiat_balance_text(1)
        quote = r[0]
        if quote:
            r[0] = "%s"%quote

    @hook
    def get_fiat_status_text(self, btc_balance, r2):
        # return status as:   (1.23 USD)    1 BTC~123.45 USD
        text = ""
        r = {}
        self.get_fiat_price_text(r)
        quote = r.get(0)
        if quote:
            price_text = "1 LTC~%s"%quote
            fiat_currency = quote[-3:]
            btc_price = self.btc_rate
            fiat_balance = Decimal(btc_price) * Decimal(btc_balance) / COIN
            balance_text = "(%.2f %s)" % (fiat_balance,fiat_currency)
            text = "  " + balance_text + "     " + price_text + " "
        r2[0] = text

    def create_fiat_balance_text(self, btc_balance):
        quote_currency = self.fiat_unit()
        self.exchanger.use_exchange = self.config.get("use_exchange", "BTC-e")
        cur_rate = self.exchanger.exchange(Decimal("1.0"), quote_currency)
        if cur_rate is None:
            quote_text = ""
        else:
            quote_balance = btc_balance * Decimal(cur_rate)
            self.btc_rate = cur_rate
            quote_text = "%.2f %s" % (quote_balance, quote_currency)
        return quote_text

    @hook
    def load_wallet(self, wallet, window):
        tx_list = {}
        for item in self.wallet.get_history(self.wallet.storage.get("current_account", None)):
            tx_hash, conf, value, timestamp, balance = item
            tx_list[tx_hash] = {'value': value, 'timestamp': timestamp }

        self.tx_list = tx_list
<<<<<<< HEAD
        self.cur_exchange = self.config.get('use_exchange', "BTC-e")
=======
        self.cur_exchange = self.config.get('use_exchange', "Blockchain")
        self.set_network(wallet.network)
>>>>>>> 809b4fa9
        t = threading.Thread(target=self.request_history_rates, args=())
        t.setDaemon(True)
        t.start()


    def requires_settings(self):
        return True


    def request_history_rates(self):
        if self.config.get('history_rates') != "checked":
            return
        if not self.tx_list:
            return

        try:
            mintimestr = datetime.datetime.fromtimestamp(int(min(self.tx_list.items(), key=lambda x: x[1]['timestamp'])[1]['timestamp'])).strftime('%Y-%m-%d')
        except Exception:
            return
        maxtimestr = datetime.datetime.now().strftime('%Y-%m-%d')

        if self.cur_exchange == "CoinDesk":
            try:
                self.resp_hist = self.exchanger.get_json('api.coindesk.com', "/v1/bpi/historical/close.json?start=" + mintimestr + "&end=" + maxtimestr)
            except Exception:
                return
        elif self.cur_exchange == "Winkdex":
            try:
                self.resp_hist = self.exchanger.get_json('winkdex.com', "/api/v0/series?start_time=1342915200")['series'][0]['results']
            except Exception:
                return
        elif self.cur_exchange == "BitcoinVenezuela":
            cur_currency = self.fiat_unit()
            if cur_currency in ("ARS", "EUR", "USD", "VEF"):
                try:
                    self.resp_hist = self.exchanger.get_json('api.bitcoinvenezuela.com', "/historical/index.php?coin=LTC")[cur_currency + '_LTC']
                except Exception:
                    return
            else:
                return
        elif self.cur_exchange == "Kraken":
            cur_currency = self.fiat_unit()
            if cur_currency in ("EUR", "USD"):
                try:
                    self.resp_hist = self.exchanger.get_json('api.kraken.com', "https://api.kraken.com/0/public/OHLC?pair=LTC"+cur_currency+"&interval=1440")['result']['XLTCZ'+cur_currency]
                    self.resp_hist = dict([(t[0], t[4]) for t in self.resp_hist])
                except Exception:
                    return
            else:
                return

        self.win.need_update.set()

    @hook
    def history_tab_update(self):
        if self.config.get('history_rates') != "checked":
            return
        if not self.resp_hist:
            return
        if not self.wallet:
            return

        self.win.is_edit = True
        self.win.history_list.setColumnCount(7)
        self.win.history_list.setHeaderLabels( [ '', '', _('Date'), _('Description') , _('Amount'), _('Balance'), _('Fiat Amount')] )
        root = self.win.history_list.invisibleRootItem()
        childcount = root.childCount()
        for i in range(childcount):
            item = root.child(i)
            try:
                tx_info = self.tx_list[str(item.data(0, Qt.UserRole).toPyObject())]
            except Exception:
                newtx = self.wallet.get_history()
                v = newtx[[x[0] for x in newtx].index(str(item.data(0, Qt.UserRole).toPyObject()))][2]
                tx_info = {'timestamp':int(time.time()), 'value': v}
                pass
            tx_time = int(tx_info['timestamp'])
            tx_value = Decimal(str(tx_info['value'])) / COIN
            if self.cur_exchange == "CoinDesk":
                tx_time_str = datetime.datetime.fromtimestamp(tx_time).strftime('%Y-%m-%d')
                try:
                    tx_fiat_val = "%.2f %s" % (tx_value * Decimal(self.resp_hist['bpi'][tx_time_str]), "USD")
                except KeyError:
                    tx_fiat_val = "%.2f %s" % (self.btc_rate * Decimal(str(tx_info['value']))/COIN , "USD")
            elif self.cur_exchange == "Winkdex":
                tx_time_str = datetime.datetime.fromtimestamp(tx_time).strftime('%Y-%m-%d') + "T16:00:00-04:00"
                try:
                    tx_rate = self.resp_hist[[x['timestamp'] for x in self.resp_hist].index(tx_time_str)]['price']
                    tx_fiat_val = "%.2f %s" % (tx_value * Decimal(tx_rate)/Decimal("100.0"), "USD")
                except ValueError:
                    tx_fiat_val = "%.2f %s" % (self.btc_rate * Decimal(tx_info['value'])/COIN , "USD")
                except KeyError:
                    tx_fiat_val = _("No data")
            elif self.cur_exchange == "BitcoinVenezuela":
                tx_time_str = datetime.datetime.fromtimestamp(tx_time).strftime('%Y-%m-%d')
                try:
                    num = self.resp_hist[tx_time_str].replace(',','')
                    tx_fiat_val = "%.2f %s" % (tx_value * Decimal(num), self.fiat_unit())
                except KeyError:
                    tx_fiat_val = _("No data")
            elif self.cur_exchange == "Kraken":
                tx_day_time = int(tx_time / 86400) * 86400
                try:
                    num = self.resp_hist[tx_day_time]
                    tx_fiat_val = "%.2f %s" % (Decimal(str(tx_info['value'])) / COIN * Decimal(num), self.fiat_unit())
                except KeyError:
                    tx_fiat_val = _("No data")
            tx_fiat_val = " "*(12-len(tx_fiat_val)) + tx_fiat_val
            item.setText(6, tx_fiat_val)
            item.setFont(6, QFont(MONOSPACE_FONT))
            if Decimal(str(tx_info['value'])) < 0:
                item.setForeground(6, QBrush(QColor("#BC1E1E")))

        self.win.history_list.setColumnWidth(6, 120)
        self.win.is_edit = False


    def settings_widget(self, window):
        return EnterButton(_('Settings'), self.settings_dialog)

    def settings_dialog(self):
        d = QDialog()
        d.setWindowTitle("Settings")
        layout = QGridLayout(d)
        layout.addWidget(QLabel(_('Exchange rate API: ')), 0, 0)
        layout.addWidget(QLabel(_('Currency: ')), 1, 0)
        layout.addWidget(QLabel(_('History Rates: ')), 2, 0)
        combo = QComboBox()
        combo_ex = QComboBox()
        hist_checkbox = QCheckBox()
        hist_checkbox.setEnabled(False)
        hist_checkbox.setChecked(self.config.get('history_rates', 'unchecked') != 'unchecked')
        ok_button = QPushButton(_("OK"))

        def on_change(x):
            try:
                cur_request = str(self.currencies[x])
            except Exception:
                return
            if cur_request != self.fiat_unit():
                self.config.set_key('currency', cur_request, True)
                cur_exchange = self.config.get('use_exchange', "BTC-e")
                if (cur_exchange, cur_request) in EXCH_SUPPORT_HIST:
                    hist_checkbox.setEnabled(True)
                else:
                    disable_check()
                self.win.update_status()
                try:
                    self.fiat_button
                except:
                    pass
                else:
                    self.fiat_button.setText(cur_request)

        def disable_check():
            hist_checkbox.setChecked(False)
            hist_checkbox.setEnabled(False)

        def on_change_ex(x):
            cur_request = str(self.exchanges[x])
            if cur_request != self.config.get('use_exchange', "BTC-e"):
                self.config.set_key('use_exchange', cur_request, True)
                self.currencies = []
                combo.clear()
                self.timeout = 0
                cur_currency = self.fiat_unit()
                if (cur_request, cur_currency) in EXCH_SUPPORT_HIST:
                    hist_checkbox.setEnabled(True)
                else:
                    disable_check()
                set_currencies(combo)
                self.win.update_status()

        def on_change_hist(checked):
            if checked:
                self.config.set_key('history_rates', 'checked')
                self.request_history_rates()
            else:
                self.config.set_key('history_rates', 'unchecked')
                self.win.history_list.setHeaderLabels( [ '', '', _('Date'), _('Description') , _('Amount'), _('Balance')] )
                self.win.history_list.setColumnCount(6)

        def set_hist_check(hist_checkbox):
            cur_exchange = self.config.get('use_exchange', "BTC-e")
            hist_checkbox.setEnabled(cur_exchange in ["BitcoinVenezuela", "Kraken"])

        def set_currencies(combo):
            try:
                combo.blockSignals(True)
                current_currency = self.fiat_unit()
                combo.clear()
            except Exception:
                return
            combo.addItems(self.currencies)
            try:
                index = self.currencies.index(current_currency)
            except Exception:
                index = 0
                if len(self.currencies):
                    on_change(0)
            combo.blockSignals(False)
            combo.setCurrentIndex(index)

        def set_exchanges(combo_ex):
            try:
                combo_ex.clear()
            except Exception:
                return
            combo_ex.addItems(self.exchanges)
            try:
                index = self.exchanges.index(self.config.get('use_exchange', "BTC-e"))
            except Exception:
                index = 0
            combo_ex.setCurrentIndex(index)

        def ok_clicked():
<<<<<<< HEAD
            if self.config.get('use_exchange', "BTC-e") in ["CoinDesk", "itBit"]:
                self.exchanger.query_rates.set()
=======
            if self.config.get('use_exchange', "Blockchain") in ["CoinDesk", "itBit"]:
                self.timeout = 0
>>>>>>> 809b4fa9
            d.accept();

        set_exchanges(combo_ex)
        set_currencies(combo)
        set_hist_check(hist_checkbox)
        combo.currentIndexChanged.connect(on_change)
        combo_ex.currentIndexChanged.connect(on_change_ex)
        hist_checkbox.stateChanged.connect(on_change_hist)
        combo.connect(self.win, SIGNAL('refresh_currencies_combo()'), lambda: set_currencies(combo))
        combo_ex.connect(d, SIGNAL('refresh_exchanges_combo()'), lambda: set_exchanges(combo_ex))
        ok_button.clicked.connect(lambda: ok_clicked())
        layout.addWidget(combo,1,1)
        layout.addWidget(combo_ex,0,1)
        layout.addWidget(hist_checkbox,2,1)
        layout.addWidget(ok_button,3,1)

        if d.exec_():
            return True
        else:
            return False

    def fiat_unit(self):
        return self.config.get("currency", "EUR")

    def refresh_fields(self):
        '''Update the display at the new rate'''
        for field in self.fields.values():
            field.textEdited.emit(field.text())

    def add_send_edit(self):
        self.send_fiat_e = AmountEdit(self.fiat_unit)
        btc_e = self.win.amount_e
        fee_e = self.win.fee_e
        self.connect_fields(btc_e, self.send_fiat_e, fee_e)
        self.win.send_grid.addWidget(self.send_fiat_e, 4, 3, Qt.AlignHCenter)
        btc_e.frozen.connect(lambda: self.send_fiat_e.setFrozen(btc_e.isReadOnly()))

    def add_receive_edit(self):
        self.receive_fiat_e = AmountEdit(self.fiat_unit)
        btc_e = self.win.receive_amount_e
        self.connect_fields(btc_e, self.receive_fiat_e, None)
        self.win.receive_grid.addWidget(self.receive_fiat_e, 2, 3, Qt.AlignHCenter)

    def connect_fields(self, btc_e, fiat_e, fee_e):
        def fiat_changed():
            fiat_e.setStyleSheet(BLACK_FG)
            self.fields[(fiat_e, btc_e)] = fiat_e
            try:
                fiat_amount = Decimal(str(fiat_e.text()))
            except:
                btc_e.setText("")
                if fee_e: fee_e.setText("")
                return
            exchange_rate = self.exchanger.exchange(Decimal("1.0"), self.fiat_unit())
            if exchange_rate is not None:
                btc_amount = fiat_amount/exchange_rate
                btc_e.setAmount(int(btc_amount*Decimal(COIN)))
                btc_e.setStyleSheet(BLUE_FG)
                if fee_e: self.win.update_fee()
        fiat_e.textEdited.connect(fiat_changed)
        def btc_changed():
            btc_e.setStyleSheet(BLACK_FG)
            self.fields[(fiat_e, btc_e)] = btc_e
            if self.exchanger is None:
                return
            btc_amount = btc_e.get_amount()
            if btc_amount is None:
                fiat_e.setText("")
                return
            fiat_amount = self.exchanger.exchange(Decimal(btc_amount)/Decimal(COIN), self.fiat_unit())
            if fiat_amount is not None:
                pos = fiat_e.cursorPosition()
                fiat_e.setText("%.2f"%fiat_amount)
                fiat_e.setCursorPosition(pos)
                fiat_e.setStyleSheet(BLUE_FG)
        btc_e.textEdited.connect(btc_changed)
        self.fields[(fiat_e, btc_e)] = btc_e

    @hook
    def do_clear(self):
        self.send_fiat_e.setText('')<|MERGE_RESOLUTION|>--- conflicted
+++ resolved
@@ -7,20 +7,12 @@
 import time
 from decimal import Decimal
 
-<<<<<<< HEAD
 from electrum_ltc.bitcoin import COIN
 from electrum_ltc.plugins import BasePlugin, hook
 from electrum_ltc.i18n import _
+from electrum_ltc.util import ThreadJob
 from electrum_ltc_gui.qt.util import *
 from electrum_ltc_gui.qt.amountedit import AmountEdit
-=======
-from electrum.bitcoin import COIN
-from electrum.plugins import BasePlugin, hook
-from electrum.i18n import _
-from electrum.util import ThreadJob
-from electrum_gui.qt.util import *
-from electrum_gui.qt.amountedit import AmountEdit
->>>>>>> 809b4fa9
 
 
 EXCHANGES = ["Bit2C",
@@ -46,14 +38,8 @@
     def __init__(self, parent):
         self.parent = parent
         self.quote_currencies = None
-<<<<<<< HEAD
-        self.lock = threading.Lock()
-        self.query_rates = threading.Event()
+        self.timeout = 0
         self.use_exchange = self.parent.config.get('use_exchange', "BTC-e")
-=======
-        self.timeout = 0
-        self.use_exchange = self.parent.config.get('use_exchange', "Blockchain")
->>>>>>> 809b4fa9
         self.parent.exchanges = EXCHANGES
         #self.parent.win.emit(SIGNAL("refresh_exchanges_combo()"))
         #self.parent.win.emit(SIGNAL("refresh_currencies_combo()"))
@@ -251,12 +237,8 @@
             tx_list[tx_hash] = {'value': value, 'timestamp': timestamp }
 
         self.tx_list = tx_list
-<<<<<<< HEAD
         self.cur_exchange = self.config.get('use_exchange', "BTC-e")
-=======
-        self.cur_exchange = self.config.get('use_exchange', "Blockchain")
         self.set_network(wallet.network)
->>>>>>> 809b4fa9
         t = threading.Thread(target=self.request_history_rates, args=())
         t.setDaemon(True)
         t.start()
@@ -473,13 +455,8 @@
             combo_ex.setCurrentIndex(index)
 
         def ok_clicked():
-<<<<<<< HEAD
             if self.config.get('use_exchange', "BTC-e") in ["CoinDesk", "itBit"]:
-                self.exchanger.query_rates.set()
-=======
-            if self.config.get('use_exchange', "Blockchain") in ["CoinDesk", "itBit"]:
                 self.timeout = 0
->>>>>>> 809b4fa9
             d.accept();
 
         set_exchanges(combo_ex)
