#!/usr/bin/env python2
# -*- mode: python -*-
#
# Electrum - lightweight Bitcoin client
# Copyright (C) 2016  The Electrum developers
#
# Permission is hereby granted, free of charge, to any person
# obtaining a copy of this software and associated documentation files
# (the "Software"), to deal in the Software without restriction,
# including without limitation the rights to use, copy, modify, merge,
# publish, distribute, sublicense, and/or sell copies of the Software,
# and to permit persons to whom the Software is furnished to do so,
# subject to the following conditions:
#
# The above copyright notice and this permission notice shall be
# included in all copies or substantial portions of the Software.
#
# THE SOFTWARE IS PROVIDED "AS IS", WITHOUT WARRANTY OF ANY KIND,
# EXPRESS OR IMPLIED, INCLUDING BUT NOT LIMITED TO THE WARRANTIES OF
# MERCHANTABILITY, FITNESS FOR A PARTICULAR PURPOSE AND
# NONINFRINGEMENT. IN NO EVENT SHALL THE AUTHORS OR COPYRIGHT HOLDERS
# BE LIABLE FOR ANY CLAIM, DAMAGES OR OTHER LIABILITY, WHETHER IN AN
# ACTION OF CONTRACT, TORT OR OTHERWISE, ARISING FROM, OUT OF OR IN
# CONNECTION WITH THE SOFTWARE OR THE USE OR OTHER DEALINGS IN THE
# SOFTWARE.

from unicodedata import normalize

from . import bitcoin
from .bitcoin import *
from . import constants
from .util import PrintError, InvalidPassword, hfu
from .mnemonic import Mnemonic, load_wordlist
from .plugins import run_hook


class KeyStore(PrintError):

    def has_seed(self):
        return False

    def is_watching_only(self):
        return False

    def can_import(self):
        return False

    def may_have_password(self):
        """Returns whether the keystore can be encrypted with a password."""
        raise NotImplementedError()

    def get_tx_derivations(self, tx):
        keypairs = {}
        for txin in tx.inputs():
            num_sig = txin.get('num_sig')
            if num_sig is None:
                continue
            x_signatures = txin['signatures']
            signatures = [sig for sig in x_signatures if sig]
            if len(signatures) == num_sig:
                # input is complete
                continue
            for k, x_pubkey in enumerate(txin['x_pubkeys']):
                if x_signatures[k] is not None:
                    # this pubkey already signed
                    continue
                derivation = self.get_pubkey_derivation(x_pubkey)
                if not derivation:
                    continue
                keypairs[x_pubkey] = derivation
        return keypairs

    def can_sign(self, tx):
        if self.is_watching_only():
            return False
        return bool(self.get_tx_derivations(tx))



class Software_KeyStore(KeyStore):

    def __init__(self):
        KeyStore.__init__(self)

    def may_have_password(self):
        return not self.is_watching_only()

    def sign_message(self, sequence, message, password):
        privkey, compressed = self.get_private_key(sequence, password)
        key = regenerate_key(privkey)
        return key.sign_message(message, compressed)

    def decrypt_message(self, sequence, message, password):
        privkey, compressed = self.get_private_key(sequence, password)
        ec = regenerate_key(privkey)
        decrypted = ec.decrypt_message(message)
        return decrypted

    def sign_transaction(self, tx, password):
        if self.is_watching_only():
            return
        # Raise if password is not correct.
        self.check_password(password)
        # Add private keys
        keypairs = self.get_tx_derivations(tx)
        for k, v in keypairs.items():
            keypairs[k] = self.get_private_key(v, password)
        # Sign
        if keypairs:
            tx.sign(keypairs)


class Imported_KeyStore(Software_KeyStore):
    # keystore for imported private keys

    def __init__(self, d):
        Software_KeyStore.__init__(self)
        self.keypairs = d.get('keypairs', {})

    def is_deterministic(self):
        return False

    def get_master_public_key(self):
        return None

    def dump(self):
        return {
            'type': 'imported',
            'keypairs': self.keypairs,
        }

    def can_import(self):
        return True

    def check_password(self, password):
        pubkey = list(self.keypairs.keys())[0]
        self.get_private_key(pubkey, password)

    def import_privkey(self, sec, password):
        txin_type, privkey, compressed = deserialize_privkey(sec)
        pubkey = public_key_from_private_key(privkey, compressed)
        # re-serialize the key so the internal storage format is consistent
        serialized_privkey = serialize_privkey(
            privkey, compressed, txin_type, internal_use=True)
        self.keypairs[pubkey] = pw_encode(serialized_privkey, password)
        return txin_type, pubkey

    def delete_imported_key(self, key):
        self.keypairs.pop(key)

    def get_private_key(self, pubkey, password):
        sec = pw_decode(self.keypairs[pubkey], password)
        txin_type, privkey, compressed = deserialize_privkey(sec)
        # this checks the password
        if pubkey != public_key_from_private_key(privkey, compressed):
            raise InvalidPassword()
        return privkey, compressed

    def get_pubkey_derivation(self, x_pubkey):
        if x_pubkey[0:2] in ['02', '03', '04']:
            if x_pubkey in self.keypairs.keys():
                return x_pubkey
        elif x_pubkey[0:2] == 'fd':
            addr = bitcoin.script_to_address(x_pubkey[2:])
            if addr in self.addresses:
                return self.addresses[addr].get('pubkey')

    def update_password(self, old_password, new_password):
        self.check_password(old_password)
        if new_password == '':
            new_password = None
        for k, v in self.keypairs.items():
            b = pw_decode(v, old_password)
            c = pw_encode(b, new_password)
            self.keypairs[k] = c



class Deterministic_KeyStore(Software_KeyStore):

    def __init__(self, d):
        Software_KeyStore.__init__(self)
        self.seed = d.get('seed', '')
        self.passphrase = d.get('passphrase', '')

    def is_deterministic(self):
        return True

    def dump(self):
        d = {}
        if self.seed:
            d['seed'] = self.seed
        if self.passphrase:
            d['passphrase'] = self.passphrase
        return d

    def has_seed(self):
        return bool(self.seed)

    def is_watching_only(self):
        return not self.has_seed()

    def add_seed(self, seed):
        if self.seed:
            raise Exception("a seed exists")
        self.seed = self.format_seed(seed)

    def get_seed(self, password):
        return pw_decode(self.seed, password)

    def get_passphrase(self, password):
        return pw_decode(self.passphrase, password) if self.passphrase else ''


class Xpub:

    def __init__(self):
        self.xpub = None
        self.xpub_receive = None
        self.xpub_change = None

    def get_master_public_key(self):
        return self.xpub

    def derive_pubkey(self, for_change, n):
        xpub = self.xpub_change if for_change else self.xpub_receive
        if xpub is None:
            xpub = bip32_public_derivation(self.xpub, "", "/%d"%for_change)
            if for_change:
                self.xpub_change = xpub
            else:
                self.xpub_receive = xpub
        return self.get_pubkey_from_xpub(xpub, (n,))

    @classmethod
    def get_pubkey_from_xpub(self, xpub, sequence):
        _, _, _, _, c, cK = deserialize_xpub(xpub)
        for i in sequence:
            cK, c = CKD_pub(cK, c, i)
        return bh2u(cK)

    def get_xpubkey(self, c, i):
        s = ''.join(map(lambda x: bitcoin.int_to_hex(x,2), (c, i)))
        return 'ff' + bh2u(bitcoin.DecodeBase58Check(self.xpub)) + s

    @classmethod
    def parse_xpubkey(self, pubkey):
        assert pubkey[0:2] == 'ff'
        pk = bfh(pubkey)
        pk = pk[1:]
        xkey = bitcoin.EncodeBase58Check(pk[0:78])
        dd = pk[78:]
        s = []
        while dd:
            n = int(bitcoin.rev_hex(bh2u(dd[0:2])), 16)
            dd = dd[2:]
            s.append(n)
        assert len(s) == 2
        return xkey, s

    def get_pubkey_derivation(self, x_pubkey):
        if x_pubkey[0:2] != 'ff':
            return
        xpub, derivation = self.parse_xpubkey(x_pubkey)
        if self.xpub != xpub:
            return
        return derivation


class BIP32_KeyStore(Deterministic_KeyStore, Xpub):

    def __init__(self, d):
        Xpub.__init__(self)
        Deterministic_KeyStore.__init__(self, d)
        self.xpub = d.get('xpub')
        self.xprv = d.get('xprv')

    def format_seed(self, seed):
        return ' '.join(seed.split())

    def dump(self):
        d = Deterministic_KeyStore.dump(self)
        d['type'] = 'bip32'
        d['xpub'] = self.xpub
        d['xprv'] = self.xprv
        return d

    def get_master_private_key(self, password):
        return pw_decode(self.xprv, password)

    def check_password(self, password):
        xprv = pw_decode(self.xprv, password)
        if deserialize_xprv(xprv)[4] != deserialize_xpub(self.xpub)[4]:
            raise InvalidPassword()

    def update_password(self, old_password, new_password):
        self.check_password(old_password)
        if new_password == '':
            new_password = None
        if self.has_seed():
            decoded = self.get_seed(old_password)
            self.seed = pw_encode(decoded, new_password)
        if self.passphrase:
            decoded = self.get_passphrase(old_password)
            self.passphrase = pw_encode(decoded, new_password)
        if self.xprv is not None:
            b = pw_decode(self.xprv, old_password)
            self.xprv = pw_encode(b, new_password)

    def is_watching_only(self):
        return self.xprv is None

    def add_xprv(self, xprv):
        self.xprv = xprv
        self.xpub = bitcoin.xpub_from_xprv(xprv)

    def add_xprv_from_seed(self, bip32_seed, xtype, derivation):
        xprv, xpub = bip32_root(bip32_seed, xtype)
        xprv, xpub = bip32_private_derivation(xprv, "m/", derivation)
        self.add_xprv(xprv)

    def get_private_key(self, sequence, password):
        xprv = self.get_master_private_key(password)
        _, _, _, _, c, k = deserialize_xprv(xprv)
        pk = bip32_private_key(sequence, k, c)
        return pk, True



class Old_KeyStore(Deterministic_KeyStore):

    def __init__(self, d):
        Deterministic_KeyStore.__init__(self, d)
        self.mpk = d.get('mpk')

    def get_hex_seed(self, password):
        return pw_decode(self.seed, password).encode('utf8')

    def dump(self):
        d = Deterministic_KeyStore.dump(self)
        d['mpk'] = self.mpk
        d['type'] = 'old'
        return d

    def add_seed(self, seedphrase):
        Deterministic_KeyStore.add_seed(self, seedphrase)
        s = self.get_hex_seed(None)
        self.mpk = self.mpk_from_seed(s)

    def add_master_public_key(self, mpk):
        self.mpk = mpk

    def format_seed(self, seed):
        from . import old_mnemonic, mnemonic
        seed = mnemonic.normalize_text(seed)
        # see if seed was entered as hex
        if seed:
            try:
                bfh(seed)
                return str(seed)
            except Exception:
                pass
        words = seed.split()
        seed = old_mnemonic.mn_decode(words)
        if not seed:
            raise Exception("Invalid seed")
        return seed

    def get_seed(self, password):
        from . import old_mnemonic
        s = self.get_hex_seed(password)
        return ' '.join(old_mnemonic.mn_encode(s))

    @classmethod
    def mpk_from_seed(klass, seed):
        secexp = klass.stretch_key(seed)
        master_private_key = ecdsa.SigningKey.from_secret_exponent(secexp, curve = SECP256k1)
        master_public_key = master_private_key.get_verifying_key().to_string()
        return bh2u(master_public_key)

    @classmethod
    def stretch_key(self, seed):
        x = seed
        for i in range(100000):
            x = hashlib.sha256(x + seed).digest()
        return string_to_number(x)

    @classmethod
    def get_sequence(self, mpk, for_change, n):
        return string_to_number(Hash(("%d:%d:"%(n, for_change)).encode('ascii') + bfh(mpk)))

    @classmethod
    def get_pubkey_from_mpk(self, mpk, for_change, n):
        z = self.get_sequence(mpk, for_change, n)
        master_public_key = ecdsa.VerifyingKey.from_string(bfh(mpk), curve = SECP256k1)
        pubkey_point = master_public_key.pubkey.point + z*SECP256k1.generator
        public_key2 = ecdsa.VerifyingKey.from_public_point(pubkey_point, curve = SECP256k1)
        return '04' + bh2u(public_key2.to_string())

    def derive_pubkey(self, for_change, n):
        return self.get_pubkey_from_mpk(self.mpk, for_change, n)

    def get_private_key_from_stretched_exponent(self, for_change, n, secexp):
        order = generator_secp256k1.order()
        secexp = (secexp + self.get_sequence(self.mpk, for_change, n)) % order
        pk = number_to_string(secexp, generator_secp256k1.order())
        return pk

    def get_private_key(self, sequence, password):
        seed = self.get_hex_seed(password)
        self.check_seed(seed)
        for_change, n = sequence
        secexp = self.stretch_key(seed)
        pk = self.get_private_key_from_stretched_exponent(for_change, n, secexp)
        return pk, False

    def check_seed(self, seed):
        secexp = self.stretch_key(seed)
        master_private_key = ecdsa.SigningKey.from_secret_exponent( secexp, curve = SECP256k1 )
        master_public_key = master_private_key.get_verifying_key().to_string()
        if master_public_key != bfh(self.mpk):
            print_error('invalid password (mpk)', self.mpk, bh2u(master_public_key))
            raise InvalidPassword()

    def check_password(self, password):
        seed = self.get_hex_seed(password)
        self.check_seed(seed)

    def get_master_public_key(self):
        return self.mpk

    def get_xpubkey(self, for_change, n):
        s = ''.join(map(lambda x: bitcoin.int_to_hex(x,2), (for_change, n)))
        return 'fe' + self.mpk + s

    @classmethod
    def parse_xpubkey(self, x_pubkey):
        assert x_pubkey[0:2] == 'fe'
        pk = x_pubkey[2:]
        mpk = pk[0:128]
        dd = pk[128:]
        s = []
        while dd:
            n = int(bitcoin.rev_hex(dd[0:4]), 16)
            dd = dd[4:]
            s.append(n)
        assert len(s) == 2
        return mpk, s

    def get_pubkey_derivation(self, x_pubkey):
        if x_pubkey[0:2] != 'fe':
            return
        mpk, derivation = self.parse_xpubkey(x_pubkey)
        if self.mpk != mpk:
            return
        return derivation

    def update_password(self, old_password, new_password):
        self.check_password(old_password)
        if new_password == '':
            new_password = None
        if self.has_seed():
            decoded = pw_decode(self.seed, old_password)
            self.seed = pw_encode(decoded, new_password)



class Hardware_KeyStore(KeyStore, Xpub):
    # Derived classes must set:
    #   - device
    #   - DEVICE_IDS
    #   - wallet_type

    #restore_wallet_class = BIP32_RD_Wallet
    max_change_outputs = 1

    def __init__(self, d):
        Xpub.__init__(self)
        KeyStore.__init__(self)
        # Errors and other user interaction is done through the wallet's
        # handler.  The handler is per-window and preserved across
        # device reconnects
        self.xpub = d.get('xpub')
        self.label = d.get('label')
        self.derivation = d.get('derivation')
        self.handler = None
        run_hook('init_keystore', self)

    def set_label(self, label):
        self.label = label

    def may_have_password(self):
        return False

    def is_deterministic(self):
        return True

    def dump(self):
        return {
            'type': 'hardware',
            'hw_type': self.hw_type,
            'xpub': self.xpub,
            'derivation':self.derivation,
            'label':self.label,
        }

    def unpaired(self):
        '''A device paired with the wallet was diconnected.  This can be
        called in any thread context.'''
        self.print_error("unpaired")

    def paired(self):
        '''A device paired with the wallet was (re-)connected.  This can be
        called in any thread context.'''
        self.print_error("paired")

    def can_export(self):
        return False

    def is_watching_only(self):
        '''The wallet is not watching-only; the user will be prompted for
        pin and passphrase as appropriate when needed.'''
        assert not self.has_seed()
        return False

    def get_password_for_storage_encryption(self):
        from .storage import get_derivation_used_for_hw_device_encryption
        client = self.plugin.get_client(self)
        derivation = get_derivation_used_for_hw_device_encryption()
        xpub = client.get_xpub(derivation, "standard")
        password = self.get_pubkey_from_xpub(xpub, ())
        return password


def bip39_normalize_passphrase(passphrase):
    return normalize('NFKD', passphrase or '')

def bip39_to_seed(mnemonic, passphrase):
    import pbkdf2, hashlib, hmac
    PBKDF2_ROUNDS = 2048
    mnemonic = normalize('NFKD', ' '.join(mnemonic.split()))
    passphrase = bip39_normalize_passphrase(passphrase)
    return pbkdf2.PBKDF2(mnemonic, 'mnemonic' + passphrase,
                         iterations = PBKDF2_ROUNDS, macmodule = hmac,
                         digestmodule = hashlib.sha512).read(64)

# returns tuple (is_checksum_valid, is_wordlist_valid)
def bip39_is_checksum_valid(mnemonic):
    words = [ normalize('NFKD', word) for word in mnemonic.split() ]
    words_len = len(words)
    wordlist = load_wordlist("english.txt")
    n = len(wordlist)
    checksum_length = 11*words_len//33
    entropy_length = 32*checksum_length
    i = 0
    words.reverse()
    while words:
        w = words.pop()
        try:
            k = wordlist.index(w)
        except ValueError:
            return False, False
        i = i*n + k
    if words_len not in [12, 15, 18, 21, 24]:
        return False, True
    entropy = i >> checksum_length
    checksum = i % 2**checksum_length
    h = '{:x}'.format(entropy)
    while len(h) < entropy_length/4:
        h = '0'+h
    b = bytearray.fromhex(h)
    hashed = int(hfu(hashlib.sha256(b).digest()), 16)
    calculated_checksum = hashed >> (256 - checksum_length)
    return checksum == calculated_checksum, True

def from_bip39_seed(seed, passphrase, derivation):
    k = BIP32_KeyStore({})
    bip32_seed = bip39_to_seed(seed, passphrase)
    xtype = xtype_from_derivation(derivation)
    k.add_xprv_from_seed(bip32_seed, xtype, derivation)
    return k


def xtype_from_derivation(derivation):
    """Returns the script type to be used for this derivation."""
    if derivation.startswith("m/84'"):
        return 'p2wpkh'
    elif derivation.startswith("m/49'"):
        return 'p2wpkh-p2sh'
    else:
        return 'standard'


# extended pubkeys

def is_xpubkey(x_pubkey):
    return x_pubkey[0:2] == 'ff'


def parse_xpubkey(x_pubkey):
    assert x_pubkey[0:2] == 'ff'
    return BIP32_KeyStore.parse_xpubkey(x_pubkey)


def xpubkey_to_address(x_pubkey):
    if x_pubkey[0:2] == 'fd':
        address = bitcoin.script_to_address(x_pubkey[2:])
        return x_pubkey, address
    if x_pubkey[0:2] in ['02', '03', '04']:
        pubkey = x_pubkey
    elif x_pubkey[0:2] == 'ff':
        xpub, s = BIP32_KeyStore.parse_xpubkey(x_pubkey)
        pubkey = BIP32_KeyStore.get_pubkey_from_xpub(xpub, s)
    elif x_pubkey[0:2] == 'fe':
        mpk, s = Old_KeyStore.parse_xpubkey(x_pubkey)
        pubkey = Old_KeyStore.get_pubkey_from_mpk(mpk, s[0], s[1])
    else:
        raise BaseException("Cannot parse pubkey")
    if pubkey:
        address = public_key_to_p2pkh(bfh(pubkey))
    return pubkey, address

def xpubkey_to_pubkey(x_pubkey):
    pubkey, address = xpubkey_to_address(x_pubkey)
    return pubkey

hw_keystores = {}

def register_keystore(hw_type, constructor):
    hw_keystores[hw_type] = constructor

def hardware_keystore(d):
    hw_type = d['hw_type']
    if hw_type in hw_keystores:
        constructor = hw_keystores[hw_type]
        return constructor(d)
    raise BaseException('unknown hardware type', hw_type)

def load_keystore(storage, name):
    w = storage.get('wallet_type', 'standard')
    d = storage.get(name, {})
    t = d.get('type')
    if not t:
        raise BaseException('wallet format requires update')
    if t == 'old':
        k = Old_KeyStore(d)
    elif t == 'imported':
        k = Imported_KeyStore(d)
    elif t == 'bip32':
        k = BIP32_KeyStore(d)
    elif t == 'hardware':
        k = hardware_keystore(d)
    else:
        raise BaseException('unknown wallet type', t)
    return k


def is_old_mpk(mpk):
    try:
        int(mpk, 16)
    except:
        return False
    return len(mpk) == 128


def is_address_list(text):
    parts = text.split()
    return bool(parts) and all(bitcoin.is_address(x) for x in parts)


def get_private_keys(text):
    parts = text.split('\n')
    parts = map(lambda x: ''.join(x.split()), parts)
    parts = list(filter(bool, parts))
    if bool(parts) and all(bitcoin.is_private_key(x) for x in parts):
        return parts


def is_private_key_list(text):
    return bool(get_private_keys(text))


is_mpk = lambda x: is_old_mpk(x) or is_xpub(x)
is_private = lambda x: is_seed(x) or is_xprv(x) or is_private_key_list(x)
is_master_key = lambda x: is_old_mpk(x) or is_xprv(x) or is_xpub(x)
is_private_key = lambda x: is_xprv(x) or is_private_key_list(x)
is_bip32_key = lambda x: is_xprv(x) or is_xpub(x)


def bip44_derivation(account_id, bip43_purpose=44):
<<<<<<< HEAD
    coin = 13 if bitcoin.NetworkConstants.TESTNET else 14
=======
    coin = 1 if constants.net.TESTNET else 2
>>>>>>> 7fc579b5
    return "m/%d'/%d'/%d'" % (bip43_purpose, coin, int(account_id))

def from_seed(seed, passphrase, is_p2sh):
    t = seed_type(seed)
    if t == 'old':
        keystore = Old_KeyStore({})
        keystore.add_seed(seed)
    elif t in ['standard', 'segwit']:
        keystore = BIP32_KeyStore({})
        keystore.add_seed(seed)
        keystore.passphrase = passphrase
        bip32_seed = Mnemonic.mnemonic_to_seed(seed, passphrase)
        if t == 'standard':
            der = "m/"
            xtype = 'standard'
        else:
            der = "m/1'/" if is_p2sh else "m/0'/"
            xtype = 'p2wsh' if is_p2sh else 'p2wpkh'
        keystore.add_xprv_from_seed(bip32_seed, xtype, der)
    else:
        raise BaseException(t)
    return keystore

def from_private_key_list(text):
    keystore = Imported_KeyStore({})
    for x in get_private_keys(text):
        keystore.import_key(x, None)
    return keystore

def from_old_mpk(mpk):
    keystore = Old_KeyStore({})
    keystore.add_master_public_key(mpk)
    return keystore

def from_xpub(xpub):
    k = BIP32_KeyStore({})
    k.xpub = xpub
    return k

def from_xprv(xprv):
    xpub = bitcoin.xpub_from_xprv(xprv)
    k = BIP32_KeyStore({})
    k.xprv = xprv
    k.xpub = xpub
    return k

def from_master_key(text):
    if is_xprv(text):
        k = from_xprv(text)
    elif is_old_mpk(text):
        k = from_old_mpk(text)
    elif is_xpub(text):
        k = from_xpub(text)
    else:
        raise BaseException('Invalid key')
    return k<|MERGE_RESOLUTION|>--- conflicted
+++ resolved
@@ -688,11 +688,7 @@
 
 
 def bip44_derivation(account_id, bip43_purpose=44):
-<<<<<<< HEAD
-    coin = 13 if bitcoin.NetworkConstants.TESTNET else 14
-=======
     coin = 1 if constants.net.TESTNET else 2
->>>>>>> 7fc579b5
     return "m/%d'/%d'/%d'" % (bip43_purpose, coin, int(account_id))
 
 def from_seed(seed, passphrase, is_p2sh):
