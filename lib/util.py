--- conflicted
+++ resolved
@@ -40,11 +40,7 @@
     return {v: k for k, v in d.items()}
 
 
-<<<<<<< HEAD
 base_units = {'VIA':8, 'mVIA':5, 'uVIA':2}
-=======
-base_units = {'LTC':8, 'mLTC':5, 'uLTC':2}
->>>>>>> 128ac7d8
 fee_levels = [_('Within 25 blocks'), _('Within 10 blocks'), _('Within 5 blocks'), _('Within 2 blocks'), _('In the next block')]
 
 def normalize_version(v):
@@ -237,11 +233,7 @@
     return PythonActivity.mActivity.getFilesDir().getPath() + '/data'
 
 def android_headers_dir():
-<<<<<<< HEAD
     d = android_ext_dir() + '/org.vialectrum.vialectrum'
-=======
-    d = android_ext_dir() + '/org.electrum_ltc.electrum_ltc'
->>>>>>> 128ac7d8
     if not os.path.exists(d):
         os.mkdir(d)
     return d
@@ -250,11 +242,7 @@
     """ if needed, move old directory to sandbox """
     ext_dir = android_ext_dir()
     data_dir = android_data_dir()
-<<<<<<< HEAD
     old_electrum_dir = ext_dir + '/vialectrum'
-=======
-    old_electrum_dir = ext_dir + '/electrum-ltc'
->>>>>>> 128ac7d8
     if not os.path.exists(data_dir) and os.path.exists(old_electrum_dir):
         import shutil
         new_headers_path = android_headers_dir() + '/blockchain_headers'
@@ -335,19 +323,11 @@
     if 'ANDROID_DATA' in os.environ:
         return android_check_data_dir()
     elif os.name == 'posix':
-<<<<<<< HEAD
         return os.path.join(os.environ["HOME"], ".vialectrum")
     elif "APPDATA" in os.environ:
         return os.path.join(os.environ["APPDATA"], "Vialectrum")
     elif "LOCALAPPDATA" in os.environ:
         return os.path.join(os.environ["LOCALAPPDATA"], "Vialectrum")
-=======
-        return os.path.join(os.environ["HOME"], ".electrum-ltc")
-    elif "APPDATA" in os.environ:
-        return os.path.join(os.environ["APPDATA"], "Electrum-LTC")
-    elif "LOCALAPPDATA" in os.environ:
-        return os.path.join(os.environ["LOCALAPPDATA"], "Electrum-LTC")
->>>>>>> 128ac7d8
     else:
         #raise Exception("No home directory found in environment variables.")
         return
@@ -447,30 +427,13 @@
         return "over %d years" % (round(distance_in_minutes / 525600))
 
 mainnet_block_explorers = {
-<<<<<<< HEAD
     'cryptoID': ('https://chainz.cryptoid.info/via/',
                     {'tx': 'tx.dws?', 'addr': 'address.dws?'}),
-=======
-    'explorer.litecoin.net': ('http://explorer.litecoin.net',
-                        {'tx': 'tx', 'addr': 'address'}),
-    'Blockr.io': ('https://ltc.blockr.io',
-                        {'tx': 'tx/info', 'addr': 'address/info'}),
-    'BlockCypher.com': ('https://live.blockcypher.com/ltc',
-                        {'tx': 'tx', 'addr': 'address'}),
-    'SoChain': ('https://chain.so',
-                        {'tx': 'tx/LTC', 'addr': 'address/LTC'}),
-    'system default': ('blockchain:',
-                        {'tx': 'tx', 'addr': 'address'}),
->>>>>>> 128ac7d8
 }
 
 testnet_block_explorers = {
     'SoChain': ('https://chain.so',
-<<<<<<< HEAD
                         {'tx': 'tx/VIATEST', 'addr': 'address/VIATEST'}),
-=======
-                        {'tx': 'tx/LTCTEST', 'addr': 'address/LTCTEST'}),
->>>>>>> 128ac7d8
     'system default': ('blockchain:',
                        {'tx': 'tx', 'addr': 'address'}),
 }
@@ -480,11 +443,7 @@
     return testnet_block_explorers if bitcoin.NetworkConstants.TESTNET else mainnet_block_explorers
 
 def block_explorer(config):
-<<<<<<< HEAD
     return config.get('block_explorer', 'cryptoID')
-=======
-    return config.get('block_explorer', 'SoChain')
->>>>>>> 128ac7d8
 
 def block_explorer_tuple(config):
     return block_explorer_info().get(block_explorer(config))
@@ -509,21 +468,12 @@
 
     if ':' not in uri:
         if not bitcoin.is_address(uri):
-<<<<<<< HEAD
             raise BaseException("Not a viacoin address")
         return {'address': uri}
 
     u = urllib.parse.urlparse(uri)
     if u.scheme != 'viacoin':
         raise BaseException("Not a viacoin URI")
-=======
-            raise BaseException("Not a litecoin address")
-        return {'address': uri}
-
-    u = urllib.parse.urlparse(uri)
-    if u.scheme != 'litecoin':
-        raise BaseException("Not a litecoin URI")
->>>>>>> 128ac7d8
     address = u.path
 
     # python for android fails to parse query
@@ -540,11 +490,7 @@
     out = {k: v[0] for k, v in pq.items()}
     if address:
         if not bitcoin.is_address(address):
-<<<<<<< HEAD
             raise BaseException("Invalid viacoin address:" + address)
-=======
-            raise BaseException("Invalid litecoin address:" + address)
->>>>>>> 128ac7d8
         out['address'] = address
     if 'amount' in out:
         am = out['amount']
@@ -594,11 +540,7 @@
         query.append('amount=%s'%format_satoshis_plain(amount))
     if message:
         query.append('message=%s'%urllib.parse.quote(message))
-<<<<<<< HEAD
     p = urllib.parse.ParseResult(scheme='viacoin', netloc='', path=addr, params='', query='&'.join(query), fragment='')
-=======
-    p = urllib.parse.ParseResult(scheme='litecoin', netloc='', path=addr, params='', query='&'.join(query), fragment='')
->>>>>>> 128ac7d8
     return urllib.parse.urlunparse(p)
 
 
