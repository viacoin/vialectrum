--- conflicted
+++ resolved
@@ -551,21 +551,12 @@
 
     if ':' not in uri:
         if not bitcoin.is_address(uri):
-<<<<<<< HEAD
-            raise BaseException("Not a litecoin address")
+            raise Exception("Not a Litecoin address")
         return {'address': uri}
 
     u = urllib.parse.urlparse(uri)
     if u.scheme != 'litecoin':
-        raise BaseException("Not a litecoin URI")
-=======
-            raise Exception("Not a bitcoin address")
-        return {'address': uri}
-
-    u = urllib.parse.urlparse(uri)
-    if u.scheme != 'bitcoin':
-        raise Exception("Not a bitcoin URI")
->>>>>>> a03449c1
+        raise Exception("Not a litecoin URI")
     address = u.path
 
     # python for android fails to parse query
@@ -582,11 +573,7 @@
     out = {k: v[0] for k, v in pq.items()}
     if address:
         if not bitcoin.is_address(address):
-<<<<<<< HEAD
-            raise BaseException("Invalid litecoin address:" + address)
-=======
-            raise Exception("Invalid bitcoin address:" + address)
->>>>>>> a03449c1
+            raise Exception("Invalid Litecoin address:" + address)
         out['address'] = address
     if 'amount' in out:
         am = out['amount']
