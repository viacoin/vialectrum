--- conflicted
+++ resolved
@@ -40,12 +40,7 @@
     return {v: k for k, v in d.items()}
 
 
-<<<<<<< HEAD
-base_units = {'VIA':8, 'mVIA':5, 'uVIA':2}
-fee_levels = [_('Within 25 blocks'), _('Within 10 blocks'), _('Within 5 blocks'), _('Within 2 blocks'), _('In the next block')]
-=======
 base_units = {'LTC':8, 'mLTC':5, 'uLTC':2}
->>>>>>> 7fc579b5
 
 def normalize_version(v):
     return [int(x) for x in re.sub(r'(\.0+)*$','', v).split(".")]
@@ -304,7 +299,7 @@
     return PythonActivity.mActivity.getFilesDir().getPath() + '/data'
 
 def android_headers_dir():
-    d = android_ext_dir() + '/org.vialectrum.vialectrum'
+    d = android_ext_dir() + '/org.electrum_ltc.electrum_ltc'
     if not os.path.exists(d):
         os.mkdir(d)
     return d
@@ -313,7 +308,7 @@
     """ if needed, move old directory to sandbox """
     ext_dir = android_ext_dir()
     data_dir = android_data_dir()
-    old_electrum_dir = ext_dir + '/vialectrum'
+    old_electrum_dir = ext_dir + '/electrum-ltc'
     if not os.path.exists(data_dir) and os.path.exists(old_electrum_dir):
         import shutil
         new_headers_path = android_headers_dir() + '/blockchain_headers'
@@ -394,11 +389,11 @@
     if 'ANDROID_DATA' in os.environ:
         return android_check_data_dir()
     elif os.name == 'posix':
-        return os.path.join(os.environ["HOME"], ".vialectrum")
+        return os.path.join(os.environ["HOME"], ".electrum-ltc")
     elif "APPDATA" in os.environ:
-        return os.path.join(os.environ["APPDATA"], "Vialectrum")
+        return os.path.join(os.environ["APPDATA"], "Electrum-LTC")
     elif "LOCALAPPDATA" in os.environ:
-        return os.path.join(os.environ["LOCALAPPDATA"], "Vialectrum")
+        return os.path.join(os.environ["LOCALAPPDATA"], "Electrum-LTC")
     else:
         #raise Exception("No home directory found in environment variables.")
         return
@@ -497,17 +492,6 @@
         return "over %d years" % (round(distance_in_minutes / 525600))
 
 mainnet_block_explorers = {
-<<<<<<< HEAD
-    'cryptoID': ('https://chainz.cryptoid.info/via/',
-                    {'tx': 'tx.dws?', 'addr': 'address.dws?'}),
-}
-
-testnet_block_explorers = {
-    'SoChain': ('https://chain.so',
-                        {'tx': 'tx/VIATEST', 'addr': 'address/VIATEST'}),
-    'system default': ('blockchain:',
-                       {'tx': 'tx', 'addr': 'address'}),
-=======
     'Bchain.info': ('https://bchain.info/',
                         {'tx': 'LTC/tx/', 'addr': 'LTC/addr/'}),
     'BlockCypher.com': ('https://live.blockcypher.com/ltc/',
@@ -529,7 +513,6 @@
                         {'tx': 'tx/LTCTEST/', 'addr': 'address/LTCTEST/'}),
     'system default': ('blockchain://4966625a4b2851d9fdee139e56211a0d88575f59ed816ff5e6a63deb4e3e29a0/',
                        {'tx': 'tx/', 'addr': 'address/'}),
->>>>>>> 7fc579b5
 }
 
 def block_explorer_info():
@@ -537,11 +520,7 @@
     return testnet_block_explorers if constants.net.TESTNET else mainnet_block_explorers
 
 def block_explorer(config):
-<<<<<<< HEAD
-    return config.get('block_explorer', 'cryptoID')
-=======
     return config.get('block_explorer', 'LiteCore')
->>>>>>> 7fc579b5
 
 def block_explorer_tuple(config):
     return block_explorer_info().get(block_explorer(config))
@@ -554,11 +533,7 @@
     if not kind_str:
         return
     url_parts = [be_tuple[0], kind_str, item]
-<<<<<<< HEAD
-    return "".join(url_parts)
-=======
     return ''.join(url_parts)
->>>>>>> 7fc579b5
 
 # URL decode
 #_ud = re.compile('%([0-9a-hA-H]{2})', re.MULTILINE)
@@ -570,12 +545,12 @@
 
     if ':' not in uri:
         if not bitcoin.is_address(uri):
-            raise BaseException("Not a viacoin address")
+            raise BaseException("Not a litecoin address")
         return {'address': uri}
 
     u = urllib.parse.urlparse(uri)
-    if u.scheme != 'viacoin':
-        raise BaseException("Not a viacoin URI")
+    if u.scheme != 'litecoin':
+        raise BaseException("Not a litecoin URI")
     address = u.path
 
     # python for android fails to parse query
@@ -592,7 +567,7 @@
     out = {k: v[0] for k, v in pq.items()}
     if address:
         if not bitcoin.is_address(address):
-            raise BaseException("Invalid viacoin address:" + address)
+            raise BaseException("Invalid litecoin address:" + address)
         out['address'] = address
     if 'amount' in out:
         am = out['amount']
@@ -642,7 +617,7 @@
         query.append('amount=%s'%format_satoshis_plain(amount))
     if message:
         query.append('message=%s'%urllib.parse.quote(message))
-    p = urllib.parse.ParseResult(scheme='viacoin', netloc='', path=addr, params='', query='&'.join(query), fragment='')
+    p = urllib.parse.ParseResult(scheme='litecoin', netloc='', path=addr, params='', query='&'.join(query), fragment='')
     return urllib.parse.urlunparse(p)
 
 
