--- conflicted
+++ resolved
@@ -1,24 +1,4 @@
 {
-<<<<<<< HEAD
         "vialectrum.bysh.me": {"t":"51001", "s":"51002"},
         "electrum.via.xurious.com": {"t":"51001", "s":"51002"}
-=======
-    "electrum-ltc.bysh.me": {
-        "pruning": "-",
-        "s": "51002",
-        "t": "51001",
-        "version": "1.2"
-    },
-    "electrum.ltc.xurious.com": {
-        "pruning": "-",
-        "s": "51002",
-        "t": "51001",
-        "version": "1.2"
-    },
-    "electrumx.kekku.li": {
-        "pruning": "-",
-        "s": "51003",
-        "version": "1.2"
-    }
->>>>>>> 35ce0806
 }