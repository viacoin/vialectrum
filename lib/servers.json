{
<<<<<<< HEAD
    "4ws35lg5lkekpjjp.onion": {
=======
    "backup.electrum-ltc.org": {
        "pruning": "-",
        "s": "443",
        "t": "50001",
        "version": "1.2"
    },
    "btc.cihar.com": {
        "pruning": "-",
        "s": "50004",
        "t": "50003",
        "version": "1.2"
    },
    "elec.luggs.co": {
        "pruning": "-",
        "s": "444",
        "version": "1.2"
    },
    "electrum-ltc.bysh.me": {
>>>>>>> 7fc579b5
        "pruning": "-",
        "s": "50002",
        "t": "50001",
        "version": "1.2"
    },
<<<<<<< HEAD
    "tghi24vuhwm5rcqy.onion": {
=======
    "electrum-ltc.klippb.org": {
>>>>>>> 7fc579b5
        "pruning": "-",
        "s": "50002",
        "version": "1.2"
    },
<<<<<<< HEAD
    "viax1.bitops.me": {
=======
    "electrum-ltc.wilv.in": {
        "pruning": "-",
        "s": "50002",
        "t": "50001",
        "version": "1.2"
    },
    "electrum-ltc0.snel.it": {
        "pruning": "-",
        "s": "50004",
        "t": "50003",
        "version": "1.2"
    },
    "electrum.leblancnet.us": {
>>>>>>> 7fc579b5
        "pruning": "-",
        "s": "50004",
        "t": "50003",
        "version": "1.2"
    },
    "vialectrum.viacoin.net": {
        "pruning": "-",
        "s": "50002",
        "t": "50001",
        "version": "1.2"
    },
    "vialectrum.bitops.me": {
        "pruning": "-",
<<<<<<< HEAD
        "s": "50002",
        "t":"50001",
        "version": "1.1"
=======
        "s": "9434",
        "t": "9433",
        "version": "1.2"
    },
    "ltc.asis.io": {
        "pruning": "-",
        "s": "50004",
        "t": "50003",
        "version": "1.2"
>>>>>>> 7fc579b5
    },
    "vialectrum.bysh.me": {
        "pruning": "-",
<<<<<<< HEAD
        "s": "50002",
        "t": "50001",
        "version": "1.1"
=======
        "s": "50004",
        "t": "50003",
        "version": "1.2"
>>>>>>> 7fc579b5
    }
}<|MERGE_RESOLUTION|>--- conflicted
+++ resolved
@@ -1,7 +1,4 @@
 {
-<<<<<<< HEAD
-    "4ws35lg5lkekpjjp.onion": {
-=======
     "backup.electrum-ltc.org": {
         "pruning": "-",
         "s": "443",
@@ -20,24 +17,16 @@
         "version": "1.2"
     },
     "electrum-ltc.bysh.me": {
->>>>>>> 7fc579b5
         "pruning": "-",
         "s": "50002",
         "t": "50001",
         "version": "1.2"
     },
-<<<<<<< HEAD
-    "tghi24vuhwm5rcqy.onion": {
-=======
     "electrum-ltc.klippb.org": {
->>>>>>> 7fc579b5
         "pruning": "-",
         "s": "50002",
         "version": "1.2"
     },
-<<<<<<< HEAD
-    "viax1.bitops.me": {
-=======
     "electrum-ltc.wilv.in": {
         "pruning": "-",
         "s": "50002",
@@ -51,25 +40,19 @@
         "version": "1.2"
     },
     "electrum.leblancnet.us": {
->>>>>>> 7fc579b5
         "pruning": "-",
         "s": "50004",
         "t": "50003",
         "version": "1.2"
     },
-    "vialectrum.viacoin.net": {
+    "electrum.ltc.xurious.com": {
         "pruning": "-",
         "s": "50002",
         "t": "50001",
         "version": "1.2"
     },
-    "vialectrum.bitops.me": {
+    "electrumx.nmdps.net": {
         "pruning": "-",
-<<<<<<< HEAD
-        "s": "50002",
-        "t":"50001",
-        "version": "1.1"
-=======
         "s": "9434",
         "t": "9433",
         "version": "1.2"
@@ -79,18 +62,11 @@
         "s": "50004",
         "t": "50003",
         "version": "1.2"
->>>>>>> 7fc579b5
     },
-    "vialectrum.bysh.me": {
+    "ltc01.knas.systems": {
         "pruning": "-",
-<<<<<<< HEAD
-        "s": "50002",
-        "t": "50001",
-        "version": "1.1"
-=======
         "s": "50004",
         "t": "50003",
         "version": "1.2"
->>>>>>> 7fc579b5
     }
 }