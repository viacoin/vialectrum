--- conflicted
+++ resolved
@@ -1,15 +1,5 @@
-<<<<<<< HEAD
-from PyQt5.QtGui import *
-from vialectrum.i18n import _
-
-
 import datetime
 from collections import defaultdict
-from vialectrum.bitcoin import COIN
-=======
-import datetime
-from collections import defaultdict
->>>>>>> 7fc579b5
 
 import matplotlib
 matplotlib.use('Qt5Agg')
