<<<<<<< HEAD
from PyQt5.QtGui import *
from vialectrum.i18n import _


import datetime
from collections import defaultdict
from vialectrum.bitcoin import COIN
=======
import datetime
from collections import defaultdict
>>>>>>> 7fc579b5

import matplotlib
matplotlib.use('Qt5Agg')
import matplotlib.pyplot as plt
import matplotlib.dates as md

from .i18n import _
from .bitcoin import COIN


class NothingToPlotException(Exception):
    def __str__(self):
        return _("Nothing to plot.")


def plot_history(history):
    if len(history) == 0:
        raise NothingToPlotException()
    hist_in = defaultdict(int)
    hist_out = defaultdict(int)
    for item in history:
        if not item['confirmations']:
            continue
        if item['timestamp'] is None:
            continue
        value = item['value'].value/COIN
        date = item['date']
        datenum = int(md.date2num(datetime.date(date.year, date.month, 1)))
        if value > 0:
            hist_in[datenum] += value
        else:
            hist_out[datenum] -= value

    f, axarr = plt.subplots(2, sharex=True)
    plt.subplots_adjust(bottom=0.2)
    plt.xticks( rotation=25 )
    ax = plt.gca()
    plt.ylabel('VIA')
    plt.xlabel('Month')
    xfmt = md.DateFormatter('%Y-%m-%d')
    ax.xaxis.set_major_formatter(xfmt)
    axarr[0].set_title('Monthly Volume')
    xfmt = md.DateFormatter('%Y-%m')
    ax.xaxis.set_major_formatter(xfmt)
    width = 20

    r1 = None
    r2 = None
    dates_values = list(zip(*sorted(hist_in.items())))
    if dates_values and len(dates_values) == 2:
        dates, values = dates_values
        r1 = axarr[0].bar(dates, values, width, label='incoming')
        axarr[0].legend(loc='upper left')
    dates_values = list(zip(*sorted(hist_out.items())))
    if dates_values and len(dates_values) == 2:
        dates, values = dates_values
        r2 = axarr[1].bar(dates, values, width, color='r', label='outgoing')
        axarr[1].legend(loc='upper left')
    if r1 is None and r2 is None:
        raise NothingToPlotException()
    return plt<|MERGE_RESOLUTION|>--- conflicted
+++ resolved
@@ -1,15 +1,5 @@
-<<<<<<< HEAD
-from PyQt5.QtGui import *
-from vialectrum.i18n import _
-
-
 import datetime
 from collections import defaultdict
-from vialectrum.bitcoin import COIN
-=======
-import datetime
-from collections import defaultdict
->>>>>>> 7fc579b5
 
 import matplotlib
 matplotlib.use('Qt5Agg')
@@ -47,7 +37,7 @@
     plt.subplots_adjust(bottom=0.2)
     plt.xticks( rotation=25 )
     ax = plt.gca()
-    plt.ylabel('VIA')
+    plt.ylabel('LTC')
     plt.xlabel('Month')
     xfmt = md.DateFormatter('%Y-%m-%d')
     ax.xaxis.set_major_formatter(xfmt)
