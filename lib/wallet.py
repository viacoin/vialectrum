--- conflicted
+++ resolved
@@ -164,11 +164,7 @@
 
         self.history               = storage.get('addr_history',{})        # address -> list(txid, height)
 
-<<<<<<< HEAD
-        self.fee                   = int(storage.get('fee_per_kb', 100000))
-=======
-        self.fee_per_kb            = int(storage.get('fee_per_kb', 10000))
->>>>>>> 01ad103c
+        self.fee_per_kb            = int(storage.get('fee_per_kb', 100000))
 
         self.next_addresses = storage.get('next_addresses',{})
 
