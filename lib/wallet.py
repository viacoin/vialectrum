--- conflicted
+++ resolved
@@ -806,7 +806,7 @@
 
     def dust_threshold(self):
         # Change <= dust threshold is added to the tx fee
-        return 182 * 3 * self.relayfee() / 1000
+        return DUST_SOFT_LIMIT
 
     def get_tx_fee(self, tx):
         # this method can be overloaded
@@ -848,12 +848,6 @@
         else:
             fee_estimator = lambda size: fixed_fee
 
-<<<<<<< HEAD
-        # Change <= dust threshold is added to the tx fee
-        dust_threshold = DUST_SOFT_LIMIT
-
-=======
->>>>>>> 15546d81
         # Let the coin chooser select the coins to spend
         max_change = self.max_change_outputs if self.multiple_change else 1
         coin_chooser = coinchooser.get_coin_chooser(config)
