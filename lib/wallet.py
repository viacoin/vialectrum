# Electrum - lightweight Bitcoin client
# Copyright (C) 2015 Thomas Voegtlin
#
# Permission is hereby granted, free of charge, to any person
# obtaining a copy of this software and associated documentation files
# (the "Software"), to deal in the Software without restriction,
# including without limitation the rights to use, copy, modify, merge,
# publish, distribute, sublicense, and/or sell copies of the Software,
# and to permit persons to whom the Software is furnished to do so,
# subject to the following conditions:
#
# The above copyright notice and this permission notice shall be
# included in all copies or substantial portions of the Software.
#
# THE SOFTWARE IS PROVIDED "AS IS", WITHOUT WARRANTY OF ANY KIND,
# EXPRESS OR IMPLIED, INCLUDING BUT NOT LIMITED TO THE WARRANTIES OF
# MERCHANTABILITY, FITNESS FOR A PARTICULAR PURPOSE AND
# NONINFRINGEMENT. IN NO EVENT SHALL THE AUTHORS OR COPYRIGHT HOLDERS
# BE LIABLE FOR ANY CLAIM, DAMAGES OR OTHER LIABILITY, WHETHER IN AN
# ACTION OF CONTRACT, TORT OR OTHERWISE, ARISING FROM, OUT OF OR IN
# CONNECTION WITH THE SOFTWARE OR THE USE OR OTHER DEALINGS IN THE
# SOFTWARE.

# Wallet classes:
#   - Imported_Wallet: imported address, no keystore
#   - Standard_Wallet: one keystore, P2PKH
#   - Multisig_Wallet: several keystores, P2SH


import os
import threading
import random
import time
import json
import copy
import errno
from functools import partial
from collections import defaultdict

from .i18n import _
from .util import NotEnoughFunds, PrintError, UserCancelled, profiler, format_satoshis

from .bitcoin import *
from .version import *
from .keystore import load_keystore, Hardware_KeyStore
from .storage import multisig_type

from . import transaction
from .transaction import Transaction
from .plugins import run_hook
from . import bitcoin
from . import coinchooser
from .synchronizer import Synchronizer
from .verifier import SPV

from . import paymentrequest
from .paymentrequest import PR_PAID, PR_UNPAID, PR_UNKNOWN, PR_EXPIRED
from .paymentrequest import InvoiceStore
from .contacts import Contacts

TX_STATUS = [
    _('Replaceable'),
    _('Unconfirmed parent'),
    _('Low fee'),
    _('Unconfirmed'),
    _('Not Verified'),
]



def relayfee(network):
    RELAY_FEE = 5000
    MAX_RELAY_FEE = 50000
    f = network.relay_fee if network and network.relay_fee else RELAY_FEE
    return min(f, MAX_RELAY_FEE)

def dust_threshold(network):
    # Change <= dust threshold is added to the tx fee
    return 182 * 3 * relayfee(network) / 1000


def append_utxos_to_inputs(inputs, network, pubkey, txin_type, imax):
    if txin_type != 'p2pk':
        address = bitcoin.pubkey_to_address(txin_type, pubkey)
        sh = bitcoin.address_to_scripthash(address)
    else:
        script = bitcoin.public_key_to_p2pk_script(pubkey)
        sh = bitcoin.script_to_scripthash(script)
        address = '(pubkey)'
    u = network.synchronous_get(('blockchain.scripthash.listunspent', [sh]))
    for item in u:
        if len(inputs) >= imax:
            break
        item['address'] = address
        item['type'] = txin_type
        item['prevout_hash'] = item['tx_hash']
        item['prevout_n'] = item['tx_pos']
        item['pubkeys'] = [pubkey]
        item['x_pubkeys'] = [pubkey]
        item['signatures'] = [None]
        item['num_sig'] = 1
        inputs.append(item)

def sweep(privkeys, network, config, recipient, fee=None, imax=100):

    def find_utxos_for_privkey(txin_type, privkey, compressed):
        pubkey = bitcoin.public_key_from_private_key(privkey, compressed)
        append_utxos_to_inputs(inputs, network, pubkey, txin_type, imax)
        keypairs[pubkey] = privkey, compressed
    inputs = []
    keypairs = {}
    for sec in privkeys:
        txin_type, privkey, compressed = bitcoin.deserialize_privkey(sec)
        find_utxos_for_privkey(txin_type, privkey, compressed)
        # do other lookups to increase support coverage
        if is_minikey(sec):
            # minikeys don't have a compressed byte
            # we lookup both compressed and uncompressed pubkeys
            find_utxos_for_privkey(txin_type, privkey, not compressed)
        elif txin_type == 'p2pkh':
            # WIF serialization does not distinguish p2pkh and p2pk
            # we also search for pay-to-pubkey outputs
            find_utxos_for_privkey('p2pk', privkey, compressed)
    if not inputs:
        raise BaseException(_('No inputs found. (Note that inputs need to be confirmed)'))
    total = sum(i.get('value') for i in inputs)
    if fee is None:
        outputs = [(TYPE_ADDRESS, recipient, total)]
        tx = Transaction.from_io(inputs, outputs)
        fee = config.estimate_fee(tx.estimated_size())
    if total - fee < 0:
        raise BaseException(_('Not enough funds on address.') + '\nTotal: %d satoshis\nFee: %d'%(total, fee))
    if total - fee < dust_threshold(network):
        raise BaseException(_('Not enough funds on address.') + '\nTotal: %d satoshis\nFee: %d\nDust Threshold: %d'%(total, fee, dust_threshold(network)))

    outputs = [(TYPE_ADDRESS, recipient, total - fee)]
    locktime = network.get_local_height()

    tx = Transaction.from_io(inputs, outputs, locktime=locktime)
    tx.set_rbf(True)
    tx.sign(keypairs)
    return tx


class Abstract_Wallet(PrintError):
    """
    Wallet classes are created to handle various address generation methods.
    Completion states (watching-only, single account, no seed, etc) are handled inside classes.
    """

    max_change_outputs = 3

    def __init__(self, storage):
        self.electrum_version = ELECTRUM_VERSION
        self.storage = storage
        self.network = None
        # verifier (SPV) and synchronizer are started in start_threads
        self.synchronizer = None
        self.verifier = None

        self.gap_limit_for_change = 6 # constant
        # saved fields
        self.use_change            = storage.get('use_change', True)
        self.multiple_change       = storage.get('multiple_change', False)
        self.labels                = storage.get('labels', {})
        self.frozen_addresses      = set(storage.get('frozen_addresses',[]))
        self.history               = storage.get('addr_history',{})        # address -> list(txid, height)

        self.load_keystore()
        self.load_addresses()
        self.load_transactions()
        self.build_reverse_history()

        # load requests
        self.receive_requests = self.storage.get('payment_requests', {})

        # Transactions pending verification.  A map from tx hash to transaction
        # height.  Access is not contended so no lock is needed.
        self.unverified_tx = defaultdict(int)

        # Verified transactions.  Each value is a (height, timestamp, block_pos) tuple.  Access with self.lock.
        self.verified_tx = storage.get('verified_tx3', {})

        # there is a difference between wallet.up_to_date and interface.is_up_to_date()
        # interface.is_up_to_date() returns true when all requests have been answered and processed
        # wallet.up_to_date is true when the wallet is synchronized (stronger requirement)
        self.up_to_date = False
        self.lock = threading.Lock()
        self.transaction_lock = threading.Lock()

        self.check_history()

        # save wallet type the first time
        if self.storage.get('wallet_type') is None:
            self.storage.put('wallet_type', self.wallet_type)

        # invoices and contacts
        self.invoices = InvoiceStore(self.storage)
        self.contacts = Contacts(self.storage)


    def diagnostic_name(self):
        return self.basename()

    def __str__(self):
        return self.basename()

    def get_master_public_key(self):
        return None

    @profiler
    def load_transactions(self):
        self.txi = self.storage.get('txi', {})
        self.txo = self.storage.get('txo', {})
        self.tx_fees = self.storage.get('tx_fees', {})
        self.pruned_txo = self.storage.get('pruned_txo', {})
        tx_list = self.storage.get('transactions', {})
        self.transactions = {}
        for tx_hash, raw in tx_list.items():
            tx = Transaction(raw)
            self.transactions[tx_hash] = tx
            if self.txi.get(tx_hash) is None and self.txo.get(tx_hash) is None and (tx_hash not in self.pruned_txo.values()):
                self.print_error("removing unreferenced tx", tx_hash)
                self.transactions.pop(tx_hash)

    @profiler
    def save_transactions(self, write=False):
        with self.transaction_lock:
            tx = {}
            for k,v in self.transactions.items():
                tx[k] = str(v)
            self.storage.put('transactions', tx)
            self.storage.put('txi', self.txi)
            self.storage.put('txo', self.txo)
            self.storage.put('tx_fees', self.tx_fees)
            self.storage.put('pruned_txo', self.pruned_txo)
            self.storage.put('addr_history', self.history)
            if write:
                self.storage.write()

    def clear_history(self):
        with self.transaction_lock:
            self.txi = {}
            self.txo = {}
            self.tx_fees = {}
            self.pruned_txo = {}
        self.save_transactions()
        with self.lock:
            self.history = {}
            self.tx_addr_hist = {}

    @profiler
    def build_reverse_history(self):
        self.tx_addr_hist = {}
        for addr, hist in self.history.items():
            for tx_hash, h in hist:
                s = self.tx_addr_hist.get(tx_hash, set())
                s.add(addr)
                self.tx_addr_hist[tx_hash] = s

    @profiler
    def check_history(self):
        save = False
        mine_addrs = list(filter(lambda k: self.is_mine(self.history[k]), self.history.keys()))
        if len(mine_addrs) != len(self.history.keys()):
            save = True
        for addr in mine_addrs:
            hist = self.history[addr]

            for tx_hash, tx_height in hist:
                if tx_hash in self.pruned_txo.values() or self.txi.get(tx_hash) or self.txo.get(tx_hash):
                    continue
                tx = self.transactions.get(tx_hash)
                if tx is not None:
                    self.add_transaction(tx_hash, tx)
                    save = True
        if save:
            self.save_transactions()

    def basename(self):
        return os.path.basename(self.storage.path)

    def save_addresses(self):
        self.storage.put('addresses', {'receiving':self.receiving_addresses, 'change':self.change_addresses})

    def load_addresses(self):
        d = self.storage.get('addresses', {})
        if type(d) != dict: d={}
        self.receiving_addresses = d.get('receiving', [])
        self.change_addresses = d.get('change', [])

    def synchronize(self):
        pass

    def set_up_to_date(self, up_to_date):
        with self.lock:
            self.up_to_date = up_to_date
        if up_to_date:
            self.save_transactions(write=True)

    def is_up_to_date(self):
        with self.lock: return self.up_to_date

    def set_label(self, name, text = None):
        changed = False
        old_text = self.labels.get(name)
        if text:
            text = text.replace("\n", " ")
            if old_text != text:
                self.labels[name] = text
                changed = True
        else:
            if old_text:
                self.labels.pop(name)
                changed = True

        if changed:
            run_hook('set_label', self, name, text)
            self.storage.put('labels', self.labels)

        return changed

    def is_mine(self, address):
        return address in self.get_addresses()

    def is_change(self, address):
        if not self.is_mine(address):
            return False
        return address in self.change_addresses

    def get_address_index(self, address):
        if address in self.receiving_addresses:
            return False, self.receiving_addresses.index(address)
        if address in self.change_addresses:
            return True, self.change_addresses.index(address)
        raise Exception("Address not found", address)

    def export_private_key(self, address, password):
        """ extended WIF format """
        if self.is_watching_only():
            return []
        index = self.get_address_index(address)
        pk, compressed = self.keystore.get_private_key(index, password)
        if self.txin_type in ['p2sh', 'p2wsh', 'p2wsh-p2sh']:
            pubkeys = self.get_public_keys(address)
            redeem_script = self.pubkeys_to_redeem_script(pubkeys)
        else:
            redeem_script = None
        return bitcoin.serialize_privkey(pk, compressed, self.txin_type), redeem_script


    def get_public_keys(self, address):
        sequence = self.get_address_index(address)
        return self.get_pubkeys(*sequence)

    def add_unverified_tx(self, tx_hash, tx_height):
        if tx_height == 0 and tx_hash in self.verified_tx:
            self.verified_tx.pop(tx_hash)
            self.verifier.merkle_roots.pop(tx_hash, None)

        # tx will be verified only if height > 0
        if tx_hash not in self.verified_tx:
            self.unverified_tx[tx_hash] = tx_height

    def add_verified_tx(self, tx_hash, info):
        # Remove from the unverified map and add to the verified map and
        self.unverified_tx.pop(tx_hash, None)
        with self.lock:
            self.verified_tx[tx_hash] = info  # (tx_height, timestamp, pos)
        height, conf, timestamp = self.get_tx_height(tx_hash)
        self.network.trigger_callback('verified', tx_hash, height, conf, timestamp)

    def get_unverified_txs(self):
        '''Returns a map from tx hash to transaction height'''
        return self.unverified_tx

    def undo_verifications(self, blockchain, height):
        '''Used by the verifier when a reorg has happened'''
        txs = set()
        with self.lock:
            for tx_hash, item in list(self.verified_tx.items()):
                tx_height, timestamp, pos = item
                if tx_height >= height:
                    header = blockchain.read_header(tx_height)
                    # fixme: use block hash, not timestamp
                    if not header or header.get('timestamp') != timestamp:
                        self.verified_tx.pop(tx_hash, None)
                        txs.add(tx_hash)
        return txs

    def get_local_height(self):
        """ return last known height if we are offline """
        return self.network.get_local_height() if self.network else self.storage.get('stored_height', 0)

    def get_tx_height(self, tx_hash):
        """ return the height and timestamp of a verified transaction. """
        with self.lock:
            if tx_hash in self.verified_tx:
                height, timestamp, pos = self.verified_tx[tx_hash]
                conf = max(self.get_local_height() - height + 1, 0)
                return height, conf, timestamp
            else:
                height = self.unverified_tx[tx_hash]
                return height, 0, False

    def get_txpos(self, tx_hash):
        "return position, even if the tx is unverified"
        with self.lock:
            x = self.verified_tx.get(tx_hash)
            y = self.unverified_tx.get(tx_hash)
            if x:
                height, timestamp, pos = x
                return height, pos
            elif y > 0:
                return y, 0
            else:
                return 1e12 - y, 0

    def is_found(self):
        return self.history.values() != [[]] * len(self.history)

    def get_num_tx(self, address):
        """ return number of transactions where address is involved """
        return len(self.history.get(address, []))

    def get_tx_delta(self, tx_hash, address):
        "effect of tx on address"
        # pruned
        if tx_hash in self.pruned_txo.values():
            return None
        delta = 0
        # substract the value of coins sent from address
        d = self.txi.get(tx_hash, {}).get(address, [])
        for n, v in d:
            delta -= v
        # add the value of the coins received at address
        d = self.txo.get(tx_hash, {}).get(address, [])
        for n, v, cb in d:
            delta += v
        return delta

    def get_wallet_delta(self, tx):
        """ effect of tx on wallet """
        addresses = self.get_addresses()
        is_relevant = False
        is_mine = False
        is_pruned = False
        is_partial = False
        v_in = v_out = v_out_mine = 0
        for item in tx.inputs():
            addr = item.get('address')
            if addr in addresses:
                is_mine = True
                is_relevant = True
                d = self.txo.get(item['prevout_hash'], {}).get(addr, [])
                for n, v, cb in d:
                    if n == item['prevout_n']:
                        value = v
                        break
                else:
                    value = None
                if value is None:
                    is_pruned = True
                else:
                    v_in += value
            else:
                is_partial = True
        if not is_mine:
            is_partial = False
        for addr, value in tx.get_outputs():
            v_out += value
            if addr in addresses:
                v_out_mine += value
                is_relevant = True
        if is_pruned:
            # some inputs are mine:
            fee = None
            if is_mine:
                v = v_out_mine - v_out
            else:
                # no input is mine
                v = v_out_mine
        else:
            v = v_out_mine - v_in
            if is_partial:
                # some inputs are mine, but not all
                fee = None
            else:
                # all inputs are mine
                fee = v_in - v_out
        if not is_mine:
            fee = None
        return is_relevant, is_mine, v, fee

    def get_tx_info(self, tx):
        is_relevant, is_mine, v, fee = self.get_wallet_delta(tx)
        exp_n = None
        can_broadcast = False
        can_bump = False
        label = ''
        height = conf = timestamp = None
        tx_hash = tx.txid()
        if tx.is_complete():
            if tx_hash in self.transactions.keys():
                label = self.get_label(tx_hash)
                height, conf, timestamp = self.get_tx_height(tx_hash)
                if height > 0:
                    if conf:
                        status = _("%d confirmations") % conf
                    else:
                        status = _('Not verified')
                else:
                    status = _('Unconfirmed')
                    if fee is None:
                        fee = self.tx_fees.get(tx_hash)
                    if fee and self.network.config.has_fee_estimates():
                        size = tx.estimated_size()
                        fee_per_kb = fee * 1000 / size
                        exp_n = self.network.config.reverse_dynfee(fee_per_kb)
                    can_bump = is_mine and not tx.is_final()
            else:
                status = _("Signed")
                can_broadcast = self.network is not None
        else:
            s, r = tx.signature_count()
            status = _("Unsigned") if s == 0 else _('Partially signed') + ' (%d/%d)'%(s,r)

        if is_relevant:
            if is_mine:
                if fee is not None:
                    amount = v + fee
                else:
                    amount = v
            else:
                amount = v
        else:
            amount = None

        return tx_hash, status, label, can_broadcast, can_bump, amount, fee, height, conf, timestamp, exp_n

    def get_addr_io(self, address):
        h = self.history.get(address, [])
        received = {}
        sent = {}
        for tx_hash, height in h:
            l = self.txo.get(tx_hash, {}).get(address, [])
            for n, v, is_cb in l:
                received[tx_hash + ':%d'%n] = (height, v, is_cb)
        for tx_hash, height in h:
            l = self.txi.get(tx_hash, {}).get(address, [])
            for txi, v in l:
                sent[txi] = height
        return received, sent

    def get_addr_utxo(self, address):
        coins, spent = self.get_addr_io(address)
        for txi in spent:
            coins.pop(txi)
        out = {}
        for txo, v in coins.items():
            tx_height, value, is_cb = v
            prevout_hash, prevout_n = txo.split(':')
            x = {
                'address':address,
                'value':value,
                'prevout_n':int(prevout_n),
                'prevout_hash':prevout_hash,
                'height':tx_height,
                'coinbase':is_cb
            }
            out[txo] = x
        return out

    # return the total amount ever received by an address
    def get_addr_received(self, address):
        received, sent = self.get_addr_io(address)
        return sum([v for height, v, is_cb in received.values()])

    # return the balance of a bitcoin address: confirmed and matured, unconfirmed, unmatured
    def get_addr_balance(self, address):
        received, sent = self.get_addr_io(address)
        c = u = x = 0
        for txo, (tx_height, v, is_cb) in received.items():
            if is_cb and tx_height + COINBASE_MATURITY > self.get_local_height():
                x += v
            elif tx_height > 0:
                c += v
            else:
                u += v
            if txo in sent:
                if sent[txo] > 0:
                    c -= v
                else:
                    u -= v
        return c, u, x

    def get_spendable_coins(self, domain, config):
        confirmed_only = config.get('confirmed_only', False)
        return self.get_utxos(domain, exclude_frozen=True, mature=True, confirmed_only=confirmed_only)

    def get_utxos(self, domain = None, exclude_frozen = False, mature = False, confirmed_only = False):
        coins = []
        if domain is None:
            domain = self.get_addresses()
        if exclude_frozen:
            domain = set(domain) - self.frozen_addresses
        for addr in domain:
            utxos = self.get_addr_utxo(addr)
            for x in utxos.values():
                if confirmed_only and x['height'] <= 0:
                    continue
                if mature and x['coinbase'] and x['height'] + COINBASE_MATURITY > self.get_local_height():
                    continue
                coins.append(x)
                continue
        return coins

    def dummy_address(self):
        return self.get_receiving_addresses()[0]

    def get_addresses(self):
        out = []
        out += self.get_receiving_addresses()
        out += self.get_change_addresses()
        return out

    def get_frozen_balance(self):
        return self.get_balance(self.frozen_addresses)

    def get_balance(self, domain=None):
        if domain is None:
            domain = self.get_addresses()
        cc = uu = xx = 0
        for addr in domain:
            c, u, x = self.get_addr_balance(addr)
            cc += c
            uu += u
            xx += x
        return cc, uu, xx

    def get_address_history(self, address):
        with self.lock:
            return self.history.get(address, [])

    def find_pay_to_pubkey_address(self, prevout_hash, prevout_n):
        dd = self.txo.get(prevout_hash, {})
        for addr, l in dd.items():
            for n, v, is_cb in l:
                if n == prevout_n:
                    self.print_error("found pay-to-pubkey address:", addr)
                    return addr

    def add_transaction(self, tx_hash, tx):
        is_coinbase = tx.inputs()[0]['type'] == 'coinbase'
        with self.transaction_lock:
            # add inputs
            self.txi[tx_hash] = d = {}
            for txi in tx.inputs():
                addr = txi.get('address')
                if txi['type'] != 'coinbase':
                    prevout_hash = txi['prevout_hash']
                    prevout_n = txi['prevout_n']
                    ser = prevout_hash + ':%d'%prevout_n
                if addr == "(pubkey)":
                    addr = self.find_pay_to_pubkey_address(prevout_hash, prevout_n)
                # find value from prev output
                if addr and self.is_mine(addr):
                    dd = self.txo.get(prevout_hash, {})
                    for n, v, is_cb in dd.get(addr, []):
                        if n == prevout_n:
                            if d.get(addr) is None:
                                d[addr] = []
                            d[addr].append((ser, v))
                            break
                    else:
                        self.pruned_txo[ser] = tx_hash

            # add outputs
            self.txo[tx_hash] = d = {}
            for n, txo in enumerate(tx.outputs()):
                ser = tx_hash + ':%d'%n
                _type, x, v = txo
                if _type == TYPE_ADDRESS:
                    addr = x
                elif _type == TYPE_PUBKEY:
                    addr = bitcoin.public_key_to_p2pkh(bfh(x))
                else:
                    addr = None
                if addr and self.is_mine(addr):
                    if d.get(addr) is None:
                        d[addr] = []
                    d[addr].append((n, v, is_coinbase))
                # give v to txi that spends me
                next_tx = self.pruned_txo.get(ser)
                if next_tx is not None:
                    self.pruned_txo.pop(ser)
                    dd = self.txi.get(next_tx, {})
                    if dd.get(addr) is None:
                        dd[addr] = []
                    dd[addr].append((ser, v))
            # save
            self.transactions[tx_hash] = tx

    def remove_transaction(self, tx_hash):
        with self.transaction_lock:
            self.print_error("removing tx from history", tx_hash)
            #tx = self.transactions.pop(tx_hash)
            for ser, hh in list(self.pruned_txo.items()):
                if hh == tx_hash:
                    self.pruned_txo.pop(ser)
            # add tx to pruned_txo, and undo the txi addition
            for next_tx, dd in self.txi.items():
                for addr, l in list(dd.items()):
                    ll = l[:]
                    for item in ll:
                        ser, v = item
                        prev_hash, prev_n = ser.split(':')
                        if prev_hash == tx_hash:
                            l.remove(item)
                            self.pruned_txo[ser] = next_tx
                    if l == []:
                        dd.pop(addr)
                    else:
                        dd[addr] = l
            try:
                self.txi.pop(tx_hash)
                self.txo.pop(tx_hash)
            except KeyError:
                self.print_error("tx was not in history", tx_hash)

    def receive_tx_callback(self, tx_hash, tx, tx_height):
        self.add_transaction(tx_hash, tx)
        self.add_unverified_tx(tx_hash, tx_height)

    def receive_history_callback(self, addr, hist, tx_fees):
        with self.lock:
            old_hist = self.history.get(addr, [])
            for tx_hash, height in old_hist:
                if (tx_hash, height) not in hist:
                    # remove tx if it's not referenced in histories
                    self.tx_addr_hist[tx_hash].remove(addr)
                    if not self.tx_addr_hist[tx_hash]:
                        self.remove_transaction(tx_hash)
            self.history[addr] = hist

        for tx_hash, tx_height in hist:
            # add it in case it was previously unconfirmed
            self.add_unverified_tx(tx_hash, tx_height)
            # add reference in tx_addr_hist
            s = self.tx_addr_hist.get(tx_hash, set())
            s.add(addr)
            self.tx_addr_hist[tx_hash] = s
            # if addr is new, we have to recompute txi and txo
            tx = self.transactions.get(tx_hash)
            if tx is not None and self.txi.get(tx_hash, {}).get(addr) is None and self.txo.get(tx_hash, {}).get(addr) is None:
                self.add_transaction(tx_hash, tx)

        # Store fees
        self.tx_fees.update(tx_fees)

    def get_history(self, domain=None):
        # get domain
        if domain is None:
            domain = self.get_addresses()
        # 1. Get the history of each address in the domain, maintain the
        #    delta of a tx as the sum of its deltas on domain addresses
        tx_deltas = defaultdict(int)
        for addr in domain:
            h = self.get_address_history(addr)
            for tx_hash, height in h:
                delta = self.get_tx_delta(tx_hash, addr)
                if delta is None or tx_deltas[tx_hash] is None:
                    tx_deltas[tx_hash] = None
                else:
                    tx_deltas[tx_hash] += delta

        # 2. create sorted history
        history = []
        for tx_hash in tx_deltas:
            delta = tx_deltas[tx_hash]
            height, conf, timestamp = self.get_tx_height(tx_hash)
            history.append((tx_hash, height, conf, timestamp, delta))
        history.sort(key = lambda x: self.get_txpos(x[0]))
        history.reverse()

        # 3. add balance
        c, u, x = self.get_balance(domain)
        balance = c + u + x
        h2 = []
        for tx_hash, height, conf, timestamp, delta in history:
            h2.append((tx_hash, height, conf, timestamp, delta, balance))
            if balance is None or delta is None:
                balance = None
            else:
                balance -= delta
        h2.reverse()

        # fixme: this may happen if history is incomplete
        if balance not in [None, 0]:
            self.print_error("Error: history not synchronized")
            return []

        return h2

    def get_label(self, tx_hash):
        label = self.labels.get(tx_hash, '')
        if label is '':
            label = self.get_default_label(tx_hash)
        return label

    def get_default_label(self, tx_hash):
        if self.txi.get(tx_hash) == {}:
            d = self.txo.get(tx_hash, {})
            labels = []
            for addr in d.keys():
                label = self.labels.get(addr)
                if label:
                    labels.append(label)
            return ', '.join(labels)
        return ''

    def get_tx_status(self, tx_hash, height, conf, timestamp):
        from .util import format_time
        if conf == 0:
            tx = self.transactions.get(tx_hash)
            if not tx:
                return 3, 'unknown'
            is_final = tx and tx.is_final()
            fee = self.tx_fees.get(tx_hash)
            if fee and self.network and self.network.config.has_fee_estimates():
                size = len(tx.raw)/2
                low_fee = int(self.network.config.dynfee(0)*size/1000)
                is_lowfee = fee < low_fee * 0.5
            else:
                is_lowfee = False
            if height==0 and not is_final:
                status = 0
            elif height < 0:
                status = 1
            elif height == 0 and is_lowfee:
                status = 2
            elif height == 0:
                status = 3
            else:
                status = 4
        else:
            status = 4 + min(conf, 6)
        time_str = format_time(timestamp) if timestamp else _("unknown")
        status_str = TX_STATUS[status] if status < 5 else time_str
        return status, status_str

    def relayfee(self):
<<<<<<< HEAD
        RELAY_FEE = 100000
        MAX_RELAY_FEE = 10 * RELAY_FEE
        f = self.network.relay_fee if self.network and self.network.relay_fee else RELAY_FEE
        return min(f, MAX_RELAY_FEE)
=======
        return relayfee(self.network)
>>>>>>> 7173101a

    def dust_threshold(self):
        return dust_threshold(self.network)

    def make_unsigned_transaction(self, inputs, outputs, config, fixed_fee=None, change_addr=None):
        # check outputs
        i_max = None
        for i, o in enumerate(outputs):
            _type, data, value = o
            if _type == TYPE_ADDRESS:
                if not is_address(data):
                    raise BaseException("Invalid litecoin address:" + data)
            if value == '!':
                if i_max is not None:
                    raise BaseException("More than one output set to spend max")
                i_max = i

        # Avoid index-out-of-range with inputs[0] below
        if not inputs:
            raise NotEnoughFunds()

        if fixed_fee is None and config.fee_per_kb() is None:
            raise BaseException('Dynamic fee estimates not available')

        for item in inputs:
            self.add_input_info(item)

        # change address
        if change_addr:
            change_addrs = [change_addr]
        else:
            addrs = self.get_change_addresses()[-self.gap_limit_for_change:]
            if self.use_change and addrs:
                # New change addresses are created only after a few
                # confirmations.  Select the unused addresses within the
                # gap limit; if none take one at random
                change_addrs = [addr for addr in addrs if
                                self.get_num_tx(addr) == 0]
                if not change_addrs:
                    change_addrs = [random.choice(addrs)]
            else:
                change_addrs = [inputs[0]['address']]

        # Fee estimator
        if fixed_fee is None:
            fee_estimator = self.config.estimate_fee
        else:
            fee_estimator = lambda size: fixed_fee

        if i_max is None:
            # Let the coin chooser select the coins to spend
            max_change = self.max_change_outputs if self.multiple_change else 1
            coin_chooser = coinchooser.get_coin_chooser(config)
            tx = coin_chooser.make_tx(inputs, outputs, change_addrs[:max_change],
                                      fee_estimator, self.dust_threshold())
        else:
            sendable = sum(map(lambda x:x['value'], inputs))
            _type, data, value = outputs[i_max]
            outputs[i_max] = (_type, data, 0)
            tx = Transaction.from_io(inputs, outputs[:])
            fee = fee_estimator(tx.estimated_size())
            amount = max(0, sendable - tx.output_value() - fee)
            outputs[i_max] = (_type, data, amount)
            tx = Transaction.from_io(inputs, outputs[:])

        # Sort the inputs and outputs deterministically
        tx.BIP_LI01_sort()
        # Timelock tx to current height.
        tx.locktime = self.get_local_height()
        run_hook('make_unsigned_transaction', self, tx)
        return tx

    def mktx(self, outputs, password, config, fee=None, change_addr=None, domain=None):
        coins = self.get_spendable_coins(domain, config)
        tx = self.make_unsigned_transaction(coins, outputs, config, fee, change_addr)
        self.sign_transaction(tx, password)
        return tx

    def is_frozen(self, addr):
        return addr in self.frozen_addresses

    def set_frozen_state(self, addrs, freeze):
        '''Set frozen state of the addresses to FREEZE, True or False'''
        if all(self.is_mine(addr) for addr in addrs):
            if freeze:
                self.frozen_addresses |= set(addrs)
            else:
                self.frozen_addresses -= set(addrs)
            self.storage.put('frozen_addresses', list(self.frozen_addresses))
            return True
        return False

    def prepare_for_verifier(self):
        # review transactions that are in the history
        for addr, hist in self.history.items():
            for tx_hash, tx_height in hist:
                # add it in case it was previously unconfirmed
                self.add_unverified_tx(tx_hash, tx_height)

        # if we are on a pruning server, remove unverified transactions
        with self.lock:
            vr = list(self.verified_tx.keys()) + list(self.unverified_tx.keys())
        for tx_hash in self.transactions.keys():
            if tx_hash not in vr:
                self.print_error("removing transaction", tx_hash)
                self.transactions.pop(tx_hash)

    def start_threads(self, network):
        self.network = network
        if self.network is not None:
            self.prepare_for_verifier()
            self.verifier = SPV(self.network, self)
            self.synchronizer = Synchronizer(self, network)
            network.add_jobs([self.verifier, self.synchronizer])
        else:
            self.verifier = None
            self.synchronizer = None

    def stop_threads(self):
        if self.network:
            self.network.remove_jobs([self.synchronizer, self.verifier])
            self.synchronizer.release()
            self.synchronizer = None
            self.verifier = None
            # Now no references to the syncronizer or verifier
            # remain so they will be GC-ed
            self.storage.put('stored_height', self.get_local_height())
        self.save_transactions()
        self.storage.put('verified_tx3', self.verified_tx)
        self.storage.write()

    def wait_until_synchronized(self, callback=None):
        def wait_for_wallet():
            self.set_up_to_date(False)
            while not self.is_up_to_date():
                if callback:
                    msg = "%s\n%s %d"%(
                        _("Please wait..."),
                        _("Addresses generated:"),
                        len(self.addresses(True)))
                    callback(msg)
                time.sleep(0.1)
        def wait_for_network():
            while not self.network.is_connected():
                if callback:
                    msg = "%s \n" % (_("Connecting..."))
                    callback(msg)
                time.sleep(0.1)
        # wait until we are connected, because the user
        # might have selected another server
        if self.network:
            wait_for_network()
            wait_for_wallet()
        else:
            self.synchronize()

    def can_export(self):
        return not self.is_watching_only() and hasattr(self.keystore, 'get_private_key')

    def is_used(self, address):
        h = self.history.get(address,[])
        c, u, x = self.get_addr_balance(address)
        return len(h) > 0 and c + u + x == 0

    def is_empty(self, address):
        c, u, x = self.get_addr_balance(address)
        return c+u+x == 0

    def address_is_old(self, address, age_limit=2):
        age = -1
        h = self.history.get(address, [])
        for tx_hash, tx_height in h:
            if tx_height == 0:
                tx_age = 0
            else:
                tx_age = self.get_local_height() - tx_height + 1
            if tx_age > age:
                age = tx_age
        return age > age_limit

    def bump_fee(self, tx, delta):
        if tx.is_final():
            raise BaseException(_("Cannot bump fee: transaction is final"))
        inputs = copy.deepcopy(tx.inputs())
        outputs = copy.deepcopy(tx.outputs())
        for txin in inputs:
            txin['signatures'] = [None] * len(txin['signatures'])
            self.add_input_info(txin)
        # use own outputs
        s = list(filter(lambda x: self.is_mine(x[1]), outputs))
        # ... unless there is none
        if not s:
            s = outputs
            x_fee = run_hook('get_tx_extra_fee', self, tx)
            if x_fee:
                x_fee_address, x_fee_amount = x_fee
                s = filter(lambda x: x[1]!=x_fee_address, s)

        # prioritize low value outputs, to get rid of dust
        s = sorted(s, key=lambda x: x[2])
        for o in s:
            i = outputs.index(o)
            otype, address, value = o
            if value - delta >= self.dust_threshold():
                outputs[i] = otype, address, value - delta
                delta = 0
                break
            else:
                del outputs[i]
                delta -= value
                if delta > 0:
                    continue
        if delta > 0:
            raise BaseException(_('Cannot bump fee: could not find suitable outputs'))
        locktime = self.get_local_height()
        return Transaction.from_io(inputs, outputs, locktime=locktime)

    def cpfp(self, tx, fee):
        txid = tx.txid()
        for i, o in enumerate(tx.outputs()):
            otype, address, value = o
            if otype == TYPE_ADDRESS and self.is_mine(address):
                break
        else:
            return
        coins = self.get_addr_utxo(address)
        item = coins.get(txid+':%d'%i)
        if not item:
            return
        self.add_input_info(item)
        inputs = [item]
        outputs = [(TYPE_ADDRESS, address, value - fee)]
        locktime = self.get_local_height()
        return Transaction.from_io(inputs, outputs, locktime=locktime)

    def add_input_info(self, txin):
        address = txin['address']
        if self.is_mine(address):
            txin['type'] = self.get_txin_type(address)
            # segwit needs value to sign
            if txin.get('value') is None and txin['type'] in ['p2wpkh', 'p2wsh', 'p2wpkh-p2sh', 'p2wsh-p2sh']:
                received, spent = self.get_addr_io(address)
                item = received.get(txin['prevout_hash']+':%d'%txin['prevout_n'])
                tx_height, value, is_cb = item
                txin['value'] = value
            self.add_input_sig_info(txin, address)

    def can_sign(self, tx):
        if tx.is_complete():
            return False
        for k in self.get_keystores():
            if k.can_sign(tx):
                return True
        return False

    def get_input_tx(self, tx_hash):
        # First look up an input transaction in the wallet where it
        # will likely be.  If co-signing a transaction it may not have
        # all the input txs, in which case we ask the network.
        tx = self.transactions.get(tx_hash)
        if not tx and self.network:
            request = ('blockchain.transaction.get', [tx_hash])
            tx = Transaction(self.network.synchronous_get(request))
        return tx

    def add_hw_info(self, tx):
        # add previous tx for hw wallets
        for txin in tx.inputs():
            tx_hash = txin['prevout_hash']
            txin['prev_tx'] = self.get_input_tx(tx_hash)
        # add output info for hw wallets
        info = {}
        xpubs = self.get_master_public_keys()
        for txout in tx.outputs():
            _type, addr, amount = txout
            if self.is_change(addr):
                index = self.get_address_index(addr)
                pubkeys = self.get_public_keys(addr)
                # sort xpubs using the order of pubkeys
                sorted_pubkeys, sorted_xpubs = zip(*sorted(zip(pubkeys, xpubs)))
                info[addr] = index, sorted_xpubs, self.m if isinstance(self, Multisig_Wallet) else None
        tx.output_info = info

    def sign_transaction(self, tx, password):
        if self.is_watching_only():
            return
        # hardware wallets require extra info
        if any([(isinstance(k, Hardware_KeyStore) and k.can_sign(tx)) for k in self.get_keystores()]):
            self.add_hw_info(tx)
        # sign
        for k in self.get_keystores():
            try:
                if k.can_sign(tx):
                    k.sign_transaction(tx, password)
            except UserCancelled:
                continue

    def get_unused_addresses(self):
        # fixme: use slots from expired requests
        domain = self.get_receiving_addresses()
        return [addr for addr in domain if not self.history.get(addr)
                and addr not in self.receive_requests.keys()]

    def get_unused_address(self):
        addrs = self.get_unused_addresses()
        if addrs:
            return addrs[0]

    def get_receiving_address(self):
        # always return an address
        domain = self.get_receiving_addresses()
        if not domain:
            return
        choice = domain[0]
        for addr in domain:
            if not self.history.get(addr):
                if addr not in self.receive_requests.keys():
                    return addr
                else:
                    choice = addr
        return choice

    def get_payment_status(self, address, amount):
        local_height = self.get_local_height()
        received, sent = self.get_addr_io(address)
        l = []
        for txo, x in received.items():
            h, v, is_cb = x
            txid, n = txo.split(':')
            info = self.verified_tx.get(txid)
            if info:
                tx_height, timestamp, pos = info
                conf = local_height - tx_height
            else:
                conf = 0
            l.append((conf, v))
        vsum = 0
        for conf, v in reversed(sorted(l)):
            vsum += v
            if vsum >= amount:
                return True, conf
        return False, None

    def get_payment_request(self, addr, config):
        r = self.receive_requests.get(addr)
        if not r:
            return
        out = copy.copy(r)
        out['URI'] = 'litecoin:' + addr + '?amount=' + format_satoshis(out.get('amount'))
        status, conf = self.get_request_status(addr)
        out['status'] = status
        if conf is not None:
            out['confirmations'] = conf
        # check if bip70 file exists
        rdir = config.get('requests_dir')
        if rdir:
            key = out.get('id', addr)
            path = os.path.join(rdir, 'req', key[0], key[1], key)
            if os.path.exists(path):
                baseurl = 'file://' + rdir
                rewrite = config.get('url_rewrite')
                if rewrite:
                    baseurl = baseurl.replace(*rewrite)
                out['request_url'] = os.path.join(baseurl, 'req', key[0], key[1], key, key)
                out['URI'] += '&r=' + out['request_url']
                out['index_url'] = os.path.join(baseurl, 'index.html') + '?id=' + key
                websocket_server_announce = config.get('websocket_server_announce')
                if websocket_server_announce:
                    out['websocket_server'] = websocket_server_announce
                else:
                    out['websocket_server'] = config.get('websocket_server', 'localhost')
                websocket_port_announce = config.get('websocket_port_announce')
                if websocket_port_announce:
                    out['websocket_port'] = websocket_port_announce
                else:
                    out['websocket_port'] = config.get('websocket_port', 9999)
        return out

    def get_request_status(self, key):
        r = self.receive_requests.get(key)
        if r is None:
            return PR_UNKNOWN
        address = r['address']
        amount = r.get('amount')
        timestamp = r.get('time', 0)
        if timestamp and type(timestamp) != int:
            timestamp = 0
        expiration = r.get('exp')
        if expiration and type(expiration) != int:
            expiration = 0
        conf = None
        if amount:
            if self.up_to_date:
                paid, conf = self.get_payment_status(address, amount)
                status = PR_PAID if paid else PR_UNPAID
                if status == PR_UNPAID and expiration is not None and time.time() > timestamp + expiration:
                    status = PR_EXPIRED
            else:
                status = PR_UNKNOWN
        else:
            status = PR_UNKNOWN
        return status, conf

    def make_payment_request(self, addr, amount, message, expiration):
        timestamp = int(time.time())
        _id = bh2u(Hash(addr + "%d"%timestamp))[0:10]
        r = {'time':timestamp, 'amount':amount, 'exp':expiration, 'address':addr, 'memo':message, 'id':_id}
        return r

    def sign_payment_request(self, key, alias, alias_addr, password):
        req = self.receive_requests.get(key)
        alias_privkey = self.export_private_key(alias_addr, password)[0]
        pr = paymentrequest.make_unsigned_request(req)
        paymentrequest.sign_request_with_alias(pr, alias, alias_privkey)
        req['name'] = pr.pki_data
        req['sig'] = bh2u(pr.signature)
        self.receive_requests[key] = req
        self.storage.put('payment_requests', self.receive_requests)

    def add_payment_request(self, req, config):
        addr = req['address']
        amount = req.get('amount')
        message = req.get('memo')
        self.receive_requests[addr] = req
        self.storage.put('payment_requests', self.receive_requests)
        self.set_label(addr, message) # should be a default label

        rdir = config.get('requests_dir')
        if rdir and amount is not None:
            key = req.get('id', addr)
            pr = paymentrequest.make_request(config, req)
            path = os.path.join(rdir, 'req', key[0], key[1], key)
            if not os.path.exists(path):
                try:
                    os.makedirs(path)
                except OSError as exc:
                    if exc.errno != errno.EEXIST:
                        raise
            with open(os.path.join(path, key), 'wb') as f:
                f.write(pr.SerializeToString())
            # reload
            req = self.get_payment_request(addr, config)
            with open(os.path.join(path, key + '.json'), 'w') as f:
                f.write(json.dumps(req))
        return req

    def remove_payment_request(self, addr, config):
        if addr not in self.receive_requests:
            return False
        r = self.receive_requests.pop(addr)
        rdir = config.get('requests_dir')
        if rdir:
            key = r.get('id', addr)
            for s in ['.json', '']:
                n = os.path.join(rdir, 'req', key[0], key[1], key, key + s)
                if os.path.exists(n):
                    os.unlink(n)
        self.storage.put('payment_requests', self.receive_requests)
        return True

    def get_sorted_requests(self, config):
        def f(x):
            try:
                addr = x.get('address')
                return self.get_address_index(addr) or addr
            except:
                return addr
        return sorted(map(lambda x: self.get_payment_request(x, config), self.receive_requests.keys()), key=f)

    def get_fingerprint(self):
        raise NotImplementedError()

    def can_import_privkey(self):
        return False

    def can_import_address(self):
        return False

    def can_delete_address(self):
        return False

    def add_address(self, address):
        if address not in self.history:
            self.history[address] = []
        if self.synchronizer:
            self.synchronizer.add(address)

    def has_password(self):
        return self.storage.get('use_encryption', False)

    def check_password(self, password):
        self.keystore.check_password(password)

    def sign_message(self, address, message, password):
        index = self.get_address_index(address)
        return self.keystore.sign_message(index, message, password)

    def decrypt_message(self, pubkey, message, password):
        addr = self.pubkeys_to_address(pubkey)
        index = self.get_address_index(addr)
        return self.keystore.decrypt_message(index, message, password)


class Simple_Wallet(Abstract_Wallet):
    # wallet with a single keystore

    def get_keystore(self):
        return self.keystore

    def get_keystores(self):
        return [self.keystore]

    def is_watching_only(self):
        return self.keystore.is_watching_only()

    def can_change_password(self):
        return self.keystore.can_change_password()

    def update_password(self, old_pw, new_pw, encrypt=False):
        if old_pw is None and self.has_password():
            raise InvalidPassword()
        self.keystore.update_password(old_pw, new_pw)
        self.save_keystore()
        self.storage.set_password(new_pw, encrypt)
        self.storage.write()

    def save_keystore(self):
        self.storage.put('keystore', self.keystore.dump())


class Imported_Wallet(Simple_Wallet):
    # wallet made of imported addresses

    wallet_type = 'imported'
    txin_type = 'address'

    def __init__(self, storage):
        Abstract_Wallet.__init__(self, storage)

    def is_watching_only(self):
        return self.keystore is None

    def get_keystores(self):
        return [self.keystore] if self.keystore else []

    def can_import_privkey(self):
        return bool(self.keystore)

    def load_keystore(self):
        self.keystore = load_keystore(self.storage, 'keystore') if self.storage.get('keystore') else None

    def save_keystore(self):
        self.storage.put('keystore', self.keystore.dump())

    def load_addresses(self):
        self.addresses = self.storage.get('addresses', {})
        # fixme: a reference to addresses is needed
        if self.keystore:
            self.keystore.addresses = self.addresses

    def save_addresses(self):
        self.storage.put('addresses', self.addresses)

    def can_change_password(self):
        return not self.is_watching_only()

    def can_import_address(self):
        return self.is_watching_only()

    def can_delete_address(self):
        return True

    def has_seed(self):
        return False

    def is_deterministic(self):
        return False

    def is_used(self, address):
        return False

    def is_change(self, address):
        return False

    def get_master_public_keys(self):
        return []

    def is_beyond_limit(self, address, is_change):
        return False

    def get_fingerprint(self):
        return ''

    def get_addresses(self, include_change=False):
        return sorted(self.addresses.keys())

    def get_receiving_addresses(self):
        return self.get_addresses()

    def get_change_addresses(self):
        return []

    def import_address(self, address):
        if not bitcoin.is_address(address):
            return ''
        if address in self.addresses:
            return ''
        self.addresses[address] = {}
        self.storage.put('addresses', self.addresses)
        self.storage.write()
        self.add_address(address)
        return address

    def delete_address(self, address):
        if address not in self.addresses:
            return

        transactions_to_remove = set()  # only referred to by this address
        transactions_new = set()  # txs that are not only referred to by address
        with self.lock:
            for addr, details in self.history.items():
                if addr == address:
                    for tx_hash, height in details:
                        transactions_to_remove.add(tx_hash)
                else:
                    for tx_hash, height in details:
                        transactions_new.add(tx_hash)
            transactions_to_remove -= transactions_new
            self.history.pop(address, None)

            for tx_hash in transactions_to_remove:
                self.remove_transaction(tx_hash)
                self.tx_fees.pop(tx_hash, None)
                self.verified_tx.pop(tx_hash, None)
                self.unverified_tx.pop(tx_hash, None)
                self.transactions.pop(tx_hash, None)
                # FIXME: what about pruned_txo?

        self.storage.put('verified_tx3', self.verified_tx)
        self.save_transactions()

        self.set_label(address, None)
        self.remove_payment_request(address, {})
        self.set_frozen_state([address], False)

        pubkey = self.get_public_key(address)
        self.addresses.pop(address)
        if pubkey:
            self.keystore.delete_imported_key(pubkey)
            self.save_keystore()
        self.storage.put('addresses', self.addresses)

        self.storage.write()

    def get_address_index(self, address):
        return self.get_public_key(address)

    def get_public_key(self, address):
        return self.addresses[address].get('pubkey')

    def import_private_key(self, sec, pw, redeem_script=None):
        try:
            txin_type, pubkey = self.keystore.import_privkey(sec, pw)
        except Exception:
            raise BaseException('Invalid private key', sec)
        if txin_type in ['p2pkh', 'p2wpkh', 'p2wpkh-p2sh']:
            if redeem_script is not None:
                raise BaseException('Cannot use redeem script with', txin_type, sec)
            addr = bitcoin.pubkey_to_address(txin_type, pubkey)
        elif txin_type in ['p2sh', 'p2wsh', 'p2wsh-p2sh']:
            if redeem_script is None:
                raise BaseException('Redeem script required for', txin_type, sec)
            addr = bitcoin.redeem_script_to_address(txin_type, redeem_script)
        else:
            raise NotImplementedError(txin_type)
        self.addresses[addr] = {'type':txin_type, 'pubkey':pubkey, 'redeem_script':redeem_script}
        self.save_keystore()
        self.save_addresses()
        self.storage.write()
        self.add_address(addr)
        return addr

    def export_private_key(self, address, password):
        d = self.addresses[address]
        pubkey = d['pubkey']
        redeem_script = d['redeem_script']
        sec = pw_decode(self.keystore.keypairs[pubkey], password)
        return sec, redeem_script

    def get_txin_type(self, address):
        return self.addresses[address].get('type', 'address')

    def add_input_sig_info(self, txin, address):
        if self.is_watching_only():
            x_pubkey = 'fd' + address_to_script(address)
            txin['x_pubkeys'] = [x_pubkey]
            txin['signatures'] = [None]
            return
        if txin['type'] in ['p2pkh', 'p2wpkh', 'p2wpkh-p2sh']:
            pubkey = self.addresses[address]['pubkey']
            txin['num_sig'] = 1
            txin['x_pubkeys'] = [pubkey]
            txin['signatures'] = [None]
        else:
            redeem_script = self.addresses[address]['redeem_script']
            num_sig = 2
            num_keys = 3
            txin['num_sig'] = num_sig
            txin['redeem_script'] = redeem_script
            txin['signatures'] = [None] * num_keys

    def pubkeys_to_address(self, pubkey):
        for addr, v in self.addresses.items():
            if v.get('pubkey') == pubkey:
                return addr

class Deterministic_Wallet(Abstract_Wallet):

    def __init__(self, storage):
        Abstract_Wallet.__init__(self, storage)
        self.gap_limit = storage.get('gap_limit', 20)

    def has_seed(self):
        return self.keystore.has_seed()

    def is_deterministic(self):
        return self.keystore.is_deterministic()

    def get_receiving_addresses(self):
        return self.receiving_addresses

    def get_change_addresses(self):
        return self.change_addresses

    def get_seed(self, password):
        return self.keystore.get_seed(password)

    def add_seed(self, seed, pw):
        self.keystore.add_seed(seed, pw)

    def change_gap_limit(self, value):
        '''This method is not called in the code, it is kept for console use'''
        if value >= self.gap_limit:
            self.gap_limit = value
            self.storage.put('gap_limit', self.gap_limit)
            return True
        elif value >= self.min_acceptable_gap():
            addresses = self.get_receiving_addresses()
            k = self.num_unused_trailing_addresses(addresses)
            n = len(addresses) - k + value
            self.receiving_addresses = self.receiving_addresses[0:n]
            self.gap_limit = value
            self.storage.put('gap_limit', self.gap_limit)
            self.save_addresses()
            return True
        else:
            return False

    def num_unused_trailing_addresses(self, addresses):
        k = 0
        for a in addresses[::-1]:
            if self.history.get(a):break
            k = k + 1
        return k

    def min_acceptable_gap(self):
        # fixme: this assumes wallet is synchronized
        n = 0
        nmax = 0
        addresses = self.get_receiving_addresses()
        k = self.num_unused_trailing_addresses(addresses)
        for a in addresses[0:-k]:
            if self.history.get(a):
                n = 0
            else:
                n += 1
                if n > nmax: nmax = n
        return nmax + 1

    def create_new_address(self, for_change=False):
        assert type(for_change) is bool
        addr_list = self.change_addresses if for_change else self.receiving_addresses
        n = len(addr_list)
        x = self.derive_pubkeys(for_change, n)
        address = self.pubkeys_to_address(x)
        addr_list.append(address)
        self.save_addresses()
        self.add_address(address)
        return address

    def synchronize_sequence(self, for_change):
        limit = self.gap_limit_for_change if for_change else self.gap_limit
        while True:
            addresses = self.get_change_addresses() if for_change else self.get_receiving_addresses()
            if len(addresses) < limit:
                self.create_new_address(for_change)
                continue
            if list(map(lambda a: self.address_is_old(a), addresses[-limit:] )) == limit*[False]:
                break
            else:
                self.create_new_address(for_change)

    def synchronize(self):
        with self.lock:
            if self.is_deterministic():
                self.synchronize_sequence(False)
                self.synchronize_sequence(True)
            else:
                if len(self.receiving_addresses) != len(self.keystore.keypairs):
                    pubkeys = self.keystore.keypairs.keys()
                    self.receiving_addresses = [self.pubkeys_to_address(i) for i in pubkeys]
                    self.save_addresses()
                    for addr in self.receiving_addresses:
                        self.add_address(addr)

    def is_beyond_limit(self, address, is_change):
        addr_list = self.get_change_addresses() if is_change else self.get_receiving_addresses()
        i = addr_list.index(address)
        prev_addresses = addr_list[:max(0, i)]
        limit = self.gap_limit_for_change if is_change else self.gap_limit
        if len(prev_addresses) < limit:
            return False
        prev_addresses = prev_addresses[max(0, i - limit):]
        for addr in prev_addresses:
            if self.history.get(addr):
                return False
        return True

    def get_master_public_keys(self):
        return [self.get_master_public_key()]

    def get_fingerprint(self):
        return self.get_master_public_key()

    def get_txin_type(self, address):
        return self.txin_type


class Simple_Deterministic_Wallet(Simple_Wallet, Deterministic_Wallet):

    """ Deterministic Wallet with a single pubkey per address """

    def __init__(self, storage):
        Deterministic_Wallet.__init__(self, storage)

    def get_public_key(self, address):
        sequence = self.get_address_index(address)
        pubkey = self.get_pubkey(*sequence)
        return pubkey

    def load_keystore(self):
        self.keystore = load_keystore(self.storage, 'keystore')
        try:
            xtype = bitcoin.xpub_type(self.keystore.xpub)
        except:
            xtype = 'standard'
        self.txin_type = 'p2pkh' if xtype == 'standard' else xtype

    def get_pubkey(self, c, i):
        return self.derive_pubkeys(c, i)

    def get_public_keys(self, address):
        return [self.get_public_key(address)]

    def add_input_sig_info(self, txin, address):
        derivation = self.get_address_index(address)
        x_pubkey = self.keystore.get_xpubkey(*derivation)
        txin['x_pubkeys'] = [x_pubkey]
        txin['signatures'] = [None]
        txin['num_sig'] = 1

    def get_master_public_key(self):
        return self.keystore.get_master_public_key()

    def derive_pubkeys(self, c, i):
        return self.keystore.derive_pubkey(c, i)






class Standard_Wallet(Simple_Deterministic_Wallet):
    wallet_type = 'standard'

    def pubkeys_to_address(self, pubkey):
        return bitcoin.pubkey_to_address(self.txin_type, pubkey)


class Multisig_Wallet(Deterministic_Wallet):
    # generic m of n
    gap_limit = 20

    def __init__(self, storage):
        self.wallet_type = storage.get('wallet_type')
        self.m, self.n = multisig_type(self.wallet_type)
        Deterministic_Wallet.__init__(self, storage)

    def get_pubkeys(self, c, i):
        return self.derive_pubkeys(c, i)

    def pubkeys_to_address(self, pubkeys):
        redeem_script = self.pubkeys_to_redeem_script(pubkeys)
        return bitcoin.redeem_script_to_address(self.txin_type, redeem_script)

    def pubkeys_to_redeem_script(self, pubkeys):
        return transaction.multisig_script(sorted(pubkeys), self.m)

    def derive_pubkeys(self, c, i):
        return [k.derive_pubkey(c, i) for k in self.get_keystores()]

    def load_keystore(self):
        self.keystores = {}
        for i in range(self.n):
            name = 'x%d/'%(i+1)
            self.keystores[name] = load_keystore(self.storage, name)
        self.keystore = self.keystores['x1/']
        xtype = bitcoin.xpub_type(self.keystore.xpub)
        self.txin_type = 'p2sh' if xtype == 'standard' else xtype

    def save_keystore(self):
        for name, k in self.keystores.items():
            self.storage.put(name, k.dump())

    def get_keystore(self):
        return self.keystores.get('x1/')

    def get_keystores(self):
        return [self.keystores[i] for i in sorted(self.keystores.keys())]

    def update_password(self, old_pw, new_pw, encrypt=False):
        if old_pw is None and self.has_password():
            raise InvalidPassword()
        for name, keystore in self.keystores.items():
            if keystore.can_change_password():
                keystore.update_password(old_pw, new_pw)
                self.storage.put(name, keystore.dump())
        self.storage.set_password(new_pw, encrypt)
        self.storage.write()

    def has_seed(self):
        return self.keystore.has_seed()

    def can_change_password(self):
        return self.keystore.can_change_password()

    def is_watching_only(self):
        return not any([not k.is_watching_only() for k in self.get_keystores()])

    def get_master_public_key(self):
        return self.keystore.get_master_public_key()

    def get_master_public_keys(self):
        return [k.get_master_public_key() for k in self.get_keystores()]

    def get_fingerprint(self):
        return ''.join(sorted(self.get_master_public_keys()))

    def add_input_sig_info(self, txin, address):
        # x_pubkeys are not sorted here because it would be too slow
        # they are sorted in transaction.get_sorted_pubkeys
        # pubkeys is set to None to signal that x_pubkeys are unsorted
        derivation = self.get_address_index(address)
        txin['x_pubkeys'] = [k.get_xpubkey(*derivation) for k in self.get_keystores()]
        txin['pubkeys'] = None
        # we need n place holders
        txin['signatures'] = [None] * self.n
        txin['num_sig'] = self.m


wallet_types = ['standard', 'multisig', 'imported']

def register_wallet_type(category):
    wallet_types.append(category)

wallet_constructors = {
    'standard': Standard_Wallet,
    'old': Standard_Wallet,
    'xpub': Standard_Wallet,
    'imported': Imported_Wallet
}

def register_constructor(wallet_type, constructor):
    wallet_constructors[wallet_type] = constructor

# former WalletFactory
class Wallet(object):
    """The main wallet "entry point".
    This class is actually a factory that will return a wallet of the correct
    type when passed a WalletStorage instance."""

    def __new__(self, storage):
        wallet_type = storage.get('wallet_type')
        WalletClass = Wallet.wallet_class(wallet_type)
        wallet = WalletClass(storage)
        # Convert hardware wallets restored with older versions of
        # Electrum to BIP44 wallets.  A hardware wallet does not have
        # a seed and plugins do not need to handle having one.
        rwc = getattr(wallet, 'restore_wallet_class', None)
        if rwc and storage.get('seed', ''):
            storage.print_error("converting wallet type to " + rwc.wallet_type)
            storage.put('wallet_type', rwc.wallet_type)
            wallet = rwc(storage)
        return wallet

    @staticmethod
    def wallet_class(wallet_type):
        if multisig_type(wallet_type):
            return Multisig_Wallet
        if wallet_type in wallet_constructors:
            return wallet_constructors[wallet_type]
        raise RuntimeError("Unknown wallet type: " + wallet_type)
<|MERGE_RESOLUTION|>--- conflicted
+++ resolved
@@ -69,8 +69,8 @@
 
 
 def relayfee(network):
-    RELAY_FEE = 5000
-    MAX_RELAY_FEE = 50000
+    RELAY_FEE = 100000
+    MAX_RELAY_FEE = 10 * RELAY_FEE
     f = network.relay_fee if network and network.relay_fee else RELAY_FEE
     return min(f, MAX_RELAY_FEE)
 
@@ -850,14 +850,7 @@
         return status, status_str
 
     def relayfee(self):
-<<<<<<< HEAD
-        RELAY_FEE = 100000
-        MAX_RELAY_FEE = 10 * RELAY_FEE
-        f = self.network.relay_fee if self.network and self.network.relay_fee else RELAY_FEE
-        return min(f, MAX_RELAY_FEE)
-=======
         return relayfee(self.network)
->>>>>>> 7173101a
 
     def dust_threshold(self):
         return dust_threshold(self.network)
