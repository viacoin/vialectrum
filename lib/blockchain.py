# Electrum - lightweight Bitcoin client
# Copyright (C) 2012 thomasv@ecdsa.org
#
# Permission is hereby granted, free of charge, to any person
# obtaining a copy of this software and associated documentation files
# (the "Software"), to deal in the Software without restriction,
# including without limitation the rights to use, copy, modify, merge,
# publish, distribute, sublicense, and/or sell copies of the Software,
# and to permit persons to whom the Software is furnished to do so,
# subject to the following conditions:
#
# The above copyright notice and this permission notice shall be
# included in all copies or substantial portions of the Software.
#
# THE SOFTWARE IS PROVIDED "AS IS", WITHOUT WARRANTY OF ANY KIND,
# EXPRESS OR IMPLIED, INCLUDING BUT NOT LIMITED TO THE WARRANTIES OF
# MERCHANTABILITY, FITNESS FOR A PARTICULAR PURPOSE AND
# NONINFRINGEMENT. IN NO EVENT SHALL THE AUTHORS OR COPYRIGHT HOLDERS
# BE LIABLE FOR ANY CLAIM, DAMAGES OR OTHER LIABILITY, WHETHER IN AN
# ACTION OF CONTRACT, TORT OR OTHERWISE, ARISING FROM, OUT OF OR IN
# CONNECTION WITH THE SOFTWARE OR THE USE OR OTHER DEALINGS IN THE
# SOFTWARE.
import os
import threading

from . import util
from . import bitcoin
from .bitcoin import *

try:
    import scrypt
    getPoWHash = lambda x: scrypt.hash(x, x, N=1024, r=1, p=1, buflen=32)
except ImportError:
    util.print_msg("Warning: package scrypt not available; synchronization could be very slow")
    from .scrypt import scrypt_1024_1_1_80 as getPoWHash

<<<<<<< HEAD
MAX_TARGET = 0x000001FFFFFFFFFFFFFFFFFFFFFFFFFFFFFFFFFFFFFFFFFFFFFFFFFFFFFFFFFF
=======
MAX_TARGET = 0x00000FFFFF000000000000000000000000000000000000000000000000000000
>>>>>>> 128ac7d8

def serialize_header(res):
    s = int_to_hex(res.get('version'), 4) \
        + rev_hex(res.get('prev_block_hash')) \
        + rev_hex(res.get('merkle_root')) \
        + int_to_hex(int(res.get('timestamp')), 4) \
        + int_to_hex(int(res.get('bits')), 4) \
        + int_to_hex(int(res.get('nonce')), 4)
    return s

def deserialize_header(s, height):
    hex_to_int = lambda s: int('0x' + bh2u(s[::-1]), 16)
    h = {}
    h['version'] = hex_to_int(s[0:4])
    h['prev_block_hash'] = hash_encode(s[4:36])
    h['merkle_root'] = hash_encode(s[36:68])
    h['timestamp'] = hex_to_int(s[68:72])
    h['bits'] = hex_to_int(s[72:76])
    h['nonce'] = hex_to_int(s[76:80])
    h['block_height'] = height
    return h

def hash_header(header):
    if header is None:
        return '0' * 64
    if header.get('prev_block_hash') is None:
        header['prev_block_hash'] = '00'*32
    return hash_encode(Hash(bfh(serialize_header(header))))

def pow_hash_header(header):
    return hash_encode(getPoWHash(bfh(serialize_header(header))))


blockchains = {}

def read_blockchains(config):
    blockchains[0] = Blockchain(config, 0, None)
    fdir = os.path.join(util.get_headers_dir(config), 'forks')
    if not os.path.exists(fdir):
        os.mkdir(fdir)
    l = filter(lambda x: x.startswith('fork_'), os.listdir(fdir))
    l = sorted(l, key = lambda x: int(x.split('_')[1]))
    for filename in l:
        checkpoint = int(filename.split('_')[2])
        parent_id = int(filename.split('_')[1])
        b = Blockchain(config, checkpoint, parent_id)
        h = b.read_header(b.checkpoint)
        if b.parent().can_connect(h, check_height=False):
            blockchains[b.checkpoint] = b
        else:
            util.print_error("cannot connect", filename)
    return blockchains

def check_header(header):
    if type(header) is not dict:
        return False
    for b in blockchains.values():
        if b.check_header(header):
            return b
    return False

def can_connect(header):
    for b in blockchains.values():
        if b.can_connect(header):
            return b
    return False


class Blockchain(util.PrintError):
    """
    Manages blockchain headers and their verification
    """

    def __init__(self, config, checkpoint, parent_id):
        self.config = config
        self.catch_up = None # interface catching up
        self.checkpoint = checkpoint
        self.checkpoints = bitcoin.NetworkConstants.CHECKPOINTS
        self.parent_id = parent_id
        self.lock = threading.Lock()
        with self.lock:
            self.update_size()

    def parent(self):
        return blockchains[self.parent_id]

    def get_max_child(self):
        children = list(filter(lambda y: y.parent_id==self.checkpoint, blockchains.values()))
        return max([x.checkpoint for x in children]) if children else None

    def get_checkpoint(self):
        mc = self.get_max_child()
        return mc if mc is not None else self.checkpoint

    def get_branch_size(self):
        return self.height() - self.get_checkpoint() + 1

    def get_name(self):
        return self.get_hash(self.get_checkpoint()).lstrip('00')[0:10]

    def check_header(self, header):
        header_hash = hash_header(header)
        height = header.get('block_height')
        return header_hash == self.get_hash(height)

    def fork(parent, header):
        checkpoint = header.get('block_height')
        self = Blockchain(parent.config, checkpoint, parent.checkpoint)
        open(self.path(), 'w+').close()
        self.save_header(header)
        return self

    def height(self):
        return self.checkpoint + self.size() - 1

    def size(self):
        with self.lock:
            return self._size

    def update_size(self):
        p = self.path()
        self._size = os.path.getsize(p)//80 if os.path.exists(p) else 0

    def verify_header(self, header, prev_hash, target):
        return True # Viacoin: no chain verify
        _hash = hash_header(header)
        _powhash = pow_hash_header(header)
        if prev_hash != header.get('prev_block_hash'):
            raise BaseException("prev hash mismatch: %s vs %s" % (prev_hash, header.get('prev_block_hash')))
        if bitcoin.NetworkConstants.TESTNET:
            return
        bits = self.target_to_bits(target)
        if bits != header.get('bits'):
            raise BaseException("bits mismatch: %s vs %s" % (bits, header.get('bits')))
        if int('0x' + _powhash, 16) > target:
            raise BaseException("insufficient proof of work: %s vs target %s" % (int('0x' + _powhash, 16), target))

    def verify_chunk(self, index, data):
        num = len(data) // 80
        # Viacoin: no verify chunks
        self.save_chunk(index, data)
        ############################
        prev_hash = self.get_hash(index * 2016 - 1)
        target = self.get_target(index-1)
        for i in range(num):
            raw_header = data[i*80:(i+1) * 80]
            header = deserialize_header(raw_header, index*2016 + i)
            self.verify_header(header, prev_hash, target)
            prev_hash = hash_header(header)

    def path(self):
        d = util.get_headers_dir(self.config)
        filename = 'blockchain_headers' if self.parent_id is None else os.path.join('forks', 'fork_%d_%d'%(self.parent_id, self.checkpoint))
        return os.path.join(d, filename)

    def save_chunk(self, index, chunk):
        filename = self.path()
        d = (index * 2016 - self.checkpoint) * 80
        if d < 0:
            chunk = chunk[-d:]
            d = 0
        self.write(chunk, d)
        self.swap_with_parent()

    def swap_with_parent(self):
        if self.parent_id is None:
            return
        parent_branch_size = self.parent().height() - self.checkpoint + 1
        if parent_branch_size >= self.size():
            return
        self.print_error("swap", self.checkpoint, self.parent_id)
        parent_id = self.parent_id
        checkpoint = self.checkpoint
        parent = self.parent()
        with open(self.path(), 'rb') as f:
            my_data = f.read()
        with open(parent.path(), 'rb') as f:
            f.seek((checkpoint - parent.checkpoint)*80)
            parent_data = f.read(parent_branch_size*80)
        self.write(parent_data, 0)
        parent.write(my_data, (checkpoint - parent.checkpoint)*80)
        # store file path
        for b in blockchains.values():
            b.old_path = b.path()
        # swap parameters
        self.parent_id = parent.parent_id; parent.parent_id = parent_id
        self.checkpoint = parent.checkpoint; parent.checkpoint = checkpoint
        self._size = parent._size; parent._size = parent_branch_size
        # move files
        for b in blockchains.values():
            if b in [self, parent]: continue
            if b.old_path != b.path():
                self.print_error("renaming", b.old_path, b.path())
                os.rename(b.old_path, b.path())
        # update pointers
        blockchains[self.checkpoint] = self
        blockchains[parent.checkpoint] = parent

    def write(self, data, offset):
        filename = self.path()
        with self.lock:
            with open(filename, 'rb+') as f:
                if offset != self._size*80:
                    f.seek(offset)
                    f.truncate()
                f.seek(offset)
                f.write(data)
                f.flush()
                os.fsync(f.fileno())
            self.update_size()

    def save_header(self, header):
        delta = header.get('block_height') - self.checkpoint
        data = bfh(serialize_header(header))
        assert delta == self.size()
        assert len(data) == 80
        self.write(data, delta*80)
        self.swap_with_parent()

    def read_header(self, height):
        assert self.parent_id != self.checkpoint
        if height < 0:
            return
        if height < self.checkpoint:
            return self.parent().read_header(height)
        if height > self.height():
            return
        delta = height - self.checkpoint
        name = self.path()
        if os.path.exists(name):
            with open(name, 'rb') as f:
                f.seek(delta * 80)
                h = f.read(80)
        if h == bytes([0])*80:
            return None
        return deserialize_header(h, height)

    def get_hash(self, height):
        if height == -1:
            return '0000000000000000000000000000000000000000000000000000000000000000'
        elif height == 0:
            return bitcoin.NetworkConstants.GENESIS
        elif height < len(self.checkpoints) * 2016:
            assert (height+1) % 2016 == 0
            index = height // 2016
            h, t, _ = self.checkpoints[index]
            return h
        else:
            return hash_header(self.read_header(height))

    def get_timestamp(self, height):
        if height < len(self.checkpoints) * 2016 and (height+1) % 2016 == 0:
            index = height // 2016
            _, _, ts = self.checkpoints[index]
            return ts
        return self.read_header(height).get('timestamp')

    def get_target(self, index):
        # compute target from chunk x, used in chunk x+1
        if bitcoin.NetworkConstants.TESTNET:
            return 0
        if index == -1:
            return 0x00000FFFF0000000000000000000000000000000000000000000000000000000
        if index < len(self.checkpoints):
            h, t, _ = self.checkpoints[index]
            return t
        # new target
        # Litecoin: go back the full period unless it's the first retarget
<<<<<<< HEAD
        first = self.read_header(index * 2016 - 1 if index > 0 else 0)
        last = self.read_header(index * 2016 + 2015)
        bits = last.get('bits')
        target = self.bits_to_target(bits)
        nActualTimespan = last.get('timestamp') - first.get('timestamp')
        nTargetTimespan = 336 * 60 * 60
=======
        first_timestamp = self.get_timestamp(index * 2016 - 1 if index > 0 else 0)
        last = self.read_header(index * 2016 + 2015)
        bits = last.get('bits')
        target = self.bits_to_target(bits)
        nActualTimespan = last.get('timestamp') - first_timestamp
        nTargetTimespan = 84 * 60 * 60
>>>>>>> 128ac7d8
        nActualTimespan = max(nActualTimespan, nTargetTimespan // 4)
        nActualTimespan = min(nActualTimespan, nTargetTimespan * 4)
        new_target = min(MAX_TARGET, (target * nActualTimespan) // nTargetTimespan)
        return new_target

    def bits_to_target(self, bits):
        bitsN = (bits >> 24) & 0xff
        if not (bitsN >= 0x03 and bitsN <= 0x1e):
            raise BaseException("First part of bits should be in [0x03, 0x1e]")
        bitsBase = bits & 0xffffff
        if not (bitsBase >= 0x8000 and bitsBase <= 0x7fffff):
            raise BaseException("Second part of bits should be in [0x8000, 0x7fffff]")
        return bitsBase << (8 * (bitsN-3))

    def target_to_bits(self, target):
        c = ("%064x" % target)[2:]
        while c[:2] == '00' and len(c) > 6:
            c = c[2:]
        bitsN, bitsBase = len(c) // 2, int('0x' + c[:6], 16)
        if bitsBase >= 0x800000:
            bitsN += 1
            bitsBase >>= 8
        return bitsN << 24 | bitsBase

    def can_connect(self, header, check_height=True):
        height = header['block_height']
        if check_height and self.height() != height - 1:
            #self.print_error("cannot connect at height", height)
            return False
        if height == 0:
            return hash_header(header) == bitcoin.NetworkConstants.GENESIS
        try:
            prev_hash = self.get_hash(height - 1)
        except:
            return False
        if prev_hash != header.get('prev_block_hash'):
            return False
        target = self.get_target(height // 2016 - 1)
        try:
            self.verify_header(header, prev_hash, target)
        except BaseException as e:
            return False
        return True

    def connect_chunk(self, idx, hexdata):
        try:
            data = bfh(hexdata)
            self.verify_chunk(idx, data)
            #self.print_error("validated chunk %d" % idx)
            self.save_chunk(idx, data)
            return True
        except BaseException as e:
            self.print_error('verify_chunk failed', str(e))
            return False

    def get_checkpoints(self):
        # for each chunk, store the hash of the last block and the target after the chunk
        cp = []
        n = self.height() // 2016
        for index in range(n):
            h = self.get_hash((index+1) * 2016 -1)
            target = self.get_target(index)
            # Litecoin: also store the timestamp of the last block
            tstamp = self.get_timestamp((index+1) * 2016 - 1)
            cp.append((h, target, tstamp))
        return cp<|MERGE_RESOLUTION|>--- conflicted
+++ resolved
@@ -34,11 +34,7 @@
     util.print_msg("Warning: package scrypt not available; synchronization could be very slow")
     from .scrypt import scrypt_1024_1_1_80 as getPoWHash
 
-<<<<<<< HEAD
 MAX_TARGET = 0x000001FFFFFFFFFFFFFFFFFFFFFFFFFFFFFFFFFFFFFFFFFFFFFFFFFFFFFFFFFF
-=======
-MAX_TARGET = 0x00000FFFFF000000000000000000000000000000000000000000000000000000
->>>>>>> 128ac7d8
 
 def serialize_header(res):
     s = int_to_hex(res.get('version'), 4) \
@@ -307,21 +303,12 @@
             return t
         # new target
         # Litecoin: go back the full period unless it's the first retarget
-<<<<<<< HEAD
-        first = self.read_header(index * 2016 - 1 if index > 0 else 0)
-        last = self.read_header(index * 2016 + 2015)
-        bits = last.get('bits')
-        target = self.bits_to_target(bits)
-        nActualTimespan = last.get('timestamp') - first.get('timestamp')
-        nTargetTimespan = 336 * 60 * 60
-=======
         first_timestamp = self.get_timestamp(index * 2016 - 1 if index > 0 else 0)
         last = self.read_header(index * 2016 + 2015)
         bits = last.get('bits')
         target = self.bits_to_target(bits)
         nActualTimespan = last.get('timestamp') - first_timestamp
-        nTargetTimespan = 84 * 60 * 60
->>>>>>> 128ac7d8
+        nTargetTimespan = 336 * 60 * 60
         nActualTimespan = max(nActualTimespan, nTargetTimespan // 4)
         nActualTimespan = min(nActualTimespan, nTargetTimespan * 4)
         new_target = min(MAX_TARGET, (target * nActualTimespan) // nTargetTimespan)
