--- conflicted
+++ resolved
@@ -17,19 +17,14 @@
 # along with this program. If not, see <http://www.gnu.org/licenses/>.
 
 
-<<<<<<< HEAD
-import threading, time, Queue, os, sys, shutil
-from util import user_dir, print_error, print_msg
-=======
 import os
->>>>>>> 7e0a80b6
 import util
 from bitcoin import *
 
 try:
     from ltc_scrypt import getPoWHash
 except ImportError:
-    print_msg("Warning: ltc_scrypt not available, using fallback")
+    util.print_msg("Warning: ltc_scrypt not available, using fallback")
     from scrypt import scrypt_1024_1_1_80 as getPoWHash
 
 
@@ -38,13 +33,7 @@
     def __init__(self, config, network):
         self.config = config
         self.network = network
-<<<<<<< HEAD
-        self.lock = threading.Lock()
         self.headers_url = 'http://headers.electrum-ltc.org/blockchain_headers'
-        self.queue = Queue.Queue()
-=======
-        self.headers_url = 'http://headers.electrum.org/blockchain_headers'
->>>>>>> 7e0a80b6
         self.local_height = 0
         self.set_local_height()
 
