--- conflicted
+++ resolved
@@ -108,13 +108,6 @@
 
 ################################## transactions
 
-<<<<<<< HEAD
-FEE_STEP = 100000
-MAX_FEE_RATE = 1000000
-
-
-=======
->>>>>>> 18ba4319
 COINBASE_MATURITY = 100
 COIN = 100000000
 
