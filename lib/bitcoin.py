--- conflicted
+++ resolved
@@ -75,18 +75,10 @@
     def set_mainnet(cls):
         cls.TESTNET = False
         cls.WIF_PREFIX = 0x80
-<<<<<<< HEAD
         cls.ADDRTYPE_P2PKH = 48
         cls.ADDRTYPE_P2SH = 50
         cls.SEGWIT_HRP = "ltc"
-        cls.HEADERS_URL = "https://electrum-ltc.org/blockchain_headers"
         cls.GENESIS = "12a765e31ffd4059bada1e25190f6e98c99d9714d334efa41a195a7e7e04bfe2"
-=======
-        cls.ADDRTYPE_P2PKH = 0
-        cls.ADDRTYPE_P2SH = 5
-        cls.SEGWIT_HRP = "bc"
-        cls.GENESIS = "000000000019d6689c085ae165831e934ff763ae46a2a6c172b3f1b60a8ce26f"
->>>>>>> 44a83c24
         cls.DEFAULT_PORTS = {'t': '50001', 's': '50002'}
         cls.DEFAULT_SERVERS = read_json('servers.json', {})
         cls.CHECKPOINTS = read_json('checkpoints.json', [])
@@ -96,16 +88,9 @@
         cls.TESTNET = True
         cls.WIF_PREFIX = 0xbf
         cls.ADDRTYPE_P2PKH = 111
-<<<<<<< HEAD
         cls.ADDRTYPE_P2SH = 58
         cls.SEGWIT_HRP = "tltc"
-        cls.HEADERS_URL = "https://electrum-ltc.org/testnet_headers"
         cls.GENESIS = "4966625a4b2851d9fdee139e56211a0d88575f59ed816ff5e6a63deb4e3e29a0"
-=======
-        cls.ADDRTYPE_P2SH = 196
-        cls.SEGWIT_HRP = "tb"
-        cls.GENESIS = "000000000933ea01ad0ee984209779baaec3ced90fa3f408719526f8d77f4943"
->>>>>>> 44a83c24
         cls.DEFAULT_PORTS = {'t':'51001', 's':'51002'}
         cls.DEFAULT_SERVERS = read_json('servers_testnet.json', {})
         cls.CHECKPOINTS = read_json('checkpoints_testnet.json', [])
