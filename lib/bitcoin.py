--- conflicted
+++ resolved
@@ -38,69 +38,6 @@
 from . import segwit_addr
 from . import constants
 
-<<<<<<< HEAD
-def read_json(filename, default):
-    path = os.path.join(os.path.dirname(__file__), filename)
-    try:
-        with open(path, 'r') as f:
-            r = json.loads(f.read())
-    except:
-        r = default
-    return r
-
-
-
-
-# Version numbers for BIP32 extended keys
-# standard: xprv, xpub
-# segwit in p2sh: yprv, ypub
-# native segwit: zprv, zpub
-XPRV_HEADERS = {
-    'standard': 0x0488ade4,
-    'p2wpkh-p2sh': 0x049d7878,
-    'p2wsh-p2sh': 0x295b005,
-    'p2wpkh': 0x4b2430c,
-    'p2wsh': 0x2aa7a99
-}
-XPUB_HEADERS = {
-    'standard': 0x0488b21e,
-    'p2wpkh-p2sh': 0x049d7cb2,
-    'p2wsh-p2sh': 0x295b43f,
-    'p2wpkh': 0x4b24746,
-    'p2wsh': 0x2aa7ed3
-}
-
-
-class NetworkConstants:
-
-    @classmethod
-    def set_mainnet(cls):
-        cls.TESTNET = False
-        cls.WIF_PREFIX = 0x80
-        cls.ADDRTYPE_P2PKH = 71
-        cls.ADDRTYPE_P2SH = 33
-        cls.SEGWIT_HRP = "via"
-        cls.GENESIS = "4e9b54001f9976049830128ec0331515eaabe35a70970d79971da1539a400ba1"
-        cls.DEFAULT_PORTS = {'t': '50001', 's': '50002'}
-        cls.DEFAULT_SERVERS = read_json('servers.json', {})
-        cls.CHECKPOINTS = read_json('checkpoints.json', [])
-
-    @classmethod
-    def set_testnet(cls):
-        cls.TESTNET = True
-        cls.WIF_PREFIX = 0xbf
-        cls.ADDRTYPE_P2PKH = 111
-        cls.ADDRTYPE_P2SH = 58
-        cls.SEGWIT_HRP = "tvia"
-        cls.GENESIS = "770aa712aa08fdcbdecc1c8df1b3e2d4e17a7cf6e63a28b785b32e74c96cb27d"
-        cls.DEFAULT_PORTS = {'t':'51001', 's':'51002'}
-        cls.DEFAULT_SERVERS = read_json('servers_testnet.json', {})
-        cls.CHECKPOINTS = read_json('checkpoints_testnet.json', [])
-
-
-NetworkConstants.set_mainnet()
-=======
->>>>>>> 7fc579b5
 
 ################################## transactions
 
@@ -511,10 +448,10 @@
 # backwards compat
 # extended WIF for segwit (used in 3.0.x; but still used internally)
 SCRIPT_TYPES = {
-    'p2pkh':71,
+    'p2pkh':48,
     'p2wpkh':1,
     'p2wpkh-p2sh':2,
-    'p2sh':22,
+    'p2sh':50,
     'p2wsh':6,
     'p2wsh-p2sh':7
 }
@@ -636,7 +573,7 @@
 
 def msg_magic(message):
     length = bfh(var_int(len(message)))
-    return b"\x18Viacoin Signed Message:\n" + length + message
+    return b"\x19Litecoin Signed Message:\n" + length + message
 
 
 def verify_message(address, sig, message):
