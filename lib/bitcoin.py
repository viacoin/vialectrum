# -*- coding: utf-8 -*-
#
# Electrum - lightweight Bitcoin client
# Copyright (C) 2011 thomasv@gitorious
#
# Permission is hereby granted, free of charge, to any person
# obtaining a copy of this software and associated documentation files
# (the "Software"), to deal in the Software without restriction,
# including without limitation the rights to use, copy, modify, merge,
# publish, distribute, sublicense, and/or sell copies of the Software,
# and to permit persons to whom the Software is furnished to do so,
# subject to the following conditions:
#
# The above copyright notice and this permission notice shall be
# included in all copies or substantial portions of the Software.
#
# THE SOFTWARE IS PROVIDED "AS IS", WITHOUT WARRANTY OF ANY KIND,
# EXPRESS OR IMPLIED, INCLUDING BUT NOT LIMITED TO THE WARRANTIES OF
# MERCHANTABILITY, FITNESS FOR A PARTICULAR PURPOSE AND
# NONINFRINGEMENT. IN NO EVENT SHALL THE AUTHORS OR COPYRIGHT HOLDERS
# BE LIABLE FOR ANY CLAIM, DAMAGES OR OTHER LIABILITY, WHETHER IN AN
# ACTION OF CONTRACT, TORT OR OTHERWISE, ARISING FROM, OUT OF OR IN
# CONNECTION WITH THE SOFTWARE OR THE USE OR OTHER DEALINGS IN THE
# SOFTWARE.

import hashlib
import base64
import hmac
import os
import json

import ecdsa
import pyaes

from .util import bfh, bh2u, to_string
from . import version
from .util import print_error, InvalidPassword, assert_bytes, to_bytes, inv_dict
from . import segwit_addr

def read_json(filename, default):
    path = os.path.join(os.path.dirname(__file__), filename)
    try:
        with open(path, 'r') as f:
            r = json.loads(f.read())
    except:
        r = default
    return r




# Version numbers for BIP32 extended keys
# standard: xprv, xpub
# segwit in p2sh: yprv, ypub
# native segwit: zprv, zpub
XPRV_HEADERS = {
    'standard': 0x0488ade4,
    'p2wpkh-p2sh': 0x049d7878,
    'p2wsh-p2sh': 0x295b005,
    'p2wpkh': 0x4b2430c,
    'p2wsh': 0x2aa7a99
}
XPUB_HEADERS = {
    'standard': 0x0488b21e,
    'p2wpkh-p2sh': 0x049d7cb2,
    'p2wsh-p2sh': 0x295b43f,
    'p2wpkh': 0x4b24746,
    'p2wsh': 0x2aa7ed3
}


class NetworkConstants:

    @classmethod
    def set_mainnet(cls):
        cls.TESTNET = False
        cls.WIF_PREFIX = 0x80
        cls.ADDRTYPE_P2PKH = 48
        cls.ADDRTYPE_P2SH = 50
        cls.SEGWIT_HRP = "ltc"
        cls.GENESIS = "12a765e31ffd4059bada1e25190f6e98c99d9714d334efa41a195a7e7e04bfe2"
        cls.DEFAULT_PORTS = {'t': '50001', 's': '50002'}
        cls.DEFAULT_SERVERS = read_json('servers.json', {})
        cls.CHECKPOINTS = read_json('checkpoints.json', [])

    @classmethod
    def set_testnet(cls):
        cls.TESTNET = True
        cls.WIF_PREFIX = 0xbf
        cls.ADDRTYPE_P2PKH = 111
        cls.ADDRTYPE_P2SH = 58
        cls.SEGWIT_HRP = "tltc"
        cls.GENESIS = "4966625a4b2851d9fdee139e56211a0d88575f59ed816ff5e6a63deb4e3e29a0"
        cls.DEFAULT_PORTS = {'t':'51001', 's':'51002'}
        cls.DEFAULT_SERVERS = read_json('servers_testnet.json', {})
        cls.CHECKPOINTS = read_json('checkpoints_testnet.json', [])


NetworkConstants.set_mainnet()

################################## transactions

<<<<<<< HEAD
FEE_STEP = 100000
MAX_FEE_RATE = 1000000
FEE_TARGETS = [25, 10, 5, 2]
=======
FEE_STEP = 10000
MAX_FEE_RATE = 300000

>>>>>>> c3f3843c

COINBASE_MATURITY = 100
COIN = 100000000

# supported types of transction outputs
TYPE_ADDRESS = 0
TYPE_PUBKEY  = 1
TYPE_SCRIPT  = 2

# AES encryption
try:
    from Cryptodome.Cipher import AES
except:
    AES = None


class InvalidPadding(Exception):
    pass


def append_PKCS7_padding(data):
    assert_bytes(data)
    padlen = 16 - (len(data) % 16)
    return data + bytes([padlen]) * padlen


def strip_PKCS7_padding(data):
    assert_bytes(data)
    if len(data) % 16 != 0 or len(data) == 0:
        raise InvalidPadding("invalid length")
    padlen = data[-1]
    if padlen > 16:
        raise InvalidPadding("invalid padding byte (large)")
    for i in data[-padlen:]:
        if i != padlen:
            raise InvalidPadding("invalid padding byte (inconsistent)")
    return data[0:-padlen]


def aes_encrypt_with_iv(key, iv, data):
    assert_bytes(key, iv, data)
    data = append_PKCS7_padding(data)
    if AES:
        e = AES.new(key, AES.MODE_CBC, iv).encrypt(data)
    else:
        aes_cbc = pyaes.AESModeOfOperationCBC(key, iv=iv)
        aes = pyaes.Encrypter(aes_cbc, padding=pyaes.PADDING_NONE)
        e = aes.feed(data) + aes.feed()  # empty aes.feed() flushes buffer
    return e


def aes_decrypt_with_iv(key, iv, data):
    assert_bytes(key, iv, data)
    if AES:
        cipher = AES.new(key, AES.MODE_CBC, iv)
        data = cipher.decrypt(data)
    else:
        aes_cbc = pyaes.AESModeOfOperationCBC(key, iv=iv)
        aes = pyaes.Decrypter(aes_cbc, padding=pyaes.PADDING_NONE)
        data = aes.feed(data) + aes.feed()  # empty aes.feed() flushes buffer
    try:
        return strip_PKCS7_padding(data)
    except InvalidPadding:
        raise InvalidPassword()


def EncodeAES(secret, s):
    assert_bytes(s)
    iv = bytes(os.urandom(16))
    ct = aes_encrypt_with_iv(secret, iv, s)
    e = iv + ct
    return base64.b64encode(e)

def DecodeAES(secret, e):
    e = bytes(base64.b64decode(e))
    iv, e = e[:16], e[16:]
    s = aes_decrypt_with_iv(secret, iv, e)
    return s

def pw_encode(s, password):
    if password:
        secret = Hash(password)
        return EncodeAES(secret, to_bytes(s, "utf8")).decode('utf8')
    else:
        return s

def pw_decode(s, password):
    if password is not None:
        secret = Hash(password)
        try:
            d = to_string(DecodeAES(secret, s), "utf8")
        except Exception:
            raise InvalidPassword()
        return d
    else:
        return s


def rev_hex(s):
    return bh2u(bfh(s)[::-1])


def int_to_hex(i, length=1):
    assert isinstance(i, int)
    s = hex(i)[2:].rstrip('L')
    s = "0"*(2*length - len(s)) + s
    return rev_hex(s)


def var_int(i):
    # https://en.bitcoin.it/wiki/Protocol_specification#Variable_length_integer
    if i<0xfd:
        return int_to_hex(i)
    elif i<=0xffff:
        return "fd"+int_to_hex(i,2)
    elif i<=0xffffffff:
        return "fe"+int_to_hex(i,4)
    else:
        return "ff"+int_to_hex(i,8)


def op_push(i):
    if i<0x4c:
        return int_to_hex(i)
    elif i<0xff:
        return '4c' + int_to_hex(i)
    elif i<0xffff:
        return '4d' + int_to_hex(i,2)
    else:
        return '4e' + int_to_hex(i,4)

def push_script(x):
    return op_push(len(x)//2) + x

def sha256(x):
    x = to_bytes(x, 'utf8')
    return bytes(hashlib.sha256(x).digest())


def Hash(x):
    x = to_bytes(x, 'utf8')
    out = bytes(sha256(sha256(x)))
    return out


hash_encode = lambda x: bh2u(x[::-1])
hash_decode = lambda x: bfh(x)[::-1]
hmac_sha_512 = lambda x, y: hmac.new(x, y, hashlib.sha512).digest()


def is_new_seed(x, prefix=version.SEED_PREFIX):
    from . import mnemonic
    x = mnemonic.normalize_text(x)
    s = bh2u(hmac_sha_512(b"Seed version", x.encode('utf8')))
    return s.startswith(prefix)


def is_old_seed(seed):
    from . import old_mnemonic, mnemonic
    seed = mnemonic.normalize_text(seed)
    words = seed.split()
    try:
        # checks here are deliberately left weak for legacy reasons, see #3149
        old_mnemonic.mn_decode(words)
        uses_electrum_words = True
    except Exception:
        uses_electrum_words = False
    try:
        seed = bfh(seed)
        is_hex = (len(seed) == 16 or len(seed) == 32)
    except Exception:
        is_hex = False
    return is_hex or (uses_electrum_words and (len(words) == 12 or len(words) == 24))


def seed_type(x):
    if is_old_seed(x):
        return 'old'
    elif is_new_seed(x):
        return 'standard'
    elif is_new_seed(x, version.SEED_PREFIX_SW):
        return 'segwit'
    elif is_new_seed(x, version.SEED_PREFIX_2FA):
        return '2fa'
    return ''

is_seed = lambda x: bool(seed_type(x))

# pywallet openssl private key implementation

def i2o_ECPublicKey(pubkey, compressed=False):
    # public keys are 65 bytes long (520 bits)
    # 0x04 + 32-byte X-coordinate + 32-byte Y-coordinate
    # 0x00 = point at infinity, 0x02 and 0x03 = compressed, 0x04 = uncompressed
    # compressed keys: <sign> <x> where <sign> is 0x02 if y is even and 0x03 if y is odd
    if compressed:
        if pubkey.point.y() & 1:
            key = '03' + '%064x' % pubkey.point.x()
        else:
            key = '02' + '%064x' % pubkey.point.x()
    else:
        key = '04' + \
              '%064x' % pubkey.point.x() + \
              '%064x' % pubkey.point.y()

    return bfh(key)
# end pywallet openssl private key implementation


############ functions from pywallet #####################
def hash_160(public_key):
    try:
        md = hashlib.new('ripemd160')
        md.update(sha256(public_key))
        return md.digest()
    except BaseException:
        from . import ripemd
        md = ripemd.new(sha256(public_key))
        return md.digest()


def hash160_to_b58_address(h160, addrtype, witness_program_version=1):
    s = bytes([addrtype])
    s += h160
    return base_encode(s+Hash(s)[0:4], base=58)


def b58_address_to_hash160(addr):
    addr = to_bytes(addr, 'ascii')
    _bytes = base_decode(addr, 25, base=58)
    return _bytes[0], _bytes[1:21]


def hash160_to_p2pkh(h160):
    return hash160_to_b58_address(h160, NetworkConstants.ADDRTYPE_P2PKH)

def hash160_to_p2sh(h160):
    return hash160_to_b58_address(h160, NetworkConstants.ADDRTYPE_P2SH)

def public_key_to_p2pkh(public_key):
    return hash160_to_p2pkh(hash_160(public_key))

def hash_to_segwit_addr(h):
    return segwit_addr.encode(NetworkConstants.SEGWIT_HRP, 0, h)

def public_key_to_p2wpkh(public_key):
    return hash_to_segwit_addr(hash_160(public_key))

def script_to_p2wsh(script):
    return hash_to_segwit_addr(sha256(bfh(script)))

def p2wpkh_nested_script(pubkey):
    pkh = bh2u(hash_160(bfh(pubkey)))
    return '00' + push_script(pkh)

def p2wsh_nested_script(witness_script):
    wsh = bh2u(sha256(bfh(witness_script)))
    return '00' + push_script(wsh)

def pubkey_to_address(txin_type, pubkey):
    if txin_type == 'p2pkh':
        return public_key_to_p2pkh(bfh(pubkey))
    elif txin_type == 'p2wpkh':
        return hash_to_segwit_addr(hash_160(bfh(pubkey)))
    elif txin_type == 'p2wpkh-p2sh':
        scriptSig = p2wpkh_nested_script(pubkey)
        return hash160_to_p2sh(hash_160(bfh(scriptSig)))
    else:
        raise NotImplementedError(txin_type)

def redeem_script_to_address(txin_type, redeem_script):
    if txin_type == 'p2sh':
        return hash160_to_p2sh(hash_160(bfh(redeem_script)))
    elif txin_type == 'p2wsh':
        return script_to_p2wsh(redeem_script)
    elif txin_type == 'p2wsh-p2sh':
        scriptSig = p2wsh_nested_script(redeem_script)
        return hash160_to_p2sh(hash_160(bfh(scriptSig)))
    else:
        raise NotImplementedError(txin_type)


def script_to_address(script):
    from .transaction import get_address_from_output_script
    t, addr = get_address_from_output_script(bfh(script))
    assert t == TYPE_ADDRESS
    return addr

def address_to_script(addr):
    witver, witprog = segwit_addr.decode(NetworkConstants.SEGWIT_HRP, addr)
    if witprog is not None:
        assert (0 <= witver <= 16)
        OP_n = witver + 0x50 if witver > 0 else 0
        script = bh2u(bytes([OP_n]))
        script += push_script(bh2u(bytes(witprog)))
        return script
    addrtype, hash_160 = b58_address_to_hash160(addr)
    if addrtype == NetworkConstants.ADDRTYPE_P2PKH:
        script = '76a9'                                      # op_dup, op_hash_160
        script += push_script(bh2u(hash_160))
        script += '88ac'                                     # op_equalverify, op_checksig
    elif addrtype == NetworkConstants.ADDRTYPE_P2SH:
        script = 'a9'                                        # op_hash_160
        script += push_script(bh2u(hash_160))
        script += '87'                                       # op_equal
    else:
        raise BaseException('unknown address type')
    return script

def address_to_scripthash(addr):
    script = address_to_script(addr)
    return script_to_scripthash(script)

def script_to_scripthash(script):
    h = sha256(bytes.fromhex(script))[0:32]
    return bh2u(bytes(reversed(h)))

def public_key_to_p2pk_script(pubkey):
    script = push_script(pubkey)
    script += 'ac'                                           # op_checksig
    return script

__b58chars = b'123456789ABCDEFGHJKLMNPQRSTUVWXYZabcdefghijkmnopqrstuvwxyz'
assert len(__b58chars) == 58

__b43chars = b'0123456789ABCDEFGHIJKLMNOPQRSTUVWXYZ$*+-./:'
assert len(__b43chars) == 43


def base_encode(v, base):
    """ encode v, which is a string of bytes, to base58."""
    assert_bytes(v)
    assert base in (58, 43)
    chars = __b58chars
    if base == 43:
        chars = __b43chars
    long_value = 0
    for (i, c) in enumerate(v[::-1]):
        long_value += (256**i) * c
    result = bytearray()
    while long_value >= base:
        div, mod = divmod(long_value, base)
        result.append(chars[mod])
        long_value = div
    result.append(chars[long_value])
    # Bitcoin does a little leading-zero-compression:
    # leading 0-bytes in the input become leading-1s
    nPad = 0
    for c in v:
        if c == 0x00:
            nPad += 1
        else:
            break
    result.extend([chars[0]] * nPad)
    result.reverse()
    return result.decode('ascii')


def base_decode(v, length, base):
    """ decode v into a string of len bytes."""
    # assert_bytes(v)
    v = to_bytes(v, 'ascii')
    assert base in (58, 43)
    chars = __b58chars
    if base == 43:
        chars = __b43chars
    long_value = 0
    for (i, c) in enumerate(v[::-1]):
        long_value += chars.find(bytes([c])) * (base**i)
    result = bytearray()
    while long_value >= 256:
        div, mod = divmod(long_value, 256)
        result.append(mod)
        long_value = div
    result.append(long_value)
    nPad = 0
    for c in v:
        if c == chars[0]:
            nPad += 1
        else:
            break
    result.extend(b'\x00' * nPad)
    if length is not None and len(result) != length:
        return None
    result.reverse()
    return bytes(result)


def EncodeBase58Check(vchIn):
    hash = Hash(vchIn)
    return base_encode(vchIn + hash[0:4], base=58)


def DecodeBase58Check(psz):
    vchRet = base_decode(psz, None, base=58)
    key = vchRet[0:-4]
    csum = vchRet[-4:]
    hash = Hash(key)
    cs32 = hash[0:4]
    if cs32 != csum:
        return None
    else:
        return key



# extended key export format for segwit

SCRIPT_TYPES = {
    'p2pkh':48,
    'p2wpkh':1,
    'p2wpkh-p2sh':2,
    'p2sh':50,
    'p2wsh':6,
    'p2wsh-p2sh':7
}


def serialize_privkey(secret, compressed, txin_type):
    prefix = bytes([(SCRIPT_TYPES[txin_type]+NetworkConstants.WIF_PREFIX)&255])
    suffix = b'\01' if compressed else b''
    vchIn = prefix + secret + suffix
    return EncodeBase58Check(vchIn)


def deserialize_privkey(key):
    # whether the pubkey is compressed should be visible from the keystore
    vch = DecodeBase58Check(key)
    if is_minikey(key):
        return 'p2pkh', minikey_to_private_key(key), True
    elif vch:
        txin_type = inv_dict(SCRIPT_TYPES)[vch[0] - NetworkConstants.WIF_PREFIX]
        assert len(vch) in [33, 34]
        compressed = len(vch) == 34
        return txin_type, vch[1:33], compressed
    else:
        raise BaseException("cannot deserialize", key)

def regenerate_key(pk):
    assert len(pk) == 32
    return EC_KEY(pk)


def GetPubKey(pubkey, compressed=False):
    return i2o_ECPublicKey(pubkey, compressed)


def GetSecret(pkey):
    return bfh('%064x' % pkey.secret)


def is_compressed(sec):
    return deserialize_privkey(sec)[2]


def public_key_from_private_key(pk, compressed):
    pkey = regenerate_key(pk)
    public_key = GetPubKey(pkey.pubkey, compressed)
    return bh2u(public_key)

def address_from_private_key(sec):
    txin_type, privkey, compressed = deserialize_privkey(sec)
    public_key = public_key_from_private_key(privkey, compressed)
    return pubkey_to_address(txin_type, public_key)

def is_segwit_address(addr):
    try:
        witver, witprog = segwit_addr.decode(NetworkConstants.SEGWIT_HRP, addr)
    except Exception as e:
        return False
    return witprog is not None

def is_b58_address(addr):
    try:
        addrtype, h = b58_address_to_hash160(addr)
    except Exception as e:
        return False
    if addrtype not in [NetworkConstants.ADDRTYPE_P2PKH, NetworkConstants.ADDRTYPE_P2SH]:
        return False
    return addr == hash160_to_b58_address(h, addrtype)

def is_address(addr):
    return is_segwit_address(addr) or is_b58_address(addr)


def is_private_key(key):
    try:
        k = deserialize_privkey(key)
        return k is not False
    except:
        return False


########### end pywallet functions #######################

def is_minikey(text):
    # Minikeys are typically 22 or 30 characters, but this routine
    # permits any length of 20 or more provided the minikey is valid.
    # A valid minikey must begin with an 'S', be in base58, and when
    # suffixed with '?' have its SHA256 hash begin with a zero byte.
    # They are widely used in Casascius physical bitcoins.
    return (len(text) >= 20 and text[0] == 'S'
            and all(ord(c) in __b58chars for c in text)
            and sha256(text + '?')[0] == 0x00)

def minikey_to_private_key(text):
    return sha256(text)

from ecdsa.ecdsa import curve_secp256k1, generator_secp256k1
from ecdsa.curves import SECP256k1
from ecdsa.ellipticcurve import Point
from ecdsa.util import string_to_number, number_to_string


def msg_magic(message):
    length = bfh(var_int(len(message)))
    return b"\x19Litecoin Signed Message:\n" + length + message


def verify_message(address, sig, message):
    assert_bytes(sig, message)
    try:
        h = Hash(msg_magic(message))
        public_key, compressed = pubkey_from_signature(sig, h)
        # check public key using the address
        pubkey = point_to_ser(public_key.pubkey.point, compressed)
        for txin_type in ['p2pkh','p2wpkh','p2wpkh-p2sh']:
            addr = pubkey_to_address(txin_type, bh2u(pubkey))
            if address == addr:
                break
        else:
            raise Exception("Bad signature")
        # check message
        public_key.verify_digest(sig[1:], h, sigdecode = ecdsa.util.sigdecode_string)
        return True
    except Exception as e:
        print_error("Verification error: {0}".format(e))
        return False


def encrypt_message(message, pubkey, magic=b'BIE1'):
    return EC_KEY.encrypt_message(message, bfh(pubkey), magic)


def chunks(l, n):
    return [l[i:i+n] for i in range(0, len(l), n)]


def ECC_YfromX(x,curved=curve_secp256k1, odd=True):
    _p = curved.p()
    _a = curved.a()
    _b = curved.b()
    for offset in range(128):
        Mx = x + offset
        My2 = pow(Mx, 3, _p) + _a * pow(Mx, 2, _p) + _b % _p
        My = pow(My2, (_p+1)//4, _p )

        if curved.contains_point(Mx,My):
            if odd == bool(My&1):
                return [My,offset]
            return [_p-My,offset]
    raise Exception('ECC_YfromX: No Y found')


def negative_point(P):
    return Point( P.curve(), P.x(), -P.y(), P.order() )


def point_to_ser(P, comp=True ):
    if comp:
        return bfh( ('%02x'%(2+(P.y()&1)))+('%064x'%P.x()) )
    return bfh( '04'+('%064x'%P.x())+('%064x'%P.y()) )


def ser_to_point(Aser):
    curve = curve_secp256k1
    generator = generator_secp256k1
    _r  = generator.order()
    assert Aser[0] in [0x02, 0x03, 0x04]
    if Aser[0] == 0x04:
        return Point( curve, string_to_number(Aser[1:33]), string_to_number(Aser[33:]), _r )
    Mx = string_to_number(Aser[1:])
    return Point( curve, Mx, ECC_YfromX(Mx, curve, Aser[0] == 0x03)[0], _r )


class MyVerifyingKey(ecdsa.VerifyingKey):
    @classmethod
    def from_signature(klass, sig, recid, h, curve):
        """ See http://www.secg.org/download/aid-780/sec1-v2.pdf, chapter 4.1.6 """
        from ecdsa import util, numbertheory
        from . import msqr
        curveFp = curve.curve
        G = curve.generator
        order = G.order()
        # extract r,s from signature
        r, s = util.sigdecode_string(sig, order)
        # 1.1
        x = r + (recid//2) * order
        # 1.3
        alpha = ( x * x * x  + curveFp.a() * x + curveFp.b() ) % curveFp.p()
        beta = msqr.modular_sqrt(alpha, curveFp.p())
        y = beta if (beta - recid) % 2 == 0 else curveFp.p() - beta
        # 1.4 the constructor checks that nR is at infinity
        R = Point(curveFp, x, y, order)
        # 1.5 compute e from message:
        e = string_to_number(h)
        minus_e = -e % order
        # 1.6 compute Q = r^-1 (sR - eG)
        inv_r = numbertheory.inverse_mod(r,order)
        Q = inv_r * ( s * R + minus_e * G )
        return klass.from_public_point( Q, curve )


def pubkey_from_signature(sig, h):
    if len(sig) != 65:
        raise Exception("Wrong encoding")
    nV = sig[0]
    if nV < 27 or nV >= 35:
        raise Exception("Bad encoding")
    if nV >= 31:
        compressed = True
        nV -= 4
    else:
        compressed = False
    recid = nV - 27
    return MyVerifyingKey.from_signature(sig[1:], recid, h, curve = SECP256k1), compressed


class MySigningKey(ecdsa.SigningKey):
    """Enforce low S values in signatures"""

    def sign_number(self, number, entropy=None, k=None):
        curve = SECP256k1
        G = curve.generator
        order = G.order()
        r, s = ecdsa.SigningKey.sign_number(self, number, entropy, k)
        if s > order//2:
            s = order - s
        return r, s


class EC_KEY(object):

    def __init__( self, k ):
        secret = string_to_number(k)
        self.pubkey = ecdsa.ecdsa.Public_key( generator_secp256k1, generator_secp256k1 * secret )
        self.privkey = ecdsa.ecdsa.Private_key( self.pubkey, secret )
        self.secret = secret

    def get_public_key(self, compressed=True):
        return bh2u(point_to_ser(self.pubkey.point, compressed))

    def sign(self, msg_hash):
        private_key = MySigningKey.from_secret_exponent(self.secret, curve = SECP256k1)
        public_key = private_key.get_verifying_key()
        signature = private_key.sign_digest_deterministic(msg_hash, hashfunc=hashlib.sha256, sigencode = ecdsa.util.sigencode_string)
        assert public_key.verify_digest(signature, msg_hash, sigdecode = ecdsa.util.sigdecode_string)
        return signature

    def sign_message(self, message, is_compressed):
        message = to_bytes(message, 'utf8')
        signature = self.sign(Hash(msg_magic(message)))
        for i in range(4):
            sig = bytes([27 + i + (4 if is_compressed else 0)]) + signature
            try:
                self.verify_message(sig, message)
                return sig
            except Exception as e:
                continue
        else:
            raise Exception("error: cannot sign message")

    def verify_message(self, sig, message):
        assert_bytes(message)
        h = Hash(msg_magic(message))
        public_key, compressed = pubkey_from_signature(sig, h)
        # check public key
        if point_to_ser(public_key.pubkey.point, compressed) != point_to_ser(self.pubkey.point, compressed):
            raise Exception("Bad signature")
        # check message
        public_key.verify_digest(sig[1:], h, sigdecode = ecdsa.util.sigdecode_string)


    # ECIES encryption/decryption methods; AES-128-CBC with PKCS7 is used as the cipher; hmac-sha256 is used as the mac

    @classmethod
    def encrypt_message(self, message, pubkey, magic=b'BIE1'):
        assert_bytes(message)

        pk = ser_to_point(pubkey)
        if not ecdsa.ecdsa.point_is_valid(generator_secp256k1, pk.x(), pk.y()):
            raise Exception('invalid pubkey')

        ephemeral_exponent = number_to_string(ecdsa.util.randrange(pow(2,256)), generator_secp256k1.order())
        ephemeral = EC_KEY(ephemeral_exponent)
        ecdh_key = point_to_ser(pk * ephemeral.privkey.secret_multiplier)
        key = hashlib.sha512(ecdh_key).digest()
        iv, key_e, key_m = key[0:16], key[16:32], key[32:]
        ciphertext = aes_encrypt_with_iv(key_e, iv, message)
        ephemeral_pubkey = bfh(ephemeral.get_public_key(compressed=True))
        encrypted = magic + ephemeral_pubkey + ciphertext
        mac = hmac.new(key_m, encrypted, hashlib.sha256).digest()

        return base64.b64encode(encrypted + mac)

    def decrypt_message(self, encrypted, magic=b'BIE1'):
        encrypted = base64.b64decode(encrypted)
        if len(encrypted) < 85:
            raise Exception('invalid ciphertext: length')
        magic_found = encrypted[:4]
        ephemeral_pubkey = encrypted[4:37]
        ciphertext = encrypted[37:-32]
        mac = encrypted[-32:]
        if magic_found != magic:
            raise Exception('invalid ciphertext: invalid magic bytes')
        try:
            ephemeral_pubkey = ser_to_point(ephemeral_pubkey)
        except AssertionError as e:
            raise Exception('invalid ciphertext: invalid ephemeral pubkey')
        if not ecdsa.ecdsa.point_is_valid(generator_secp256k1, ephemeral_pubkey.x(), ephemeral_pubkey.y()):
            raise Exception('invalid ciphertext: invalid ephemeral pubkey')
        ecdh_key = point_to_ser(ephemeral_pubkey * self.privkey.secret_multiplier)
        key = hashlib.sha512(ecdh_key).digest()
        iv, key_e, key_m = key[0:16], key[16:32], key[32:]
        if mac != hmac.new(key_m, encrypted[:-32], hashlib.sha256).digest():
            raise InvalidPassword()
        return aes_decrypt_with_iv(key_e, iv, ciphertext)


###################################### BIP32 ##############################

random_seed = lambda n: "%032x"%ecdsa.util.randrange( pow(2,n) )
BIP32_PRIME = 0x80000000


def get_pubkeys_from_secret(secret):
    # public key
    private_key = ecdsa.SigningKey.from_string( secret, curve = SECP256k1 )
    public_key = private_key.get_verifying_key()
    K = public_key.to_string()
    K_compressed = GetPubKey(public_key.pubkey,True)
    return K, K_compressed


# Child private key derivation function (from master private key)
# k = master private key (32 bytes)
# c = master chain code (extra entropy for key derivation) (32 bytes)
# n = the index of the key we want to derive. (only 32 bits will be used)
# If n is negative (i.e. the 32nd bit is set), the resulting private key's
#  corresponding public key can NOT be determined without the master private key.
# However, if n is positive, the resulting private key's corresponding
#  public key can be determined without the master private key.
def CKD_priv(k, c, n):
    is_prime = n & BIP32_PRIME
    return _CKD_priv(k, c, bfh(rev_hex(int_to_hex(n,4))), is_prime)


def _CKD_priv(k, c, s, is_prime):
    order = generator_secp256k1.order()
    keypair = EC_KEY(k)
    cK = GetPubKey(keypair.pubkey,True)
    data = bytes([0]) + k + s if is_prime else cK + s
    I = hmac.new(c, data, hashlib.sha512).digest()
    k_n = number_to_string( (string_to_number(I[0:32]) + string_to_number(k)) % order , order )
    c_n = I[32:]
    return k_n, c_n

# Child public key derivation function (from public key only)
# K = master public key
# c = master chain code
# n = index of key we want to derive
# This function allows us to find the nth public key, as long as n is
#  non-negative. If n is negative, we need the master private key to find it.
def CKD_pub(cK, c, n):
    if n & BIP32_PRIME: raise
    return _CKD_pub(cK, c, bfh(rev_hex(int_to_hex(n,4))))

# helper function, callable with arbitrary string
def _CKD_pub(cK, c, s):
    order = generator_secp256k1.order()
    I = hmac.new(c, cK + s, hashlib.sha512).digest()
    curve = SECP256k1
    pubkey_point = string_to_number(I[0:32])*curve.generator + ser_to_point(cK)
    public_key = ecdsa.VerifyingKey.from_public_point( pubkey_point, curve = SECP256k1 )
    c_n = I[32:]
    cK_n = GetPubKey(public_key.pubkey,True)
    return cK_n, c_n


def xprv_header(xtype):
    return bfh("%08x" % XPRV_HEADERS[xtype])


def xpub_header(xtype):
    return bfh("%08x" % XPUB_HEADERS[xtype])


def serialize_xprv(xtype, c, k, depth=0, fingerprint=b'\x00'*4, child_number=b'\x00'*4):
    xprv = xprv_header(xtype) + bytes([depth]) + fingerprint + child_number + c + bytes([0]) + k
    return EncodeBase58Check(xprv)


def serialize_xpub(xtype, c, cK, depth=0, fingerprint=b'\x00'*4, child_number=b'\x00'*4):
    xpub = xpub_header(xtype) + bytes([depth]) + fingerprint + child_number + c + cK
    return EncodeBase58Check(xpub)


def deserialize_xkey(xkey, prv):
    xkey = DecodeBase58Check(xkey)
    if len(xkey) != 78:
        raise BaseException('Invalid length')
    depth = xkey[4]
    fingerprint = xkey[5:9]
    child_number = xkey[9:13]
    c = xkey[13:13+32]
    header = int('0x' + bh2u(xkey[0:4]), 16)
    headers = XPRV_HEADERS if prv else XPUB_HEADERS
    if header not in headers.values():
        raise BaseException('Invalid xpub format', hex(header))
    xtype = list(headers.keys())[list(headers.values()).index(header)]
    n = 33 if prv else 32
    K_or_k = xkey[13+n:]
    return xtype, depth, fingerprint, child_number, c, K_or_k


def deserialize_xpub(xkey):
    return deserialize_xkey(xkey, False)

def deserialize_xprv(xkey):
    return deserialize_xkey(xkey, True)

def xpub_type(x):
    return deserialize_xpub(x)[0]


def is_xpub(text):
    try:
        deserialize_xpub(text)
        return True
    except:
        return False


def is_xprv(text):
    try:
        deserialize_xprv(text)
        return True
    except:
        return False


def xpub_from_xprv(xprv):
    xtype, depth, fingerprint, child_number, c, k = deserialize_xprv(xprv)
    K, cK = get_pubkeys_from_secret(k)
    return serialize_xpub(xtype, c, cK, depth, fingerprint, child_number)


def bip32_root(seed, xtype):
    I = hmac.new(b"Bitcoin seed", seed, hashlib.sha512).digest()
    master_k = I[0:32]
    master_c = I[32:]
    K, cK = get_pubkeys_from_secret(master_k)
    xprv = serialize_xprv(xtype, master_c, master_k)
    xpub = serialize_xpub(xtype, master_c, cK)
    return xprv, xpub


def xpub_from_pubkey(xtype, cK):
    assert cK[0] in [0x02, 0x03]
    return serialize_xpub(xtype, b'\x00'*32, cK)


def bip32_derivation(s):
    assert s.startswith('m/')
    s = s[2:]
    for n in s.split('/'):
        if n == '': continue
        i = int(n[:-1]) + BIP32_PRIME if n[-1] == "'" else int(n)
        yield i

def is_bip32_derivation(x):
    try:
        [ i for i in bip32_derivation(x)]
        return True
    except :
        return False

def bip32_private_derivation(xprv, branch, sequence):
    assert sequence.startswith(branch)
    if branch == sequence:
        return xprv, xpub_from_xprv(xprv)
    xtype, depth, fingerprint, child_number, c, k = deserialize_xprv(xprv)
    sequence = sequence[len(branch):]
    for n in sequence.split('/'):
        if n == '': continue
        i = int(n[:-1]) + BIP32_PRIME if n[-1] == "'" else int(n)
        parent_k = k
        k, c = CKD_priv(k, c, i)
        depth += 1
    _, parent_cK = get_pubkeys_from_secret(parent_k)
    fingerprint = hash_160(parent_cK)[0:4]
    child_number = bfh("%08X"%i)
    K, cK = get_pubkeys_from_secret(k)
    xpub = serialize_xpub(xtype, c, cK, depth, fingerprint, child_number)
    xprv = serialize_xprv(xtype, c, k, depth, fingerprint, child_number)
    return xprv, xpub


def bip32_public_derivation(xpub, branch, sequence):
    xtype, depth, fingerprint, child_number, c, cK = deserialize_xpub(xpub)
    assert sequence.startswith(branch)
    sequence = sequence[len(branch):]
    for n in sequence.split('/'):
        if n == '': continue
        i = int(n)
        parent_cK = cK
        cK, c = CKD_pub(cK, c, i)
        depth += 1
    fingerprint = hash_160(parent_cK)[0:4]
    child_number = bfh("%08X"%i)
    return serialize_xpub(xtype, c, cK, depth, fingerprint, child_number)


def bip32_private_key(sequence, k, chain):
    for i in sequence:
        k, chain = CKD_priv(k, chain, i)
    return k<|MERGE_RESOLUTION|>--- conflicted
+++ resolved
@@ -100,15 +100,9 @@
 
 ################################## transactions
 
-<<<<<<< HEAD
 FEE_STEP = 100000
 MAX_FEE_RATE = 1000000
-FEE_TARGETS = [25, 10, 5, 2]
-=======
-FEE_STEP = 10000
-MAX_FEE_RATE = 300000
-
->>>>>>> c3f3843c
+
 
 COINBASE_MATURITY = 100
 COIN = 100000000
