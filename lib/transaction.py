#!/usr/bin/env python
#
# Electrum - lightweight Bitcoin client
# Copyright (C) 2011 Thomas Voegtlin
#
# Permission is hereby granted, free of charge, to any person
# obtaining a copy of this software and associated documentation files
# (the "Software"), to deal in the Software without restriction,
# including without limitation the rights to use, copy, modify, merge,
# publish, distribute, sublicense, and/or sell copies of the Software,
# and to permit persons to whom the Software is furnished to do so,
# subject to the following conditions:
#
# The above copyright notice and this permission notice shall be
# included in all copies or substantial portions of the Software.
#
# THE SOFTWARE IS PROVIDED "AS IS", WITHOUT WARRANTY OF ANY KIND,
# EXPRESS OR IMPLIED, INCLUDING BUT NOT LIMITED TO THE WARRANTIES OF
# MERCHANTABILITY, FITNESS FOR A PARTICULAR PURPOSE AND
# NONINFRINGEMENT. IN NO EVENT SHALL THE AUTHORS OR COPYRIGHT HOLDERS
# BE LIABLE FOR ANY CLAIM, DAMAGES OR OTHER LIABILITY, WHETHER IN AN
# ACTION OF CONTRACT, TORT OR OTHERWISE, ARISING FROM, OUT OF OR IN
# CONNECTION WITH THE SOFTWARE OR THE USE OR OTHER DEALINGS IN THE
# SOFTWARE.



# Note: The deserialization code originally comes from ABE.

from . import bitcoin
from .bitcoin import *
from .util import print_error, profiler, to_string

from . import bitcoin
from .bitcoin import *
import time
import sys
import struct

#
# Workalike python implementation of Bitcoin's CDataStream class.
#
import struct
from six import StringIO
import random
from .keystore import xpubkey_to_address, xpubkey_to_pubkey

NO_SIGNATURE = 'ff'


class SerializationError(Exception):
    """ Thrown when there's a problem deserializing or serializing """


class BCDataStream(object):
    def __init__(self):
        self.input = None
        self.read_cursor = 0

    def clear(self):
        self.input = None
        self.read_cursor = 0

    def write(self, _bytes):  # Initialize with string of _bytes
        if self.input is None:
            self.input = bytearray(_bytes)
        else:
            self.input += bytearray(_bytes)

    def read_string(self, encoding='ascii'):
        # Strings are encoded depending on length:
        # 0 to 252 :  1-byte-length followed by bytes (if any)
        # 253 to 65,535 : byte'253' 2-byte-length followed by bytes
        # 65,536 to 4,294,967,295 : byte '254' 4-byte-length followed by bytes
        # ... and the Bitcoin client is coded to understand:
        # greater than 4,294,967,295 : byte '255' 8-byte-length followed by bytes of string
        # ... but I don't think it actually handles any strings that big.
        if self.input is None:
            raise SerializationError("call write(bytes) before trying to deserialize")

        try:
            length = self.read_compact_size()
        except IndexError:
            raise SerializationError("attempt to read past end of buffer")

        return self.read_bytes(length).decode(encoding)

    def write_string(self, string, encoding='ascii'):
        string = to_bytes(string, encoding)
        # Length-encoded as with read-string
        self.write_compact_size(len(string))
        self.write(string)

    def read_bytes(self, length):
        try:
            result = self.input[self.read_cursor:self.read_cursor+length]
            self.read_cursor += length
            return result
        except IndexError:
            raise SerializationError("attempt to read past end of buffer")

        return ''

    def read_boolean(self): return self.read_bytes(1)[0] != chr(0)
    def read_int16(self): return self._read_num('<h')
    def read_uint16(self): return self._read_num('<H')
    def read_int32(self): return self._read_num('<i')
    def read_uint32(self): return self._read_num('<I')
    def read_int64(self): return self._read_num('<q')
    def read_uint64(self): return self._read_num('<Q')

    def write_boolean(self, val): return self.write(chr(1) if val else chr(0))
    def write_int16(self, val): return self._write_num('<h', val)
    def write_uint16(self, val): return self._write_num('<H', val)
    def write_int32(self, val): return self._write_num('<i', val)
    def write_uint32(self, val): return self._write_num('<I', val)
    def write_int64(self, val): return self._write_num('<q', val)
    def write_uint64(self, val): return self._write_num('<Q', val)

    def read_compact_size(self):
        size = self.input[self.read_cursor]
        self.read_cursor += 1
        if size == 253:
            size = self._read_num('<H')
        elif size == 254:
            size = self._read_num('<I')
        elif size == 255:
            size = self._read_num('<Q')
        return size

    def write_compact_size(self, size):
        if size < 0:
            raise SerializationError("attempt to write size < 0")
        elif size < 253:
            self.write(bytes([size]))
        elif size < 2**16:
            self.write(b'\xfd')
            self._write_num('<H', size)
        elif size < 2**32:
            self.write(b'\xfe')
            self._write_num('<I', size)
        elif size < 2**64:
            self.write(b'\xff')
            self._write_num('<Q', size)

    def _read_num(self, format):
        (i,) = struct.unpack_from(format, self.input, self.read_cursor)
        self.read_cursor += struct.calcsize(format)
        return i

    def _write_num(self, format, num):
        s = struct.pack(format, num)
        self.write(s)


# enum-like type
# From the Python Cookbook, downloaded from http://code.activestate.com/recipes/67107/
class EnumException(Exception):
    pass


class Enumeration:
    def __init__(self, name, enumList):
        self.__doc__ = name
        lookup = { }
        reverseLookup = { }
        i = 0
        uniqueNames = [ ]
        uniqueValues = [ ]
        for x in enumList:
            if isinstance(x, tuple):
                x, i = x
            if not isinstance(x, str):
                raise EnumException("enum name is not a string: " + x)
            if not isinstance(i, int):
                raise EnumException("enum value is not an integer: " + i)
            if x in uniqueNames:
                raise EnumException("enum name is not unique: " + x)
            if i in uniqueValues:
                raise EnumException("enum value is not unique for " + x)
            uniqueNames.append(x)
            uniqueValues.append(i)
            lookup[x] = i
            reverseLookup[i] = x
            i = i + 1
        self.lookup = lookup
        self.reverseLookup = reverseLookup

    def __getattr__(self, attr):
        if attr not in self.lookup:
            raise AttributeError
        return self.lookup[attr]
    def whatis(self, value):
        return self.reverseLookup[value]


# This function comes from bitcointools, bct-LICENSE.txt.
def long_hex(bytes):
    return bytes.encode('hex_codec')

# This function comes from bitcointools, bct-LICENSE.txt.
def short_hex(bytes):
    t = bytes.encode('hex_codec')
    if len(t) < 11:
        return t
    return t[0:4]+"..."+t[-4:]



opcodes = Enumeration("Opcodes", [
    ("OP_0", 0), ("OP_PUSHDATA1",76), "OP_PUSHDATA2", "OP_PUSHDATA4", "OP_1NEGATE", "OP_RESERVED",
    "OP_1", "OP_2", "OP_3", "OP_4", "OP_5", "OP_6", "OP_7",
    "OP_8", "OP_9", "OP_10", "OP_11", "OP_12", "OP_13", "OP_14", "OP_15", "OP_16",
    "OP_NOP", "OP_VER", "OP_IF", "OP_NOTIF", "OP_VERIF", "OP_VERNOTIF", "OP_ELSE", "OP_ENDIF", "OP_VERIFY",
    "OP_RETURN", "OP_TOALTSTACK", "OP_FROMALTSTACK", "OP_2DROP", "OP_2DUP", "OP_3DUP", "OP_2OVER", "OP_2ROT", "OP_2SWAP",
    "OP_IFDUP", "OP_DEPTH", "OP_DROP", "OP_DUP", "OP_NIP", "OP_OVER", "OP_PICK", "OP_ROLL", "OP_ROT",
    "OP_SWAP", "OP_TUCK", "OP_CAT", "OP_SUBSTR", "OP_LEFT", "OP_RIGHT", "OP_SIZE", "OP_INVERT", "OP_AND",
    "OP_OR", "OP_XOR", "OP_EQUAL", "OP_EQUALVERIFY", "OP_RESERVED1", "OP_RESERVED2", "OP_1ADD", "OP_1SUB", "OP_2MUL",
    "OP_2DIV", "OP_NEGATE", "OP_ABS", "OP_NOT", "OP_0NOTEQUAL", "OP_ADD", "OP_SUB", "OP_MUL", "OP_DIV",
    "OP_MOD", "OP_LSHIFT", "OP_RSHIFT", "OP_BOOLAND", "OP_BOOLOR",
    "OP_NUMEQUAL", "OP_NUMEQUALVERIFY", "OP_NUMNOTEQUAL", "OP_LESSTHAN",
    "OP_GREATERTHAN", "OP_LESSTHANOREQUAL", "OP_GREATERTHANOREQUAL", "OP_MIN", "OP_MAX",
    "OP_WITHIN", "OP_RIPEMD160", "OP_SHA1", "OP_SHA256", "OP_HASH160",
    "OP_HASH256", "OP_CODESEPARATOR", "OP_CHECKSIG", "OP_CHECKSIGVERIFY", "OP_CHECKMULTISIG",
    "OP_CHECKMULTISIGVERIFY",
    ("OP_SINGLEBYTE_END", 0xF0),
    ("OP_DOUBLEBYTE_BEGIN", 0xF000),
    "OP_PUBKEY", "OP_PUBKEYHASH",
    ("OP_INVALIDOPCODE", 0xFFFF),
])


def script_GetOp(_bytes):
    i = 0
    while i < len(_bytes):
        vch = None
        opcode = _bytes[i]
        i += 1
        if opcode >= opcodes.OP_SINGLEBYTE_END:
            opcode <<= 8
            opcode |= _bytes[i]
            i += 1

        if opcode <= opcodes.OP_PUSHDATA4:
            nSize = opcode
            if opcode == opcodes.OP_PUSHDATA1:
                nSize = _bytes[i]
                i += 1
            elif opcode == opcodes.OP_PUSHDATA2:
                (nSize,) = struct.unpack_from('<H', _bytes, i)
                i += 2
            elif opcode == opcodes.OP_PUSHDATA4:
                (nSize,) = struct.unpack_from('<I', _bytes, i)
                i += 4
            vch = _bytes[i:i + nSize]
            i += nSize

        yield opcode, vch, i


def script_GetOpName(opcode):
    return (opcodes.whatis(opcode)).replace("OP_", "")


def decode_script(bytes):
    result = ''
    for (opcode, vch, i) in script_GetOp(bytes):
        if len(result) > 0: result += " "
        if opcode <= opcodes.OP_PUSHDATA4:
            result += "%d:"%(opcode,)
            result += short_hex(vch)
        else:
            result += script_GetOpName(opcode)
    return result


def match_decoded(decoded, to_match):
    if len(decoded) != len(to_match):
        return False;
    for i in range(len(decoded)):
        if to_match[i] == opcodes.OP_PUSHDATA4 and decoded[i][0] <= opcodes.OP_PUSHDATA4 and decoded[i][0]>0:
            continue  # Opcodes below OP_PUSHDATA4 all just push data onto stack, and are equivalent.
        if to_match[i] != decoded[i][0]:
            return False
    return True


def parse_sig(x_sig):
    return [None if x == NO_SIGNATURE else x for x in x_sig]

def safe_parse_pubkey(x):
    try:
        return xpubkey_to_pubkey(x)
    except:
        return x

def parse_scriptSig(d, _bytes):
    try:
        decoded = [ x for x in script_GetOp(_bytes) ]
    except Exception as e:
        # coinbase transactions raise an exception
        print_error("cannot find address in input script", bh2u(_bytes))
        return

    match = [ opcodes.OP_PUSHDATA4 ]
    if match_decoded(decoded, match):
        item = decoded[0][1]
        if item[0] == 0:
            redeemScript = bh2u(item)
            d['address'] = bitcoin.hash160_to_p2sh(bitcoin.hash_160(item))
            d['type'] = 'p2wpkh-p2sh'
            d['redeemScript'] = redeemScript
            d['x_pubkeys'] = ["(witness)"]
            d['pubkeys'] = ["(witness)"]
            d['signatures'] = ['(witness)']
            d['num_sig'] = 1
        else:
            # payto_pubkey
            d['type'] = 'p2pk'
            d['address'] = "(pubkey)"
            d['signatures'] = [bh2u(item)]
            d['num_sig'] = 1
            d['x_pubkeys'] = ["(pubkey)"]
            d['pubkeys'] = ["(pubkey)"]
        return

    # non-generated TxIn transactions push a signature
    # (seventy-something bytes) and then their public key
    # (65 bytes) onto the stack:
    match = [ opcodes.OP_PUSHDATA4, opcodes.OP_PUSHDATA4 ]
    if match_decoded(decoded, match):
        sig = bh2u(decoded[0][1])
        x_pubkey = bh2u(decoded[1][1])
        try:
            signatures = parse_sig([sig])
            pubkey, address = xpubkey_to_address(x_pubkey)
        except:
            print_error("cannot find address in input script", bh2u(_bytes))
            return
        d['type'] = 'p2pkh'
        d['signatures'] = signatures
        d['x_pubkeys'] = [x_pubkey]
        d['num_sig'] = 1
        d['pubkeys'] = [pubkey]
        d['address'] = address
        return

    # p2sh transaction, m of n
    match = [ opcodes.OP_0 ] + [ opcodes.OP_PUSHDATA4 ] * (len(decoded) - 1)
    if not match_decoded(decoded, match):
        print_error("cannot find address in input script", bh2u(_bytes))
        return
    x_sig = [bh2u(x[1]) for x in decoded[1:-1]]
    dec2 = [ x for x in script_GetOp(decoded[-1][1]) ]
    m = dec2[0][0] - opcodes.OP_1 + 1
    n = dec2[-2][0] - opcodes.OP_1 + 1
    op_m = opcodes.OP_1 + m - 1
    op_n = opcodes.OP_1 + n - 1
    match_multisig = [ op_m ] + [opcodes.OP_PUSHDATA4]*n + [ op_n, opcodes.OP_CHECKMULTISIG ]
    if not match_decoded(dec2, match_multisig):
        print_error("cannot find address in input script", bh2u(_bytes))
        return
    x_pubkeys = [bh2u(x[1]) for x in dec2[1:-2]]
    pubkeys = [safe_parse_pubkey(x) for x in x_pubkeys]
    redeemScript = multisig_script(pubkeys, m)
    # write result in d
    d['type'] = 'p2sh'
    d['num_sig'] = m
    d['signatures'] = parse_sig(x_sig)
    d['x_pubkeys'] = x_pubkeys
    d['pubkeys'] = pubkeys
    d['redeemScript'] = redeemScript
    d['address'] = hash160_to_p2sh(hash_160(bfh(redeemScript)))


def get_address_from_output_script(_bytes):
    decoded = [x for x in script_GetOp(_bytes)]

    # The Genesis Block, self-payments, and pay-by-IP-address payments look like:
    # 65 BYTES:... CHECKSIG
    match = [ opcodes.OP_PUSHDATA4, opcodes.OP_CHECKSIG ]
    if match_decoded(decoded, match):
        return TYPE_PUBKEY, bh2u(decoded[0][1])

    # Pay-by-Bitcoin-address TxOuts look like:
    # DUP HASH160 20 BYTES:... EQUALVERIFY CHECKSIG
    match = [ opcodes.OP_DUP, opcodes.OP_HASH160, opcodes.OP_PUSHDATA4, opcodes.OP_EQUALVERIFY, opcodes.OP_CHECKSIG ]
    if match_decoded(decoded, match):
        return TYPE_ADDRESS, hash160_to_p2pkh(decoded[2][1])

    # p2sh
    match = [ opcodes.OP_HASH160, opcodes.OP_PUSHDATA4, opcodes.OP_EQUAL ]
    if match_decoded(decoded, match):
        return TYPE_ADDRESS, hash160_to_p2sh(decoded[1][1])

    return TYPE_SCRIPT, bh2u(_bytes)


def parse_input(vds):
    d = {}
    prevout_hash = hash_encode(vds.read_bytes(32))
    prevout_n = vds.read_uint32()
    scriptSig = vds.read_bytes(vds.read_compact_size())
    sequence = vds.read_uint32()
    d['scriptSig'] = bh2u(scriptSig)
    d['prevout_hash'] = prevout_hash
    d['prevout_n'] = prevout_n
    d['sequence'] = sequence
    if prevout_hash == '00'*32:
        d['type'] = 'coinbase'
    else:
        d['x_pubkeys'] = []
        d['pubkeys'] = []
        d['signatures'] = {}
        d['address'] = None
        d['type'] = 'unknown'
        d['num_sig'] = 0
        if scriptSig:
            parse_scriptSig(d, scriptSig)
    return d

def parse_witness(vds):
    n = vds.read_compact_size()
    return list(vds.read_bytes(vds.read_compact_size()).encode('hex') for i in xrange(n))

def parse_output(vds, i):
    d = {}
    d['value'] = vds.read_int64()
    scriptPubKey = vds.read_bytes(vds.read_compact_size())
    d['type'], d['address'] = get_address_from_output_script(scriptPubKey)
    d['scriptPubKey'] = bh2u(scriptPubKey)
    d['prevout_n'] = i
    return d


def deserialize(raw):
    vds = BCDataStream()
    vds.write(bfh(raw))
    d = {}
    start = vds.read_cursor
    d['version'] = vds.read_int32()
    n_vin = vds.read_compact_size()
    is_segwit = (n_vin == 0)
    if is_segwit:
        marker = vds.read_bytes(1)
        assert marker == 1
        n_vin = vds.read_compact_size()
    d['inputs'] = [parse_input(vds) for i in range(n_vin)]
    n_vout = vds.read_compact_size()
    d['outputs'] = [parse_output(vds,i) for i in range(n_vout)]
    if is_segwit:
        d['witness'] = [parse_witness(vds) for i in range(n_vin)]
    d['lockTime'] = vds.read_uint32()
    return d


# pay & redeem scripts

<<<<<<< HEAD
def push_script(x):
    return op_push(len(x)//2) + x


def get_scriptPubKey(addr):
    addrtype, hash_160 = bc_address_to_hash_160(addr)
    if addrtype == bitcoin.ADDRTYPE_P2PKH:
        script = '76a9'                                      # op_dup, op_hash_160
        script += push_script(bh2u(hash_160))
        script += '88ac'                                     # op_equalverify, op_checksig
    elif addrtype in [bitcoin.ADDRTYPE_P2SH, bitcoin.ADDRTYPE_P2SH_ALT]:
        script = 'a9'                                        # op_hash_160
        script += push_script(bh2u(hash_160))
        script += '87'                                       # op_equal
    else:
        raise BaseException('unknown address type')
    return script
=======


>>>>>>> 5f35081b


def segwit_script(pubkey):
    pubkey = safe_parse_pubkey(pubkey)
    pkh = bh2u(hash_160(bfh(pubkey)))
    return '00' + push_script(pkh)


def multisig_script(public_keys, m):
    n = len(public_keys)
    assert n <= 15
    assert m <= n
    op_m = format(opcodes.OP_1 + m - 1, 'x')
    op_n = format(opcodes.OP_1 + n - 1, 'x')
    keylist = [op_push(len(k)//2) + k for k in public_keys]
    return op_m + ''.join(keylist) + op_n + 'ae'




class Transaction:

    def __str__(self):
        if self.raw is None:
            self.raw = self.serialize()
        return self.raw

    def __init__(self, raw):
        if raw is None:
            self.raw = None
        elif isinstance(raw, str):
            self.raw = raw.strip() if raw else None
        elif isinstance(raw, dict):
            self.raw = raw['hex']
        else:
            raise BaseException("cannot initialize transaction", raw)
        self._inputs = None
        self._outputs = None
        self.locktime = 0
        self.version = 1

    def update(self, raw):
        self.raw = raw
        self._inputs = None
        self.deserialize()

    def inputs(self):
        if self._inputs is None:
            self.deserialize()
        return self._inputs

    def outputs(self):
        if self._outputs is None:
            self.deserialize()
        return self._outputs

    @classmethod
    def get_sorted_pubkeys(self, txin):
        # sort pubkeys and x_pubkeys, using the order of pubkeys
        x_pubkeys = txin['x_pubkeys']
        pubkeys = txin.get('pubkeys')
        if pubkeys is None:
            pubkeys = [xpubkey_to_pubkey(x) for x in x_pubkeys]
            pubkeys, x_pubkeys = zip(*sorted(zip(pubkeys, x_pubkeys)))
            txin['pubkeys'] = pubkeys = list(pubkeys)
            txin['x_pubkeys'] = x_pubkeys = list(x_pubkeys)
        return pubkeys, x_pubkeys

    def update_signatures(self, raw):
        """Add new signatures to a transaction"""
        d = deserialize(raw)
        for i, txin in enumerate(self.inputs()):
            pubkeys, x_pubkeys = self.get_sorted_pubkeys(txin)
            sigs1 = txin.get('signatures')
            if d.get('witness') is None:
                sigs2 = d['inputs'][i].get('signatures')
            else:
                # signatures are in the witnesses.  But the last item is
                # the pubkey or the multisig script, so skip that.
                sigs2 = d['witness'][i][:-1]
            for sig in sigs2:
                if sig in sigs1:
                    continue
                pre_hash = Hash(bfh(self.serialize_preimage(i)))
                # der to string
                order = ecdsa.ecdsa.generator_secp256k1.order()
                r, s = ecdsa.util.sigdecode_der(bfh(sig[:-2]), order)
                sig_string = ecdsa.util.sigencode_string(r, s, order)
                compressed = True
                for recid in range(4):
                    public_key = MyVerifyingKey.from_signature(sig_string, recid, pre_hash, curve = SECP256k1)
                    pubkey = bh2u(point_to_ser(public_key.pubkey.point, compressed))
                    if pubkey in pubkeys:
                        public_key.verify_digest(sig_string, pre_hash, sigdecode = ecdsa.util.sigdecode_string)
                        j = pubkeys.index(pubkey)
                        print_error("adding sig", i, j, pubkey, sig)
                        self._inputs[i]['signatures'][j] = sig
                        #self._inputs[i]['x_pubkeys'][j] = pubkey
                        break
        # redo raw
        self.raw = self.serialize()

    def deserialize(self):
        if self.raw is None:
            return
            #self.raw = self.serialize()
        if self._inputs is not None:
            return
        d = deserialize(self.raw)
        self._inputs = d['inputs']
        self._outputs = [(x['type'], x['address'], x['value']) for x in d['outputs']]
        self.locktime = d['lockTime']
        self.version = d['version']
        return d

    @classmethod
    def from_io(klass, inputs, outputs, locktime=0):
        self = klass(None)
        self._inputs = inputs
        self._outputs = outputs
        self.locktime = locktime
        return self

    @classmethod
    def pay_script(self, output_type, addr):
        if output_type == TYPE_SCRIPT:
            return bh2u(addr)
        elif output_type == TYPE_ADDRESS:
            return bitcoin.address_to_script(addr)
        else:
            raise TypeError('Unknown output type')
        return script

    @classmethod
    def get_siglist(self, txin, estimate_size=False):
        # if we have enough signatures, we use the actual pubkeys
        # otherwise, use extended pubkeys (with bip32 derivation)
        num_sig = txin.get('num_sig', 1)
        if estimate_size:
            # we assume that signature will be 0x48 bytes long
            pk_list = [ "00" * 0x21 ] * num_sig
            sig_list = [ "00" * 0x48 ] * num_sig
        else:
            pubkeys, x_pubkeys = self.get_sorted_pubkeys(txin)
            x_signatures = txin['signatures']
            signatures = list(filter(None, x_signatures))
            is_complete = len(signatures) == num_sig
            if is_complete:
                pk_list = pubkeys
                sig_list = signatures
            else:
                pk_list = x_pubkeys
                sig_list = [sig if sig else NO_SIGNATURE for sig in x_signatures]
        return pk_list, sig_list

    @classmethod
    def serialize_witness(self, txin):
        pubkeys, sig_list = self.get_siglist(txin)
        n = len(pubkeys) + len(sig_list)
        return var_int(n) + ''.join(push_script(x) for x in sig_list) + ''.join(push_script(x) for x in pubkeys)

    @classmethod
    def is_segwit_input(self, txin):
        return txin['type'] in ['p2wpkh-p2sh']

    @classmethod
    def input_script(self, txin, estimate_size=False):
        _type = txin['type']
        if _type == 'coinbase':
            return txin['scriptSig']
        pubkeys, sig_list = self.get_siglist(txin, estimate_size)
        script = ''.join(push_script(x) for x in sig_list)
        if _type == 'p2pk':
            pass
        elif _type == 'p2sh':
            # put op_0 before script
            script = '00' + script
            redeem_script = multisig_script(pubkeys, txin['num_sig'])
            script += push_script(redeem_script)
        elif _type == 'p2pkh':
            script += push_script(pubkeys[0])
        elif _type == 'p2wpkh-p2sh':
            redeem_script = txin.get('redeemScript') or segwit_script(pubkeys[0])
            return push_script(redeem_script)
        elif _type == 'address':
            script += push_script(pubkeys[0])
        elif _type == 'unknown':
            return txin['scriptSig']
        return script

    @classmethod
    def get_preimage_script(self, txin):
        # only for non-segwit
        if txin['type'] == 'p2pkh':
            return bitcoin.address_to_script(txin['address'])
        elif txin['type'] == 'p2sh':
            pubkeys, x_pubkeys = self.get_sorted_pubkeys(txin)
            return multisig_script(pubkeys, txin['num_sig'])
        elif txin['type'] == 'p2wpkh-p2sh':
            pubkey = txin['pubkeys'][0]
            pkh = bh2u(bitcoin.hash_160(bfh(pubkey)))
            return '76a9' + push_script(pkh) + '88ac'
        else:
            raise TypeError('Unknown txin type', _type)

    @classmethod
    def serialize_outpoint(self, txin):
        return bh2u(bfh(txin['prevout_hash'])[::-1]) + int_to_hex(txin['prevout_n'], 4)

    @classmethod
    def serialize_input(self, txin, script):
        # Prev hash and index
        s = self.serialize_outpoint(txin)
        # Script length, script, sequence
        s += var_int(len(script)//2)
        s += script
        s += int_to_hex(txin.get('sequence', 0xffffffff - 1), 4)
        return s

    def set_rbf(self, rbf):
        nSequence = 0xffffffff - (2 if rbf else 1)
        for txin in self.inputs():
            txin['sequence'] = nSequence

    def BIP_LI01_sort(self):
        # See https://github.com/kristovatlas/rfc/blob/master/bips/bip-li01.mediawiki
        self._inputs.sort(key = lambda i: (i['prevout_hash'], i['prevout_n']))
        self._outputs.sort(key = lambda o: (o[2], self.pay_script(o[0], o[1])))

    def serialize_output(self, output):
        output_type, addr, amount = output
        s = int_to_hex(amount, 8)
        script = self.pay_script(output_type, addr)
        s += var_int(len(script)//2)
        s += script
        return s

    def serialize_preimage(self, i):
        nVersion = int_to_hex(self.version, 4)
        nHashType = int_to_hex(1, 4)
        nLocktime = int_to_hex(self.locktime, 4)
        inputs = self.inputs()
        outputs = self.outputs()
        txin = inputs[i]
        # TODO: py3 hex
        if self.is_segwit_input(txin):
            hashPrevouts = bh2u(Hash(bfh(''.join(self.serialize_outpoint(txin) for txin in inputs))))
            hashSequence = bh2u(Hash(bfh(''.join(int_to_hex(txin.get('sequence', 0xffffffff - 1), 4) for txin in inputs))))
            hashOutputs = bh2u(Hash(bfh(''.join(self.serialize_output(o) for o in outputs))))
            outpoint = self.serialize_outpoint(txin)
            preimage_script = self.get_preimage_script(txin)
            scriptCode = var_int(len(preimage_script)/2) + preimage_script
            amount = int_to_hex(txin['value'], 8)
            nSequence = int_to_hex(txin.get('sequence', 0xffffffff - 1), 4)
            preimage = nVersion + hashPrevouts + hashSequence + outpoint + scriptCode + amount + nSequence + hashOutputs + nLocktime + nHashType
        else:
            txins = var_int(len(inputs)) + ''.join(self.serialize_input(txin, self.get_preimage_script(txin) if i==k else '') for k, txin in enumerate(inputs))
            txouts = var_int(len(outputs)) + ''.join(self.serialize_output(o) for o in outputs)
            preimage = nVersion + txins + txouts + nLocktime + nHashType
        return preimage

    def is_segwit(self):
        return any(self.is_segwit_input(x) for x in self.inputs())

    def serialize(self, estimate_size=False, witness=True):
        nVersion = int_to_hex(self.version, 4)
        nLocktime = int_to_hex(self.locktime, 4)
        inputs = self.inputs()
        outputs = self.outputs()
        txins = var_int(len(inputs)) + ''.join(self.serialize_input(txin, self.input_script(txin, estimate_size)) for txin in inputs)
        txouts = var_int(len(outputs)) + ''.join(self.serialize_output(o) for o in outputs)
        if witness and self.is_segwit():
            marker = '00'
            flag = '01'
            witness = ''.join(self.serialize_witness(x) for x in inputs)
            return nVersion + marker + flag + txins + txouts + witness + nLocktime
        else:
            return nVersion + txins + txouts + nLocktime

    def hash(self):
        print("warning: deprecated tx.hash()")
        return self.txid()

    def txid(self):
        all_segwit = all(self.is_segwit_input(x) for x in self.inputs())
        if not all_segwit and not self.is_complete():
            return None
        ser = self.serialize(witness=False)
        return bh2u(Hash(bfh(ser))[::-1])

    def wtxid(self):
        ser = self.serialize(witness=True)
        return bh2u(Hash(bfh(ser))[::-1])

    def add_inputs(self, inputs):
        self._inputs.extend(inputs)
        self.raw = None

    def add_outputs(self, outputs):
        self._outputs.extend(outputs)
        self.raw = None

    def input_value(self):
        return sum(x['value'] for x in self.inputs())

    def output_value(self):
        return sum(val for tp, addr, val in self.outputs())

    def get_fee(self):
        return self.input_value() - self.output_value()

    def is_final(self):
        return not any([x.get('sequence', 0xffffffff - 1) < 0xffffffff - 1 for x in self.inputs()])

    @profiler
    def estimated_size(self):
        '''Return an estimated tx size in bytes.'''
        return len(self.serialize(True)) // 2 if not self.is_complete() or self.raw is None else len(self.raw) / 2 # ASCII hex string

    @classmethod
    def estimated_input_size(self, txin):
        '''Return an estimated of serialized input size in bytes.'''
        script = self.input_script(txin, True)
        return len(self.serialize_input(txin, script)) // 2

    def signature_count(self):
        r = 0
        s = 0
        for txin in self.inputs():
            if txin['type'] == 'coinbase':
                continue
            signatures = list(filter(None, txin.get('signatures',[])))
            s += len(signatures)
            r += txin.get('num_sig',-1)
        return s, r

    def is_complete(self):
        s, r = self.signature_count()
        return r == s

    def sign(self, keypairs):
        for i, txin in enumerate(self.inputs()):
            num = txin['num_sig']
            pubkeys, x_pubkeys = self.get_sorted_pubkeys(txin)
            for j, x_pubkey in enumerate(x_pubkeys):
                signatures = list(filter(None, txin['signatures']))
                if len(signatures) == num:
                    # txin is complete
                    break
                if x_pubkey in keypairs.keys():
                    print_error("adding signature for", x_pubkey)
                    sec = keypairs.get(x_pubkey)
                    pubkey = public_key_from_private_key(sec)
                    # add signature
                    pre_hash = Hash(bfh(self.serialize_preimage(i)))
                    pkey = regenerate_key(sec)
                    secexp = pkey.secret
                    private_key = bitcoin.MySigningKey.from_secret_exponent(secexp, curve = SECP256k1)
                    public_key = private_key.get_verifying_key()
                    sig = private_key.sign_digest_deterministic(pre_hash, hashfunc=hashlib.sha256, sigencode = ecdsa.util.sigencode_der)
                    assert public_key.verify_digest(sig, pre_hash, sigdecode = ecdsa.util.sigdecode_der)
                    txin['signatures'][j] = bh2u(sig) + '01'
                    #txin['x_pubkeys'][j] = pubkey
                    txin['pubkeys'][j] = pubkey # needed for fd keys
                    self._inputs[i] = txin
        print_error("is_complete", self.is_complete())
        self.raw = self.serialize()

    def get_outputs(self):
        """convert pubkeys to addresses"""
        o = []
        for type, x, v in self.outputs():
            if type == TYPE_ADDRESS:
                addr = x
            elif type == TYPE_PUBKEY:
                addr = bitcoin.public_key_to_p2pkh(bfh(x))
            else:
                addr = 'SCRIPT ' + bh2u(x)
            o.append((addr,v))      # consider using yield (addr, v)
        return o

    def get_output_addresses(self):
        return [addr for addr, val in self.get_outputs()]


    def has_address(self, addr):
        return (addr in self.get_output_addresses()) or (addr in (tx.get("address") for tx in self.inputs()))

    def as_dict(self):
        if self.raw is None:
            self.raw = self.serialize()
        self.deserialize()
        out = {
            'hex': self.raw,
            'complete': self.is_complete(),
            'final': self.is_final(),
        }
        return out

    def required_fee(self, wallet):
        # see https://en.bitcoin.it/wiki/Transaction_fees
        size = len(self.serialize(-1))//2
        fee = 0
        for addr, value in self.get_outputs():
            if value < DUST_SOFT_LIMIT:
                fee += DUST_SOFT_LIMIT
        threshold = 57600000*4
        weight = 0
        for txin in self.inputs():
            height, conf, timestamp = wallet.get_tx_height(txin["prevout_hash"])
            weight += txin["value"] * conf
        priority = weight // size
        print_error(priority, threshold)

        if size < 5000 and fee == 0 and priority > threshold:
            return 0
        fee += (1 + size // 1000) * MIN_RELAY_TX_FEE
        print_error(fee)
        return fee



def tx_from_str(txt):
    "json or raw hexadecimal"
    import json
    txt = txt.strip()
    if not txt:
        raise ValueError("empty string")
    try:
        bfh(txt)
        is_hex = True
    except:
        is_hex = False
    if is_hex:
        return txt
    tx_dict = json.loads(str(txt))
    assert "hex" in tx_dict.keys()
    return tx_dict["hex"]<|MERGE_RESOLUTION|>--- conflicted
+++ resolved
@@ -456,28 +456,8 @@
 
 # pay & redeem scripts
 
-<<<<<<< HEAD
-def push_script(x):
-    return op_push(len(x)//2) + x
-
-
-def get_scriptPubKey(addr):
-    addrtype, hash_160 = bc_address_to_hash_160(addr)
-    if addrtype == bitcoin.ADDRTYPE_P2PKH:
-        script = '76a9'                                      # op_dup, op_hash_160
-        script += push_script(bh2u(hash_160))
-        script += '88ac'                                     # op_equalverify, op_checksig
-    elif addrtype in [bitcoin.ADDRTYPE_P2SH, bitcoin.ADDRTYPE_P2SH_ALT]:
-        script = 'a9'                                        # op_hash_160
-        script += push_script(bh2u(hash_160))
-        script += '87'                                       # op_equal
-    else:
-        raise BaseException('unknown address type')
-    return script
-=======
-
-
->>>>>>> 5f35081b
+
+
 
 
 def segwit_script(pubkey):
