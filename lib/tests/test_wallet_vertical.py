import unittest
from unittest import mock

import lib.bitcoin as bitcoin
import lib.keystore as keystore
import lib.storage as storage
import lib.wallet as wallet


# TODO: 2fa
class TestWalletKeystoreAddressIntegrity(unittest.TestCase):

    gap_limit = 1  # make tests run faster

    def _check_seeded_keystore_sanity(self, ks):
        self.assertTrue (ks.is_deterministic())
        self.assertFalse(ks.is_watching_only())
        self.assertFalse(ks.can_import())
        self.assertTrue (ks.has_seed())

    def _check_xpub_keystore_sanity(self, ks):
        self.assertTrue (ks.is_deterministic())
        self.assertTrue (ks.is_watching_only())
        self.assertFalse(ks.can_import())
        self.assertFalse(ks.has_seed())

    def _create_standard_wallet(self, ks):
        store = storage.WalletStorage('if_this_exists_mocking_failed_648151893')
        store.put('keystore', ks.dump())
        store.put('gap_limit', self.gap_limit)
        w = wallet.Standard_Wallet(store)
        w.synchronize()
        return w

    def _create_multisig_wallet(self, ks1, ks2):
        store = storage.WalletStorage('if_this_exists_mocking_failed_648151893')
        multisig_type = "%dof%d" % (2, 2)
        store.put('wallet_type', multisig_type)
        store.put('x%d/' % 1, ks1.dump())
        store.put('x%d/' % 2, ks2.dump())
        store.put('gap_limit', self.gap_limit)
        w = wallet.Multisig_Wallet(store)
        w.synchronize()
        return w

    @mock.patch.object(storage.WalletStorage, '_write')
    def test_electrum_seed_standard(self, mock_write):
        seed_words = 'cycle rocket west magnet parrot shuffle foot correct salt library feed song'
        self.assertEqual(bitcoin.seed_type(seed_words), 'standard')

        ks = keystore.from_seed(seed_words, '', False)

        self._check_seeded_keystore_sanity(ks)
        self.assertTrue(isinstance(ks, keystore.BIP32_KeyStore))

        self.assertEqual(ks.xprv, 'xprv9s21ZrQH143K32jECVM729vWgGq4mUDJCk1ozqAStTphzQtCTuoFmFafNoG1g55iCnBTXUzz3zWnDb5CVLGiFvmaZjuazHDL8a81cPQ8KL6')
        self.assertEqual(ks.xpub, 'xpub661MyMwAqRbcFWohJWt7PHsFEJfZAvw9ZxwQoDa4SoMgsDDM1T7WK3u9E4edkC4ugRnZ8E4xDZRpk8Rnts3Nbt97dPwT52CwBdDWroaZf8U')

        w = self._create_standard_wallet(ks)
        self.assertEqual(w.txin_type, 'p2pkh')

        self.assertEqual(w.get_receiving_addresses()[0], 'LgbiA75qdajKtdsfEXQQGwfonAQZEEEbjS')
        self.assertEqual(w.get_change_addresses()[0], 'LdfcFkfXExba64HeRK1c9icSJMr6tMKyfv')

    @mock.patch.object(storage.WalletStorage, '_write')
    def test_electrum_seed_segwit(self, mock_write):
        seed_words = 'bitter grass shiver impose acquire brush forget axis eager alone wine silver'
        self.assertEqual(bitcoin.seed_type(seed_words), 'segwit')

        ks = keystore.from_seed(seed_words, '', False)

        self._check_seeded_keystore_sanity(ks)
        self.assertTrue(isinstance(ks, keystore.BIP32_KeyStore))

        self.assertEqual(ks.xprv, 'zprvAZswDvNeJeha8qZ8g7efN3FXYVJLaEUsE9TW6qXDEbVe74AZ75c2sZFZXPNFzxnhChDQ89oC8C5AjWwHmH1HeRKE1c4kKBQAmjUDdKDUZw2')
        self.assertEqual(ks.xpub, 'zpub6nsHdRuY92FsMKdbn9BfjBCG6X8pyhCibNP6uDvpnw2cyrVhecvHRMa3Ne8kdJZxjxgwnpbHLkcR4bfnhHy6auHPJyDTQ3kianeuVLdkCYQ')

        w = self._create_standard_wallet(ks)
        self.assertEqual(w.txin_type, 'p2wpkh')

        self.assertEqual(w.get_receiving_addresses()[0], 'via1q3g5tmkmlvxryhh843v4dz026avatc0zz8xd49e')
        self.assertEqual(w.get_change_addresses()[0], 'via1qdy94n2q5qcp0kg7v9yzwe6wvfkhnvyzjazfzj3')

    @mock.patch.object(storage.WalletStorage, '_write')
    def test_electrum_seed_old(self, mock_write):
        seed_words = 'powerful random nobody notice nothing important anyway look away hidden message over'
        self.assertEqual(bitcoin.seed_type(seed_words), 'old')

        ks = keystore.from_seed(seed_words, '', False)

        self._check_seeded_keystore_sanity(ks)
        self.assertTrue(isinstance(ks, keystore.Old_KeyStore))

        self.assertEqual(ks.mpk, 'e9d4b7866dd1e91c862aebf62a49548c7dbf7bcc6e4b7b8c9da820c7737968df9c09d5a3e271dc814a29981f81b3faaf2737b551ef5dcc6189cf0f8252c442b3')

        w = self._create_standard_wallet(ks)
        self.assertEqual(w.txin_type, 'p2pkh')

        self.assertEqual(w.get_receiving_addresses()[0], 'LZXBVPSYn3bfFfibvUm9K8h4BddGhUE4Fe')
        self.assertEqual(w.get_change_addresses()[0], 'LdeTQ2avMuXcwvpJfMpPwFPgz5F3Fnbsdu')

    @mock.patch.object(storage.WalletStorage, '_write')
    def test_bip39_seed_bip44_standard(self, mock_write):
        seed_words = 'treat dwarf wealth gasp brass outside high rent blood crowd make initial'
        self.assertEqual(keystore.bip39_is_checksum_valid(seed_words), (True, True))

        ks = keystore.from_bip39_seed(seed_words, '', "m/44'/0'/0'")

        self.assertTrue(isinstance(ks, keystore.BIP32_KeyStore))

        self.assertEqual(ks.xprv, 'xprv9zGLcNEb3cHUKizLVBz6RYeE9bEZAVPjH2pD1DEzCnPcsemWc3d3xTao8sfhfUmDLMq6e3RcEMEvJG1Et8dvfL8DV4h7mwm9J6AJsW9WXQD')
        self.assertEqual(ks.xpub, 'xpub6DFh1smUsyqmYD4obDX6ngaxhd53Zx7aeFjoobebm7vbkT6f9awJWFuGzBT9FQJEWFBL7UyhMXtYzRcwDuVbcxtv9Ce2W9eMm4KXLdvdbjv')

        w = self._create_standard_wallet(ks)
        self.assertEqual(w.txin_type, 'p2pkh')

        self.assertEqual(w.get_receiving_addresses()[0], 'LQx4V43sdoTgiRt3TkBncbSBBMijtP3jg3')
        self.assertEqual(w.get_change_addresses()[0], 'LaV2rhxLkq48nJoTWLp19f4pcnZLtJeLoB')

    @mock.patch.object(storage.WalletStorage, '_write')
    def test_bip39_seed_bip49_p2sh_segwit(self, mock_write):
        seed_words = 'treat dwarf wealth gasp brass outside high rent blood crowd make initial'
        self.assertEqual(keystore.bip39_is_checksum_valid(seed_words), (True, True))

        ks = keystore.from_bip39_seed(seed_words, '', "m/49'/0'/0'")

        self.assertTrue(isinstance(ks, keystore.BIP32_KeyStore))

        self.assertEqual(ks.xprv, 'yprvAJEYHeNEPcyBoQYM7sGCxDiNCTX65u4ANgZuSGTrKN5YCC9MP84SBayrgaMyZV7zvkHrr3HVPTK853s2SPk4EttPazBZBmz6QfDkXeE8Zr7')
        self.assertEqual(ks.xpub, 'ypub6XDth9u8DzXV1tcpDtoDKMf6kVMaVMn1juVWEesTshcX4zUVvfNgjPJLXrD9N7AdTLnbHFL64KmBn3SNaTe69iZYbYCqLCCNPZKbLz9niQ4')

        w = self._create_standard_wallet(ks)
        self.assertEqual(w.txin_type, 'p2wpkh-p2sh')

        self.assertEqual(w.get_receiving_addresses()[0], 'MC1qiM3LvsbB3WdgFf9q3tzK9fmLrX1SQs')
        self.assertEqual(w.get_change_addresses()[0], 'MRnKmWLg8T5jPEj8TktCyfWv4FPqyFBS3V')

    @mock.patch.object(storage.WalletStorage, '_write')
    def test_electrum_multisig_seed_standard(self, mock_write):
        seed_words = 'blast uniform dragon fiscal ensure vast young utility dinosaur abandon rookie sure'
        self.assertEqual(bitcoin.seed_type(seed_words), 'standard')

        ks1 = keystore.from_seed(seed_words, '', True)
        self._check_seeded_keystore_sanity(ks1)
        self.assertTrue(isinstance(ks1, keystore.BIP32_KeyStore))
        self.assertEqual(ks1.xprv, 'xprv9s21ZrQH143K3t9vo23J3hajRbzvkRLJ6Y1zFrUFAfU3t8oooMPfb7f87cn5KntgqZs5nipZkCiBFo5ZtaSD2eDo7j7CMuFV8Zu6GYLTpY6')
        self.assertEqual(ks1.xpub, 'xpub661MyMwAqRbcGNEPu3aJQqXTydqR9t49Tkwb4Esrj112kw8xLthv8uybxvaki4Ygt9xiwZUQGeFTG7T2TUzR3eA4Zp3aq5RXsABHFBUrq4c')

        # electrum seed: ghost into match ivory badge robot record tackle radar elbow traffic loud
        ks2 = keystore.from_xpub('xpub661MyMwAqRbcGfCPEkkyo5WmcrhTq8mi3xuBS7VEZ3LYvsgY1cCFDbenT33bdD12axvrmXhuX3xkAbKci3yZY9ZEk8vhLic7KNhLjqdh5ec')
        self._check_xpub_keystore_sanity(ks2)
        self.assertTrue(isinstance(ks2, keystore.BIP32_KeyStore))

        w = self._create_multisig_wallet(ks1, ks2)
        self.assertEqual(w.txin_type, 'p2sh')

        self.assertEqual(w.get_receiving_addresses()[0], 'M8wrMJA8deEQuJXhXYa6nrJPBi7yiLnCN5')
        self.assertEqual(w.get_change_addresses()[0], 'MCjfF7hpoc3mbD1DBEqqJv1scPJJDhtoMG')

    @mock.patch.object(storage.WalletStorage, '_write')
    def test_electrum_multisig_seed_segwit(self, mock_write):
        seed_words = 'snow nest raise royal more walk demise rotate smooth spirit canyon gun'
        self.assertEqual(bitcoin.seed_type(seed_words), 'segwit')

        ks1 = keystore.from_seed(seed_words, '', True)
        self._check_seeded_keystore_sanity(ks1)
        self.assertTrue(isinstance(ks1, keystore.BIP32_KeyStore))
        self.assertEqual(ks1.xprv, 'ZprvAjxLRqPiDfPDxXrm8JvcoCGRAW6xUtktucG6AMtdzaEbTEJN8qcECvujfhtDU3jLJ9g3Dr3Gz5m1ypfMs8iSUh62gWyHZ73bYLRWyeHf6y4')
        self.assertEqual(ks1.xpub, 'Zpub6xwgqLvc42wXB1wEELTdALD9iXwStMUkGqBgxkJFYumaL2dWgNvUkjEDWyDFZD3fZuDWDzd1KQJ4NwVHS7hs6H6QkpNYSShfNiUZsgMdtNg')

        # electrum seed: hedgehog sunset update estate number jungle amount piano friend donate upper wool
        ks2 = keystore.from_xpub('Zpub6y4oYeETXAbzLNg45wcFDGwEG3vpgsyMJybiAfi2pJtNF3i3fJVxK2BeZJaw7VeKZm192QHvXP3uHDNpNmNDbQft9FiMzkKUhNXQafUMYUY')
        self._check_xpub_keystore_sanity(ks2)
        self.assertTrue(isinstance(ks2, keystore.BIP32_KeyStore))

        w = self._create_multisig_wallet(ks1, ks2)
        self.assertEqual(w.txin_type, 'p2wsh')

<<<<<<< HEAD
        self.assertEqual(w.get_receiving_addresses()[0], 'via1qlf9cr48pj5zheqedla0eucpzhufl7kp2nd0a0evsz529gdx7jgnsw3fha9')
        self.assertEqual(w.get_change_addresses()[0], 'via1q89s4j4k3ghdmscjz0pklz2fl24mc9ptvwyg38xgqyw8f5vk29ccs4xkesp')
=======
        self.assertEqual(w.get_receiving_addresses()[0], 'ltc1qvzezdcv6vs5h45ugkavp896e0nde5c5lg5h0fwe2xyfhnpkxq6gqa9a79a')
        self.assertEqual(w.get_change_addresses()[0], 'ltc1qxqf840dqswcmu7a8v82fj6ej0msx08flvuy6kngr7axstjcaq6usxndfdg')
>>>>>>> f4c968fb

    @mock.patch.object(storage.WalletStorage, '_write')
    def test_bip39_multisig_seed_bip45_standard(self, mock_write):
        seed_words = 'treat dwarf wealth gasp brass outside high rent blood crowd make initial'
        self.assertEqual(keystore.bip39_is_checksum_valid(seed_words), (True, True))

        ks1 = keystore.from_bip39_seed(seed_words, '', "m/45'/0")
        self.assertTrue(isinstance(ks1, keystore.BIP32_KeyStore))
        self.assertEqual(ks1.xprv, 'xprv9vyEFyXf7pYVv4eDU3hhuCEAHPHNGuxX73nwtYdpbLcqwJCPwFKknAK8pHWuHHBirCzAPDZ7UJHrYdhLfn1NkGp9rk3rVz2aEqrT93qKRD9')
        self.assertEqual(ks1.xpub, 'xpub69xafV4YxC6o8Yiga5EiGLAtqR7rgNgNUGiYgw3S9g9pp6XYUne1KxdcfYtxwmA3eBrzMFuYcNQKfqsXCygCo4GxQFHfywxpUbKNfYvGJka')

        # bip39 seed: tray machine cook badge night page project uncover ritual toward person enact
        # der: m/45'/0
        ks2 = keystore.from_xpub('xpub6B26nSWddbWv7J3qQn9FbwPPQktSBdPQfLfHhRK4375QoZq8fvM8rQey1koGSTxC5xVoMzNMaBETMUmCqmXzjc8HyAbN7LqrvE4ovGRwNGg')
        self._check_xpub_keystore_sanity(ks2)
        self.assertTrue(isinstance(ks2, keystore.BIP32_KeyStore))

        w = self._create_multisig_wallet(ks1, ks2)
        self.assertEqual(w.txin_type, 'p2sh')

        self.assertEqual(w.get_receiving_addresses()[0], 'MQbbhvCgqcowyoHsoEdZkvMENhhvktToCi')
        self.assertEqual(w.get_change_addresses()[0], 'MMV7XoNeRLdTcwqYBq9e6fDtG9E9uHciwz')

    @mock.patch.object(storage.WalletStorage, '_write')
    def test_bip39_multisig_seed_p2sh_segwit(self, mock_write):
        # bip39 seed: pulse mixture jazz invite dune enrich minor weapon mosquito flight fly vapor
        # der: m/49'/0'/0'
        # NOTE: there is currently no bip43 standard derivation path for p2wsh-p2sh
        ks1 = keystore.from_xprv('YprvAUXFReVvDjrPerocC3FxVH748sJUTvYjkAhtKop5VnnzVzMEHr1CHrYQKZwfJn1As3X4LYMav6upxd5nDiLb6SCjRZrBH76EFvyQAG4cn79')
        self.assertTrue(isinstance(ks1, keystore.BIP32_KeyStore))
        self.assertEqual(ks1.xpub, 'Ypub6hWbqA2p47QgsLt5J4nxrR3ngu8xsPGb7PdV8CDh48KyNngNqPKSqertAqYhQ4umELu1UsZUCYfj9XPA6AdSMZWDZQobwF7EJ8uNrECaZg1')

        # bip39 seed: slab mixture skin evoke harsh tattoo rare crew sphere extend balcony frost
        # der: m/49'/0'/0'
        ks2 = keystore.from_xpub('Ypub6iNDhL4WWq5kFZcdFqHHwX4YTH4rYGp8xbndpRrY7WNZFFRfogSrL7wRTajmVHgR46AT1cqUG1mrcRd7h1WXwBsgX2QvT3zFbBCDiSDLkau')
        self._check_xpub_keystore_sanity(ks2)
        self.assertTrue(isinstance(ks2, keystore.BIP32_KeyStore))

        w = self._create_multisig_wallet(ks1, ks2)
        self.assertEqual(w.txin_type, 'p2wsh-p2sh')

        self.assertEqual(w.get_receiving_addresses()[0], 'MBYnVwVNdKM5EK7uzBCSAMU5iJa3ATHxCK')
        self.assertEqual(w.get_change_addresses()[0], 'MFdrC72fZDa7aTMo5gi7XSyeeiA3P9VtUM')<|MERGE_RESOLUTION|>--- conflicted
+++ resolved
@@ -176,13 +176,8 @@
         w = self._create_multisig_wallet(ks1, ks2)
         self.assertEqual(w.txin_type, 'p2wsh')
 
-<<<<<<< HEAD
         self.assertEqual(w.get_receiving_addresses()[0], 'via1qlf9cr48pj5zheqedla0eucpzhufl7kp2nd0a0evsz529gdx7jgnsw3fha9')
         self.assertEqual(w.get_change_addresses()[0], 'via1q89s4j4k3ghdmscjz0pklz2fl24mc9ptvwyg38xgqyw8f5vk29ccs4xkesp')
-=======
-        self.assertEqual(w.get_receiving_addresses()[0], 'ltc1qvzezdcv6vs5h45ugkavp896e0nde5c5lg5h0fwe2xyfhnpkxq6gqa9a79a')
-        self.assertEqual(w.get_change_addresses()[0], 'ltc1qxqf840dqswcmu7a8v82fj6ej0msx08flvuy6kngr7axstjcaq6usxndfdg')
->>>>>>> f4c968fb
 
     @mock.patch.object(storage.WalletStorage, '_write')
     def test_bip39_multisig_seed_bip45_standard(self, mock_write):
