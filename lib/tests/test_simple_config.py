import ast
import sys
import os
import unittest
import tempfile
import shutil

from io import StringIO
from lib.simple_config import (SimpleConfig, read_user_config)


class Test_SimpleConfig(unittest.TestCase):

    def setUp(self):
        super(Test_SimpleConfig, self).setUp()
        # make sure "read_user_config" and "user_dir" return a temporary directory.
        self.electrum_dir = tempfile.mkdtemp()
        # Do the same for the user dir to avoid overwriting the real configuration
        # for development machines with electrum installed :)
        self.user_dir = tempfile.mkdtemp()

        self.options = {"electrum_path": self.electrum_dir}
        self._saved_stdout = sys.stdout
        self._stdout_buffer = StringIO()
        sys.stdout = self._stdout_buffer

    def tearDown(self):
        super(Test_SimpleConfig, self).tearDown()
        # Remove the temporary directory after each test (to make sure we don't
        # pollute /tmp for nothing.
        shutil.rmtree(self.electrum_dir)
        shutil.rmtree(self.user_dir)

        # Restore the "real" stdout
        sys.stdout = self._saved_stdout

    def test_simple_config_key_rename(self):
        """auto_cycle was renamed auto_connect"""
        fake_read_user = lambda _: {"auto_cycle": True}
        read_user_dir = lambda : self.user_dir
        config = SimpleConfig(options=self.options,
                              read_user_config_function=fake_read_user,
                              read_user_dir_function=read_user_dir)
        self.assertEqual(config.get("auto_connect"), True)
        self.assertEqual(config.get("auto_cycle"), None)
        fake_read_user = lambda _: {"auto_connect": False, "auto_cycle": True}
        config = SimpleConfig(options=self.options,
                              read_user_config_function=fake_read_user,
                              read_user_dir_function=read_user_dir)
        self.assertEqual(config.get("auto_connect"), False)
        self.assertEqual(config.get("auto_cycle"), None)

    def test_simple_config_command_line_overrides_everything(self):
        """Options passed by command line override all other configuration
        sources"""
        fake_read_user = lambda _: {"electrum_path": "b"}
        read_user_dir = lambda : self.user_dir
        config = SimpleConfig(options=self.options,
                              read_user_config_function=fake_read_user,
                              read_user_dir_function=read_user_dir)
        self.assertEqual(self.options.get("electrum_path"),
                         config.get("electrum_path"))

    def test_simple_config_user_config_is_used_if_others_arent_specified(self):
        """If no system-wide configuration and no command-line options are
        specified, the user configuration is used instead."""
        fake_read_user = lambda _: {"electrum_path": self.electrum_dir}
        read_user_dir = lambda : self.user_dir
        config = SimpleConfig(options={},
                              read_user_config_function=fake_read_user,
                              read_user_dir_function=read_user_dir)
        self.assertEqual(self.options.get("electrum_path"),
                         config.get("electrum_path"))

    def test_cannot_set_options_passed_by_command_line(self):
        fake_read_user = lambda _: {"electrum_path": "b"}
        read_user_dir = lambda : self.user_dir
        config = SimpleConfig(options=self.options,
                              read_user_config_function=fake_read_user,
                              read_user_dir_function=read_user_dir)
        config.set_key("electrum_path", "c")
        self.assertEqual(self.options.get("electrum_path"),
                         config.get("electrum_path"))

    def test_can_set_options_set_in_user_config(self):
        another_path = tempfile.mkdtemp()
        fake_read_user = lambda _: {"electrum_path": self.electrum_dir}
        read_user_dir = lambda : self.user_dir
        config = SimpleConfig(options={},
                              read_user_config_function=fake_read_user,
                              read_user_dir_function=read_user_dir)
        config.set_key("electrum_path", another_path)
        self.assertEqual(another_path, config.get("electrum_path"))

    def test_user_config_is_not_written_with_read_only_config(self):
        """The user config does not contain command-line options when saved."""
        fake_read_user = lambda _: {"something": "a"}
        read_user_dir = lambda : self.user_dir
        self.options.update({"something": "c"})
        config = SimpleConfig(options=self.options,
                              read_user_config_function=fake_read_user,
                              read_user_dir_function=read_user_dir)
        config.save_user_config()
        contents = None
        with open(os.path.join(self.electrum_dir, "config"), "r") as f:
            contents = f.read()
        result = ast.literal_eval(contents)
        result.pop('config_version', None)
        self.assertEqual({"something": "a"}, result)


<<<<<<< HEAD
class TestSystemConfig(unittest.TestCase):

    sample_conf = """
[client]
gap_limit = 5

[something_else]
everything = 42
"""

    def setUp(self):
        super(TestSystemConfig, self).setUp()
        self.thefile = tempfile.mkstemp(suffix=".electrum-ltc.test.conf")[1]

    def tearDown(self):
        super(TestSystemConfig, self).tearDown()
        os.remove(self.thefile)

    def test_read_system_config_file_does_not_exist(self):
        somefile = "/foo/I/do/not/exist/electrum-ltc.conf"
        result = read_system_config(somefile)
        self.assertEqual({}, result)

    def test_read_system_config_file_returns_file_options(self):
        with open(self.thefile, "w") as f:
            f.write(self.sample_conf)

        result = read_system_config(self.thefile)
        self.assertEqual({"gap_limit": "5"}, result)

    def test_read_system_config_file_no_sections(self):

        with open(self.thefile, "w") as f:
            f.write("gap_limit = 5")  # The file has no sections at all

        result = read_system_config(self.thefile)
        self.assertEqual({}, result)


=======
>>>>>>> 6f843a7b
class TestUserConfig(unittest.TestCase):

    def setUp(self):
        super(TestUserConfig, self).setUp()
        self._saved_stdout = sys.stdout
        self._stdout_buffer = StringIO()
        sys.stdout = self._stdout_buffer

        self.user_dir = tempfile.mkdtemp()

    def tearDown(self):
        super(TestUserConfig, self).tearDown()
        shutil.rmtree(self.user_dir)
        sys.stdout = self._saved_stdout

    def test_no_path_means_no_result(self):
       result = read_user_config(None)
       self.assertEqual({}, result)

    def test_path_without_config_file(self):
        """We pass a path but if does not contain a "config" file."""
        result = read_user_config(self.user_dir)
        self.assertEqual({}, result)

    def test_path_with_reprd_object(self):

        class something(object):
            pass

        thefile = os.path.join(self.user_dir, "config")
        payload = something()
        with open(thefile, "w") as f:
            f.write(repr(payload))

        result = read_user_config(self.user_dir)
        self.assertEqual({}, result)<|MERGE_RESOLUTION|>--- conflicted
+++ resolved
@@ -109,48 +109,6 @@
         self.assertEqual({"something": "a"}, result)
 
 
-<<<<<<< HEAD
-class TestSystemConfig(unittest.TestCase):
-
-    sample_conf = """
-[client]
-gap_limit = 5
-
-[something_else]
-everything = 42
-"""
-
-    def setUp(self):
-        super(TestSystemConfig, self).setUp()
-        self.thefile = tempfile.mkstemp(suffix=".electrum-ltc.test.conf")[1]
-
-    def tearDown(self):
-        super(TestSystemConfig, self).tearDown()
-        os.remove(self.thefile)
-
-    def test_read_system_config_file_does_not_exist(self):
-        somefile = "/foo/I/do/not/exist/electrum-ltc.conf"
-        result = read_system_config(somefile)
-        self.assertEqual({}, result)
-
-    def test_read_system_config_file_returns_file_options(self):
-        with open(self.thefile, "w") as f:
-            f.write(self.sample_conf)
-
-        result = read_system_config(self.thefile)
-        self.assertEqual({"gap_limit": "5"}, result)
-
-    def test_read_system_config_file_no_sections(self):
-
-        with open(self.thefile, "w") as f:
-            f.write("gap_limit = 5")  # The file has no sections at all
-
-        result = read_system_config(self.thefile)
-        self.assertEqual({}, result)
-
-
-=======
->>>>>>> 6f843a7b
 class TestUserConfig(unittest.TestCase):
 
     def setUp(self):
