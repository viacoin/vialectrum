--- conflicted
+++ resolved
@@ -614,15 +614,9 @@
     'pubkey': 'Public key',
     'message': 'Clear text message. Use quotes if it contains spaces.',
     'encrypted': 'Encrypted message',
-<<<<<<< HEAD
     'amount': 'Amount to be sent (in LTC). Type \'!\' to send the maximum available.',
     'requested_amount': 'Requested amount (in LTC).',
-    'csv_file': 'CSV file of recipient, amount',
-=======
-    'amount': 'Amount to be sent (in BTC). Type \'!\' to send the maximum available.',
-    'requested_amount': 'Requested amount (in BTC).',
     'outputs': 'list of ["address", amount]',
->>>>>>> 886192ab
 }
 
 command_options = {
