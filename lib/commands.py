--- conflicted
+++ resolved
@@ -81,13 +81,8 @@
             wallet = args[0].wallet
             password = kwargs.get('password')
             if c.requires_wallet and wallet is None:
-<<<<<<< HEAD
-                raise BaseException("wallet not loaded. Use 'vialectrum daemon load_wallet'")
-            if c.requires_password and password is None and wallet.storage.get('use_encryption'):
-=======
                 raise BaseException("wallet not loaded. Use 'electrum-ltc daemon load_wallet'")
             if c.requires_password and password is None and wallet.has_password():
->>>>>>> 7fc579b5
                 return {'error': 'Password required' }
             return func(*args, **kwargs)
         return func_wrapper
@@ -135,8 +130,8 @@
     @command('wn')
     def restore(self, text):
         """Restore a wallet from text. Text can be a seed phrase, a master
-        public key, a master private key, a list of Viacoin addresses
-        or Viacoin private keys. If you want to be prompted for your
+        public key, a master private key, a list of Litecoin addresses
+        or Litecoin private keys. If you want to be prompted for your
         seed, type '?' or ':' (concealed) """
         raise BaseException('Not a JSON-RPC command')
 
@@ -295,7 +290,7 @@
     @command('')
     def dumpprivkeys(self):
         """Deprecated."""
-        return "This command is deprecated. Use a pipe instead: 'vialectrum listaddresses | vialectrum getprivatekeys - '"
+        return "This command is deprecated. Use a pipe instead: 'electrum-ltc listaddresses | electrum-ltc getprivatekeys - '"
 
     @command('')
     def validateaddress(self, address):
@@ -464,7 +459,7 @@
 
     @command('w')
     def setlabel(self, key, label):
-        """Assign a label to an item. Item may be a Viacoin address or a
+        """Assign a label to an item. Item may be a Litecoin address or a
         transaction ID"""
         self.wallet.set_label(key, label)
 
@@ -542,7 +537,7 @@
             PR_PAID: 'Paid',
             PR_EXPIRED: 'Expired',
         }
-        out['amount (VIA)'] = format_satoshis(out.get('amount'))
+        out['amount (LTC)'] = format_satoshis(out.get('amount'))
         out['status'] = pr_str[out.get('status', PR_UNKNOWN)]
         return out
 
@@ -669,8 +664,8 @@
 
 param_descriptions = {
     'privkey': 'Private key. Type \'?\' to get a prompt.',
-    'destination': 'Viacoin address, contact or alias',
-    'address': 'Viacoin address',
+    'destination': 'Litecoin address, contact or alias',
+    'address': 'Litecoin address',
     'seed': 'Seed phrase',
     'txid': 'Transaction ID',
     'pos': 'Position',
@@ -680,8 +675,8 @@
     'pubkey': 'Public key',
     'message': 'Clear text message. Use quotes if it contains spaces.',
     'encrypted': 'Encrypted message',
-    'amount': 'Amount to be sent (in VIA). Type \'!\' to send the maximum available.',
-    'requested_amount': 'Requested amount (in VIA).',
+    'amount': 'Amount to be sent (in LTC). Type \'!\' to send the maximum available.',
+    'requested_amount': 'Requested amount (in LTC).',
     'outputs': 'list of ["address", amount]',
     'redeem_script': 'redeem script (hexadecimal)',
 }
@@ -698,7 +693,7 @@
     'labels':      ("-l", "Show the labels of listed addresses"),
     'nocheck':     (None, "Do not verify aliases"),
     'imax':        (None, "Maximum number of inputs"),
-    'fee':         ("-f", "Transaction fee (in VIA)"),
+    'fee':         ("-f", "Transaction fee (in LTC)"),
     'from_addr':   ("-F", "Source address (must be a wallet address; use sweep to spend from non-wallet address)."),
     'change_addr': ("-c", "Change address. Default is a spare address, or the source address if it's not in the wallet"),
     'nbits':       (None, "Number of bits of entropy"),
@@ -748,10 +743,10 @@
         'requests_dir': 'directory where a bip70 file will be written.',
         'ssl_privkey': 'Path to your SSL private key, needed to sign the request.',
         'ssl_chain': 'Chain of SSL certificates, needed for signed requests. Put your certificate at the top and the root CA at the end',
-        'url_rewrite': 'Parameters passed to str.replace(), in order to create the r= part of viacoin: URIs. Example: \"(\'file:///var/www/\',\'https://vialectrum.org/\')\"',
+        'url_rewrite': 'Parameters passed to str.replace(), in order to create the r= part of litecoin: URIs. Example: \"(\'file:///var/www/\',\'https://electrum-ltc.org/\')\"',
     },
     'listrequests':{
-        'url_rewrite': 'Parameters passed to str.replace(), in order to create the r= part of viacoin: URIs. Example: \"(\'file:///var/www/\',\'https://vialectrum.org/\')\"',
+        'url_rewrite': 'Parameters passed to str.replace(), in order to create the r= part of litecoin: URIs. Example: \"(\'file:///var/www/\',\'https://electrum-ltc.org/\')\"',
     }
 }
 
@@ -816,19 +811,19 @@
     group = parser.add_argument_group('global options')
     group.add_argument("-v", "--verbose", action="store_true", dest="verbose", default=False, help="Show debugging information")
     group.add_argument("-D", "--dir", dest="electrum_path", help="electrum directory")
-    group.add_argument("-P", "--portable", action="store_true", dest="portable", default=False, help="Use local 'vialectrum_data' directory")
+    group.add_argument("-P", "--portable", action="store_true", dest="portable", default=False, help="Use local 'electrum-ltc_data' directory")
     group.add_argument("-w", "--wallet", dest="wallet_path", help="wallet path")
     group.add_argument("--testnet", action="store_true", dest="testnet", default=False, help="Use Testnet")
 
 def get_parser():
     # create main parser
     parser = argparse.ArgumentParser(
-        epilog="Run 'vialectrum help <command>' to see the help for a command")
+        epilog="Run 'electrum-ltc help <command>' to see the help for a command")
     add_global_options(parser)
     subparsers = parser.add_subparsers(dest='cmd', metavar='<command>')
     # gui
     parser_gui = subparsers.add_parser('gui', description="Run Electrum's Graphical User Interface.", help="Run GUI (default)")
-    parser_gui.add_argument("url", nargs='?', default=None, help="viacoin URI (or bip70 file)")
+    parser_gui.add_argument("url", nargs='?', default=None, help="litecoin URI (or bip70 file)")
     parser_gui.add_argument("-g", "--gui", dest="gui", help="select graphical user interface", choices=['qt', 'kivy', 'text', 'stdio'])
     parser_gui.add_argument("-o", "--offline", action="store_true", dest="offline", default=False, help="Run offline")
     parser_gui.add_argument("-m", action="store_true", dest="hide_gui", default=False, help="hide GUI on startup")
