<<<<<<< HEAD
sudo: required
dist: trusty

#workaround for https://github.com/travis-ci/travis-ci/issues/5227
addons:
  hostname: viacoin-tester

os: linux
language: generic
cache:
  directories:
  - depends/built
  - depends/sdk-sources
  - $HOME/.ccache
env:
  global:
    - MAKEJOBS=-j3
    - RUN_TESTS=false
    - CHECK_DOC=0
    - BOOST_TEST_RANDOM=1$TRAVIS_BUILD_ID
    - CCACHE_SIZE=100M
    - CCACHE_TEMPDIR=/tmp/.ccache-temp
    - CCACHE_COMPRESS=1
    - BASE_OUTDIR=$TRAVIS_BUILD_DIR/out
    - SDK_URL=https://bitcoincore.org/depends-sources/sdks
    - PYTHON_DEBUG=1
    - WINEDEBUG=fixme-all
    - VIACOIN_SCRYPT=0
  matrix:
# ARM
    - HOST=arm-linux-gnueabihf PACKAGES="g++-arm-linux-gnueabihf" DEP_OPTS="NO_QT=1" CHECK_DOC=1 GOAL="install" BITCOIN_CONFIG="--enable-glibc-back-compat --enable-reduce-exports"
# Win32
    - HOST=i686-w64-mingw32 DPKG_ADD_ARCH="i386" DEP_OPTS="NO_QT=1" PACKAGES="python3 python3-dev python3-pip nsis g++-mingw-w64-i686 wine1.6 bc openjdk-7-jre-headless libdb++-dev" RUN_TESTS=true GOAL="install" BITCOIN_CONFIG="--enable-reduce-exports" VIACOIN_SCRYPT=1
# 32-bit + dash
    - HOST=i686-pc-linux-gnu PACKAGES="g++-multilib bc python3-pip python3-dev python3-zmq openjdk-7-jre-headless libdb++-dev" DEP_OPTS="NO_QT=1" RUN_TESTS=true GOAL="install" BITCOIN_CONFIG="--enable-zmq --enable-glibc-back-compat --enable-reduce-exports LDFLAGS=-static-libstdc++" USE_SHELL="/bin/dash" VIACOIN_SCRYPT=1 
# Win64
    - HOST=x86_64-w64-mingw32 DPKG_ADD_ARCH="i386" DEP_OPTS="NO_QT=1" PACKAGES="python3 python3-dev python3-pip nsis g++-mingw-w64-x86-64 wine1.6 bc openjdk-7-jre-headless libdb++-dev" RUN_TESTS=true GOAL="install" BITCOIN_CONFIG="--enable-reduce-exports --enable-sse2" VIACOIN_SCRYPT=1 
# bitcoind
    - HOST=x86_64-unknown-linux-gnu PACKAGES="bc python3-pip python3-dev python3-zmq openjdk-7-jre-headless libdb++-dev" DEP_OPTS="NO_QT=1 NO_UPNP=1 DEBUG=1" RUN_TESTS=true GOAL="install" BITCOIN_CONFIG="--enable-zmq --enable-glibc-back-compat --enable-reduce-exports CPPFLAGS=-DDEBUG_LOCKORDER" VIACOIN_SCRYPT=1 
# No wallet
#    - HOST=x86_64-unknown-linux-gnu PACKAGES=" openjdk-7-jre-headless python3 python3-dev python3-pip" DEP_OPTS="NO_WALLET=1 libdb++-dev" RUN_TESTS=true GOAL="install" BITCOIN_CONFIG="--enable-glibc-back-compat --enable-reduce-exports" VIACOIN_SCRYPT=1 
# Cross-Mac
    - HOST=x86_64-apple-darwin11 PACKAGES="cmake imagemagick libcap-dev librsvg2-bin libz-dev libbz2-dev libtiff-tools python-dev libdb++-dev" BITCOIN_CONFIG="--enable-reduce-exports --enable-sse2" OSX_SDK=10.11 GOAL="deploy"

before_install:
    - export PATH=$(echo $PATH | tr ':' "\n" | sed '/\/opt\/python/d' | tr "\n" ":" | sed "s|::|:|g")
install:
    - if [ -n "$PPA" ]; then travis_retry sudo add-apt-repository "$PPA" -y; fi
    - if [ -n "$DPKG_ADD_ARCH" ]; then sudo dpkg --add-architecture "$DPKG_ADD_ARCH" ; fi
    - if [ -n "$PACKAGES" ]; then travis_retry sudo apt-get update; fi
    - if [ -n "$PACKAGES" ]; then travis_retry sudo apt-get install --no-install-recommends --no-upgrade -qq $PACKAGES; fi
    - if [ "$VIACOIN_SCRYPT" = 1 ]; then travis_retry sudo pip3 install viacoin_scrypt; fi
before_script:
    - unset CC; unset CXX
    - if [ "$CHECK_DOC" = 1 ]; then contrib/devtools/check-doc.py; fi
    - mkdir -p depends/SDKs depends/sdk-sources
    - if [ -n "$OSX_SDK" -a ! -f depends/sdk-sources/MacOSX${OSX_SDK}.sdk.tar.gz ]; then curl --location --fail $SDK_URL/MacOSX${OSX_SDK}.sdk.tar.gz -o depends/sdk-sources/MacOSX${OSX_SDK}.sdk.tar.gz; fi
    - if [ -n "$OSX_SDK" -a -f depends/sdk-sources/MacOSX${OSX_SDK}.sdk.tar.gz ]; then tar -C depends/SDKs -xf depends/sdk-sources/MacOSX${OSX_SDK}.sdk.tar.gz; fi
    - make $MAKEJOBS -C depends HOST=$HOST $DEP_OPTS
script:
    - export TRAVIS_COMMIT_LOG=`git log --format=fuller -1`
    - if [ -n "$USE_SHELL" ]; then export CONFIG_SHELL="$USE_SHELL"; fi
    - OUTDIR=$BASE_OUTDIR/$TRAVIS_PULL_REQUEST/$TRAVIS_JOB_NUMBER-$HOST
    - BITCOIN_CONFIG_ALL="--disable-dependency-tracking --prefix=$TRAVIS_BUILD_DIR/depends/$HOST --bindir=$OUTDIR/bin --libdir=$OUTDIR/lib"
    - depends/$HOST/native/bin/ccache --max-size=$CCACHE_SIZE
    - test -n "$USE_SHELL" && eval '"$USE_SHELL" -c "./autogen.sh"' || ./autogen.sh
    - mkdir build && cd build
    - ../configure $BITCOIN_CONFIG_ALL $BITCOIN_CONFIG || ( cat config.log && false)
    - make $MAKEJOBS $GOAL || ( echo "Build failure. Verbose build follows." && make $GOAL V=1 ; false )
    - export LD_LIBRARY_PATH=$TRAVIS_BUILD_DIR/depends/$HOST/lib
    - if [ "$RUN_TESTS" = "true" ]; then make $MAKEJOBS check VERBOSE=1; fi
    - if [ "$RUN_TESTS" = "true" ]; then PYTHON_DEBUG=1 qa/pull-tester/rpc-tests.py --coverage; fi
after_script:
    - echo $TRAVIS_COMMIT_RANGE
    - echo $TRAVIS_COMMIT_LOG
=======
sudo: false
language: python
python:
    - 3.5
    - 3.6
install:
  - pip install -r contrib/requirements/requirements-travis.txt
cache:
  - pip: true
  - directories:
    - /tmp/electrum-ltc-build
script:
    - tox
after_success:
    - if [ "$TRAVIS_BRANCH" = "master" ]; then pip install pycurl requests && contrib/make_locale; fi
    - coveralls
jobs:
  include:
    - stage: windows build
      sudo: true
      python: 3.5
      install:
        - sudo dpkg --add-architecture i386
        - wget -nc https://dl.winehq.org/wine-builds/Release.key
        - sudo apt-key add Release.key
        - sudo apt-add-repository https://dl.winehq.org/wine-builds/ubuntu/
        - sudo apt-get update -qq
        - sudo apt-get install -qq winehq-stable dirmngr gnupg2 p7zip-full
      before_script: ls -lah /tmp/electrum-ltc-build
      script: ./contrib/build-wine/build.sh
      after_success: true
>>>>>>> 7fc579b5
<|MERGE_RESOLUTION|>--- conflicted
+++ resolved
@@ -1,80 +1,3 @@
-<<<<<<< HEAD
-sudo: required
-dist: trusty
-
-#workaround for https://github.com/travis-ci/travis-ci/issues/5227
-addons:
-  hostname: viacoin-tester
-
-os: linux
-language: generic
-cache:
-  directories:
-  - depends/built
-  - depends/sdk-sources
-  - $HOME/.ccache
-env:
-  global:
-    - MAKEJOBS=-j3
-    - RUN_TESTS=false
-    - CHECK_DOC=0
-    - BOOST_TEST_RANDOM=1$TRAVIS_BUILD_ID
-    - CCACHE_SIZE=100M
-    - CCACHE_TEMPDIR=/tmp/.ccache-temp
-    - CCACHE_COMPRESS=1
-    - BASE_OUTDIR=$TRAVIS_BUILD_DIR/out
-    - SDK_URL=https://bitcoincore.org/depends-sources/sdks
-    - PYTHON_DEBUG=1
-    - WINEDEBUG=fixme-all
-    - VIACOIN_SCRYPT=0
-  matrix:
-# ARM
-    - HOST=arm-linux-gnueabihf PACKAGES="g++-arm-linux-gnueabihf" DEP_OPTS="NO_QT=1" CHECK_DOC=1 GOAL="install" BITCOIN_CONFIG="--enable-glibc-back-compat --enable-reduce-exports"
-# Win32
-    - HOST=i686-w64-mingw32 DPKG_ADD_ARCH="i386" DEP_OPTS="NO_QT=1" PACKAGES="python3 python3-dev python3-pip nsis g++-mingw-w64-i686 wine1.6 bc openjdk-7-jre-headless libdb++-dev" RUN_TESTS=true GOAL="install" BITCOIN_CONFIG="--enable-reduce-exports" VIACOIN_SCRYPT=1
-# 32-bit + dash
-    - HOST=i686-pc-linux-gnu PACKAGES="g++-multilib bc python3-pip python3-dev python3-zmq openjdk-7-jre-headless libdb++-dev" DEP_OPTS="NO_QT=1" RUN_TESTS=true GOAL="install" BITCOIN_CONFIG="--enable-zmq --enable-glibc-back-compat --enable-reduce-exports LDFLAGS=-static-libstdc++" USE_SHELL="/bin/dash" VIACOIN_SCRYPT=1 
-# Win64
-    - HOST=x86_64-w64-mingw32 DPKG_ADD_ARCH="i386" DEP_OPTS="NO_QT=1" PACKAGES="python3 python3-dev python3-pip nsis g++-mingw-w64-x86-64 wine1.6 bc openjdk-7-jre-headless libdb++-dev" RUN_TESTS=true GOAL="install" BITCOIN_CONFIG="--enable-reduce-exports --enable-sse2" VIACOIN_SCRYPT=1 
-# bitcoind
-    - HOST=x86_64-unknown-linux-gnu PACKAGES="bc python3-pip python3-dev python3-zmq openjdk-7-jre-headless libdb++-dev" DEP_OPTS="NO_QT=1 NO_UPNP=1 DEBUG=1" RUN_TESTS=true GOAL="install" BITCOIN_CONFIG="--enable-zmq --enable-glibc-back-compat --enable-reduce-exports CPPFLAGS=-DDEBUG_LOCKORDER" VIACOIN_SCRYPT=1 
-# No wallet
-#    - HOST=x86_64-unknown-linux-gnu PACKAGES=" openjdk-7-jre-headless python3 python3-dev python3-pip" DEP_OPTS="NO_WALLET=1 libdb++-dev" RUN_TESTS=true GOAL="install" BITCOIN_CONFIG="--enable-glibc-back-compat --enable-reduce-exports" VIACOIN_SCRYPT=1 
-# Cross-Mac
-    - HOST=x86_64-apple-darwin11 PACKAGES="cmake imagemagick libcap-dev librsvg2-bin libz-dev libbz2-dev libtiff-tools python-dev libdb++-dev" BITCOIN_CONFIG="--enable-reduce-exports --enable-sse2" OSX_SDK=10.11 GOAL="deploy"
-
-before_install:
-    - export PATH=$(echo $PATH | tr ':' "\n" | sed '/\/opt\/python/d' | tr "\n" ":" | sed "s|::|:|g")
-install:
-    - if [ -n "$PPA" ]; then travis_retry sudo add-apt-repository "$PPA" -y; fi
-    - if [ -n "$DPKG_ADD_ARCH" ]; then sudo dpkg --add-architecture "$DPKG_ADD_ARCH" ; fi
-    - if [ -n "$PACKAGES" ]; then travis_retry sudo apt-get update; fi
-    - if [ -n "$PACKAGES" ]; then travis_retry sudo apt-get install --no-install-recommends --no-upgrade -qq $PACKAGES; fi
-    - if [ "$VIACOIN_SCRYPT" = 1 ]; then travis_retry sudo pip3 install viacoin_scrypt; fi
-before_script:
-    - unset CC; unset CXX
-    - if [ "$CHECK_DOC" = 1 ]; then contrib/devtools/check-doc.py; fi
-    - mkdir -p depends/SDKs depends/sdk-sources
-    - if [ -n "$OSX_SDK" -a ! -f depends/sdk-sources/MacOSX${OSX_SDK}.sdk.tar.gz ]; then curl --location --fail $SDK_URL/MacOSX${OSX_SDK}.sdk.tar.gz -o depends/sdk-sources/MacOSX${OSX_SDK}.sdk.tar.gz; fi
-    - if [ -n "$OSX_SDK" -a -f depends/sdk-sources/MacOSX${OSX_SDK}.sdk.tar.gz ]; then tar -C depends/SDKs -xf depends/sdk-sources/MacOSX${OSX_SDK}.sdk.tar.gz; fi
-    - make $MAKEJOBS -C depends HOST=$HOST $DEP_OPTS
-script:
-    - export TRAVIS_COMMIT_LOG=`git log --format=fuller -1`
-    - if [ -n "$USE_SHELL" ]; then export CONFIG_SHELL="$USE_SHELL"; fi
-    - OUTDIR=$BASE_OUTDIR/$TRAVIS_PULL_REQUEST/$TRAVIS_JOB_NUMBER-$HOST
-    - BITCOIN_CONFIG_ALL="--disable-dependency-tracking --prefix=$TRAVIS_BUILD_DIR/depends/$HOST --bindir=$OUTDIR/bin --libdir=$OUTDIR/lib"
-    - depends/$HOST/native/bin/ccache --max-size=$CCACHE_SIZE
-    - test -n "$USE_SHELL" && eval '"$USE_SHELL" -c "./autogen.sh"' || ./autogen.sh
-    - mkdir build && cd build
-    - ../configure $BITCOIN_CONFIG_ALL $BITCOIN_CONFIG || ( cat config.log && false)
-    - make $MAKEJOBS $GOAL || ( echo "Build failure. Verbose build follows." && make $GOAL V=1 ; false )
-    - export LD_LIBRARY_PATH=$TRAVIS_BUILD_DIR/depends/$HOST/lib
-    - if [ "$RUN_TESTS" = "true" ]; then make $MAKEJOBS check VERBOSE=1; fi
-    - if [ "$RUN_TESTS" = "true" ]; then PYTHON_DEBUG=1 qa/pull-tester/rpc-tests.py --coverage; fi
-after_script:
-    - echo $TRAVIS_COMMIT_RANGE
-    - echo $TRAVIS_COMMIT_LOG
-=======
 sudo: false
 language: python
 python:
@@ -105,5 +28,4 @@
         - sudo apt-get install -qq winehq-stable dirmngr gnupg2 p7zip-full
       before_script: ls -lah /tmp/electrum-ltc-build
       script: ./contrib/build-wine/build.sh
-      after_success: true
->>>>>>> 7fc579b5
+      after_success: true