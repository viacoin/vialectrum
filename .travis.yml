sudo: false
language: python
python:
    - 3.5
    - 3.6
addons:
  apt:
    sources:
      - sourceline: 'ppa:tah83/secp256k1'
    packages:
      - libsecp256k1-0
install:
  - pip install -r contrib/requirements/requirements-travis.txt
cache:
  - pip: true
  - directories:
    - /tmp/vialectrum-build
script:
    - tox
after_success:
    - if [ "$TRAVIS_BRANCH" = "master" ]; then pip install pycurl requests && contrib/make_locale; fi
    - coveralls
jobs:
  include:
    - stage: binary builds
      sudo: true
      env:
        - TARGET_OS=Windows
      python: 3.6
      install:
        - sudo dpkg --add-architecture i386
        - wget -nc https://dl.winehq.org/wine-builds/Release.key
        - sudo apt-key add Release.key
        - sudo apt-add-repository https://dl.winehq.org/wine-builds/ubuntu/
        - sudo apt-get update -qq
<<<<<<< HEAD
        - sudo apt-get install -qq winehq-stable dirmngr gnupg2 p7zip-full
      before_script: ls -lah /tmp/vialectrum-build
      script: ./contrib/build-wine/build.sh
=======
        - sudo apt-get install -qq winehq-stable dirmngr gnupg2 p7zip-full mingw-w64
      before_script: ls -lah /tmp/electrum-ltc-build
      script: ./contrib/build-wine/build.sh $TRAVIS_COMMIT
>>>>>>> 3fe3b9f4
      after_success: true
    - os: osx
      language: c
      env:
        - TARGET_OS=macOS
      python: false
      install:
        - git fetch --all --tags
        - git fetch origin --unshallow
      script: ./contrib/build-osx/make_osx
      after_script: ls -lah dist && md5 dist/*
      after_success: true
    - stage: release check
      install:
          - git fetch --all --tags
          - git fetch origin --unshallow
      script:
        - ./contrib/deterministic-build/check_submodules.sh
      after_success: true
      if: tag IS present<|MERGE_RESOLUTION|>--- conflicted
+++ resolved
@@ -33,15 +33,9 @@
         - sudo apt-key add Release.key
         - sudo apt-add-repository https://dl.winehq.org/wine-builds/ubuntu/
         - sudo apt-get update -qq
-<<<<<<< HEAD
-        - sudo apt-get install -qq winehq-stable dirmngr gnupg2 p7zip-full
+        - sudo apt-get install -qq winehq-stable dirmngr gnupg2 p7zip-full mingw-w64
       before_script: ls -lah /tmp/vialectrum-build
-      script: ./contrib/build-wine/build.sh
-=======
-        - sudo apt-get install -qq winehq-stable dirmngr gnupg2 p7zip-full mingw-w64
-      before_script: ls -lah /tmp/electrum-ltc-build
       script: ./contrib/build-wine/build.sh $TRAVIS_COMMIT
->>>>>>> 3fe3b9f4
       after_success: true
     - os: osx
       language: c
