from weakref import ref
from decimal import Decimal
import re
import datetime
import traceback, sys

from kivy.app import App
from kivy.cache import Cache
from kivy.clock import Clock
from kivy.compat import string_types
from kivy.properties import (ObjectProperty, DictProperty, NumericProperty,
                             ListProperty, StringProperty)

from kivy.uix.recycleview import RecycleView
from kivy.uix.label import Label

from kivy.lang import Builder
from kivy.factory import Factory
from kivy.utils import platform

from vialectrum.util import profiler, parse_URI, format_time, InvalidPassword, NotEnoughFunds, Fiat
from vialectrum import bitcoin
from vialectrum.util import timestamp_to_datetime
from vialectrum.paymentrequest import PR_UNPAID, PR_PAID, PR_UNKNOWN, PR_EXPIRED
from vialectrum.plugins import run_hook

from .context_menu import ContextMenu


from vialectrum_gui.kivy.i18n import _

class HistoryRecycleView(RecycleView):
    pass

class CScreen(Factory.Screen):
    __events__ = ('on_activate', 'on_deactivate', 'on_enter', 'on_leave')
    action_view = ObjectProperty(None)
    loaded = False
    kvname = None
    context_menu = None
    menu_actions = []
    app = App.get_running_app()

    def _change_action_view(self):
        app = App.get_running_app()
        action_bar = app.root.manager.current_screen.ids.action_bar
        _action_view = self.action_view

        if (not _action_view) or _action_view.parent:
            return
        action_bar.clear_widgets()
        action_bar.add_widget(_action_view)

    def on_enter(self):
        # FIXME: use a proper event don't use animation time of screen
        Clock.schedule_once(lambda dt: self.dispatch('on_activate'), .25)
        pass

    def update(self):
        pass

    @profiler
    def load_screen(self):
        self.screen = Builder.load_file('gui/kivy/uix/ui_screens/' + self.kvname + '.kv')
        self.add_widget(self.screen)
        self.loaded = True
        self.update()
        setattr(self.app, self.kvname + '_screen', self)

    def on_activate(self):
        if self.kvname and not self.loaded:
            self.load_screen()
        #Clock.schedule_once(lambda dt: self._change_action_view())

    def on_leave(self):
        self.dispatch('on_deactivate')

    def on_deactivate(self):
        self.hide_menu()

    def hide_menu(self):
        if self.context_menu is not None:
            self.remove_widget(self.context_menu)
            self.context_menu = None

    def show_menu(self, obj):
        self.hide_menu()
        self.context_menu = ContextMenu(obj, self.menu_actions)
        self.add_widget(self.context_menu)


# note: this list needs to be kept in sync with another in qt
TX_ICONS = [
    "unconfirmed",
    "close",
    "unconfirmed",
    "close",
    "clock1",
    "clock2",
    "clock3",
    "clock4",
    "clock5",
    "confirmed",
]

class HistoryScreen(CScreen):

    tab = ObjectProperty(None)
    kvname = 'history'
    cards = {}

    def __init__(self, **kwargs):
        self.ra_dialog = None
        super(HistoryScreen, self).__init__(**kwargs)
        self.menu_actions = [ ('Label', self.label_dialog), ('Details', self.show_tx)]

    def show_tx(self, obj):
        tx_hash = obj.tx_hash
        tx = self.app.wallet.transactions.get(tx_hash)
        if not tx:
            return
        self.app.tx_dialog(tx)

    def label_dialog(self, obj):
        from .dialogs.label_dialog import LabelDialog
        key = obj.tx_hash
        text = self.app.wallet.get_label(key)
        def callback(text):
            self.app.wallet.set_label(key, text)
            self.update()
        d = LabelDialog(_('Enter Transaction Label'), text, callback)
        d.open()

    def get_card(self, tx_hash, height, conf, timestamp, value, balance):
        status, status_str = self.app.wallet.get_tx_status(tx_hash, height, conf, timestamp)
        icon = "atlas://gui/kivy/theming/light/" + TX_ICONS[status]
        label = self.app.wallet.get_label(tx_hash) if tx_hash else _('Pruned transaction outputs')
        ri = {}
        ri['screen'] = self
        ri['tx_hash'] = tx_hash
        ri['icon'] = icon
        ri['date'] = status_str
        ri['message'] = label
        ri['confirmations'] = conf
        if value is not None:
            ri['is_mine'] = value < 0
            if value < 0: value = - value
            ri['amount'] = self.app.format_amount_and_units(value)
            if self.app.fiat_unit:
                fx = self.app.fx
                fiat_value = value / Decimal(bitcoin.COIN) * self.app.wallet.price_at_timestamp(tx_hash, fx.timestamp_rate)
                fiat_value = Fiat(fiat_value, fx.ccy)
                ri['quote_text'] = str(fiat_value)
        return ri

    def update(self, see_all=False):
        if self.app.wallet is None:
            return
        history = reversed(self.app.wallet.get_history())
        history_card = self.screen.ids.history_container
        count = 0
        history_card.data = [self.get_card(*item) for item in history]


class SendScreen(CScreen):

    kvname = 'send'
    payment_request = None
    payment_request_queued = None

    def set_URI(self, text):
<<<<<<< HEAD
        import vialectrum as electrum
=======
        if not self.app.wallet:
            self.payment_request_queued = text
            return
        import electrum_ltc as electrum
>>>>>>> d0990c8f
        try:
            uri = electrum.util.parse_URI(text, self.app.on_pr)
        except:
            self.app.show_info(_("Not a Viacoin URI"))
            return
        amount = uri.get('amount')
        self.screen.address = uri.get('address', '')
        self.screen.message = uri.get('message', '')
        self.screen.amount = self.app.format_amount_and_units(amount) if amount else ''
        self.payment_request = None
        self.screen.is_pr = False

    def update(self):
        if self.app.wallet and self.payment_request_queued:
            self.set_URI(self.payment_request_queued)
            self.payment_request_queued = None

    def do_clear(self):
        self.screen.amount = ''
        self.screen.message = ''
        self.screen.address = ''
        self.payment_request = None
        self.screen.is_pr = False

    def set_request(self, pr):
        self.screen.address = pr.get_requestor()
        amount = pr.get_amount()
        self.screen.amount = self.app.format_amount_and_units(amount) if amount else ''
        self.screen.message = pr.get_memo()
        if pr.is_pr():
            self.screen.is_pr = True
            self.payment_request = pr
        else:
            self.screen.is_pr = False
            self.payment_request = None

    def do_save(self):
        if not self.screen.address:
            return
        if self.screen.is_pr:
            # it should be already saved
            return
        # save address as invoice
        from vialectrum.paymentrequest import make_unsigned_request, PaymentRequest
        req = {'address':self.screen.address, 'memo':self.screen.message}
        amount = self.app.get_amount(self.screen.amount) if self.screen.amount else 0
        req['amount'] = amount
        pr = make_unsigned_request(req).SerializeToString()
        pr = PaymentRequest(pr)
        self.app.wallet.invoices.add(pr)
        self.app.show_info(_("Invoice saved"))
        if pr.is_pr():
            self.screen.is_pr = True
            self.payment_request = pr
        else:
            self.screen.is_pr = False
            self.payment_request = None

    def do_paste(self):
        contents = self.app._clipboard.paste()
        if not contents:
            self.app.show_info(_("Clipboard is empty"))
            return
        self.set_URI(contents)

    def do_send(self):
        if self.screen.is_pr:
            if self.payment_request.has_expired():
                self.app.show_error(_('Payment request has expired'))
                return
            outputs = self.payment_request.get_outputs()
        else:
            address = str(self.screen.address)
            if not address:
                self.app.show_error(_('Recipient not specified.') + ' ' + _('Please scan a Viacoin address or a payment request'))
                return
            if not bitcoin.is_address(address):
                self.app.show_error(_('Invalid Viacoin Address') + ':\n' + address)
                return
            try:
                amount = self.app.get_amount(self.screen.amount)
            except:
                self.app.show_error(_('Invalid amount') + ':\n' + self.screen.amount)
                return
            outputs = [(bitcoin.TYPE_ADDRESS, address, amount)]
        message = self.screen.message
        amount = sum(map(lambda x:x[2], outputs))
        if self.app.electrum_config.get('use_rbf'):
            from .dialogs.question import Question
            d = Question(_('Should this transaction be replaceable?'), lambda b: self._do_send(amount, message, outputs, b))
            d.open()
        else:
            self._do_send(amount, message, outputs, False)

    def _do_send(self, amount, message, outputs, rbf):
        # make unsigned transaction
        config = self.app.electrum_config
        coins = self.app.wallet.get_spendable_coins(None, config)
        try:
            tx = self.app.wallet.make_unsigned_transaction(coins, outputs, config, None)
        except NotEnoughFunds:
            self.app.show_error(_("Not enough funds"))
            return
        except Exception as e:
            traceback.print_exc(file=sys.stdout)
            self.app.show_error(str(e))
            return
        if rbf:
            tx.set_rbf(True)
        fee = tx.get_fee()
        msg = [
            _("Amount to be sent") + ": " + self.app.format_amount_and_units(amount),
            _("Mining fee") + ": " + self.app.format_amount_and_units(fee),
        ]
        x_fee = run_hook('get_tx_extra_fee', self.app.wallet, tx)
        if x_fee:
            x_fee_address, x_fee_amount = x_fee
            msg.append(_("Additional fees") + ": " + self.app.format_amount_and_units(x_fee_amount))

        if fee >= config.get('confirm_fee', 1000000):
            msg.append(_('Warning')+ ': ' + _("The fee for this transaction seems unusually high."))
        msg.append(_("Enter your PIN code to proceed"))
        self.app.protected('\n'.join(msg), self.send_tx, (tx, message))

    def send_tx(self, tx, message, password):
        if self.app.wallet.has_password() and password is None:
            return
        def on_success(tx):
            if tx.is_complete():
                self.app.broadcast(tx, self.payment_request)
                self.app.wallet.set_label(tx.txid(), message)
            else:
                self.app.tx_dialog(tx)
        def on_failure(error):
            self.app.show_error(error)
        if self.app.wallet.can_sign(tx):
            self.app.show_info("Signing...")
            self.app.sign_tx(tx, password, on_success, on_failure)
        else:
            self.app.tx_dialog(tx)


class ReceiveScreen(CScreen):

    kvname = 'receive'

    def update(self):
        if not self.screen.address:
            self.get_new_address()
        else:
            status = self.app.wallet.get_request_status(self.screen.address)
            self.screen.status = _('Payment received') if status == PR_PAID else ''

    def clear(self):
        self.screen.address = ''
        self.screen.amount = ''
        self.screen.message = ''

    def get_new_address(self):
        if not self.app.wallet:
            return False
        self.clear()
        addr = self.app.wallet.get_unused_address()
        if addr is None:
            addr = self.app.wallet.get_receiving_address() or ''
            b = False
        else:
            b = True
        self.screen.address = addr
        return b

    def on_address(self, addr):
        req = self.app.wallet.get_payment_request(addr, self.app.electrum_config)
        self.screen.status = ''
        if req:
            self.screen.message = req.get('memo', '')
            amount = req.get('amount')
            self.screen.amount = self.app.format_amount_and_units(amount) if amount else ''
            status = req.get('status', PR_UNKNOWN)
            self.screen.status = _('Payment received') if status == PR_PAID else ''
        Clock.schedule_once(lambda dt: self.update_qr())

    def get_URI(self):
        from vialectrum.util import create_URI
        amount = self.screen.amount
        if amount:
            a, u = self.screen.amount.split()
            assert u == self.app.base_unit
            amount = Decimal(a) * pow(10, self.app.decimal_point())
        return create_URI(self.screen.address, amount, self.screen.message)

    @profiler
    def update_qr(self):
        uri = self.get_URI()
        qr = self.screen.ids.qr
        qr.set_data(uri)

    def do_share(self):
        uri = self.get_URI()
        self.app.do_share(uri, _("Share Viacoin Request"))

    def do_copy(self):
        uri = self.get_URI()
        self.app._clipboard.copy(uri)
        self.app.show_info(_('Request copied to clipboard'))

    def save_request(self):
        addr = self.screen.address
        if not addr:
            return False
        amount = self.screen.amount
        message = self.screen.message
        amount = self.app.get_amount(amount) if amount else 0
        req = self.app.wallet.make_payment_request(addr, amount, message, None)
        try:
            self.app.wallet.add_payment_request(req, self.app.electrum_config)
            added_request = True
        except Exception as e:
            self.app.show_error(_('Error adding payment request') + ':\n' + str(e))
            added_request = False
        finally:
            self.app.update_tab('requests')
        return added_request

    def on_amount_or_message(self):
        Clock.schedule_once(lambda dt: self.update_qr())

    def do_new(self):
        addr = self.get_new_address()
        if not addr:
            self.app.show_info(_('Please use the existing requests first.'))

    def do_save(self):
        if self.save_request():
            self.app.show_info(_('Request was saved.'))


class TabbedCarousel(Factory.TabbedPanel):
    '''Custom TabbedPanel using a carousel used in the Main Screen
    '''

    carousel = ObjectProperty(None)

    def animate_tab_to_center(self, value):
        scrlv = self._tab_strip.parent
        if not scrlv:
            return
        idx = self.tab_list.index(value)
        n = len(self.tab_list)
        if idx in [0, 1]:
            scroll_x = 1
        elif idx in [n-1, n-2]:
            scroll_x = 0
        else:
            scroll_x = 1. * (n - idx - 1) / (n - 1)
        mation = Factory.Animation(scroll_x=scroll_x, d=.25)
        mation.cancel_all(scrlv)
        mation.start(scrlv)

    def on_current_tab(self, instance, value):
        self.animate_tab_to_center(value)

    def on_index(self, instance, value):
        current_slide = instance.current_slide
        if not hasattr(current_slide, 'tab'):
            return
        tab = current_slide.tab
        ct = self.current_tab
        try:
            if ct.text != tab.text:
                carousel = self.carousel
                carousel.slides[ct.slide].dispatch('on_leave')
                self.switch_to(tab)
                carousel.slides[tab.slide].dispatch('on_enter')
        except AttributeError:
            current_slide.dispatch('on_enter')

    def switch_to(self, header):
        # we have to replace the functionality of the original switch_to
        if not header:
            return
        if not hasattr(header, 'slide'):
            header.content = self.carousel
            super(TabbedCarousel, self).switch_to(header)
            try:
                tab = self.tab_list[-1]
            except IndexError:
                return
            self._current_tab = tab
            tab.state = 'down'
            return

        carousel = self.carousel
        self.current_tab.state = "normal"
        header.state = 'down'
        self._current_tab = header
        # set the carousel to load the appropriate slide
        # saved in the screen attribute of the tab head
        slide = carousel.slides[header.slide]
        if carousel.current_slide != slide:
            carousel.current_slide.dispatch('on_leave')
            carousel.load_slide(slide)
            slide.dispatch('on_enter')

    def add_widget(self, widget, index=0):
        if isinstance(widget, Factory.CScreen):
            self.carousel.add_widget(widget)
            return
        super(TabbedCarousel, self).add_widget(widget, index=index)<|MERGE_RESOLUTION|>--- conflicted
+++ resolved
@@ -169,14 +169,10 @@
     payment_request_queued = None
 
     def set_URI(self, text):
-<<<<<<< HEAD
-        import vialectrum as electrum
-=======
         if not self.app.wallet:
             self.payment_request_queued = text
             return
-        import electrum_ltc as electrum
->>>>>>> d0990c8f
+        import vialectrum as electrum
         try:
             uri = electrum.util.parse_URI(text, self.app.on_pr)
         except:
