#:import _ electrum_ltc.i18n._
#:import Factory kivy.factory.Factory
#:set font_light 'data/fonts/Roboto-Condensed.ttf'
#:set btc_symbol unichr(171)
#:set mbtc_symbol unichr(187)


<Card@GridLayout>
    cols: 1
    padding: '12dp' , '22dp', '12dp' , '12dp'
    spacing: '12dp'
    size_hint: 1, None
    height: max(100, self.minimum_height)
    canvas.before:
        Color:
            rgba: 1, 1, 1, 1
        BorderImage:
            border: 18, 18, 18, 18
            source: 'atlas://gui/kivy/theming/light/card'
            size: self.size
            pos: self.pos

<CardLabel@Label>
    color: 0.45, 0.45, 0.45, 1
    size_hint: 1, None
    text: ''
    text_size: self.width, None
    height: self.texture_size[1]
    halign: 'left'
    valign: 'top'

<CardButton@Button>
    background_normal: 'atlas://gui/kivy/theming/light/card_btn'
    bold: True
    font_size: '10sp'
    color: 0.699, 0.699, 0.699, 1
    size_hint: None, None
    size: self.texture_size[0] + dp(32), self.texture_size[1] + dp(7)


<CardItem@ButtonBehavior+GridLayout>
    canvas.before:
        Color:
            rgba: 0.192, .498, 0.745, 1 if self.state == 'down' else 0
        Rectangle
            size: self.size
            pos: self.x, self.y + dp(5)
    cols: 1
    padding: '2dp', '2dp'
    spacing: '2dp'
    size_hint: 1, None
    height: self.minimum_height

<RecentActivityItem@CardItem>
    icon: 'atlas://gui/kivy/theming/light/important'
    address: 'no address set'
    value: 0
    amount: app.format_amount(self.value, True) if self.value is not None else '--'
    amount_color: '#DB3627' if self.value < 0 else '#2EA442'
    confirmations: 0
    date: '0/0/0'
    quote_text: '.'

    spacing: '9dp'
    on_release:
        app.tx_dialog(root.tx_hash)
    BoxLayout:
        size_hint: 1, None
        spacing: '8dp'
        height: '32dp'
        Image:
            id: icon
            source: root.icon
            size_hint: None, 1
            width: self.height *.54
            mipmap: True
        BoxLayout:
            orientation: 'vertical'
            Widget
            CardLabel:
                shorten: True
                text: root.address
                markup: False
                text_size: self.size
            CardLabel:
                color: .699, .699, .699, 1
                text: root.date
                font_size: '12sp'
            Widget
        CardLabel:
            halign: 'right'
            font_size: '13sp'
            size_hint: None, 1
            width: '110sp'
            markup: True
            font_name: font_light
            text:
                u'[color={amount_color}]{sign}{amount} {unit}[/color]\n'\
                u'[color=#B2B3B3][size=12sp]{qt}[/size]'\
                u'[/color]'.format(amount_color=root.amount_color,\
                amount=root.amount[1:], qt=root.quote_text, sign=root.amount[0],\
                unit=app.base_unit)
    CardSeparator

<CardRecentActivity@Card>
    BoxLayout:
        size_hint: 1, None
        height: lbl.height
        CardLabel:
            id: lbl
            text: _('RECENT ACTIVITY')
        CardButton:
            id: btn_see_all
            disabled: True if not self.opacity else False
            text: _('SEE ALL')
            font_size: '12sp'
            on_release: app.update_history_tab(see_all=True)
    GridLayout:
        id: content
        spacing: '7dp'
        cols: 1
        size_hint: 1, None
        height: self.minimum_height
        CardSeparator

<<<<<<< HEAD
<CardPaymentRequest@Card>
    CardLabel:
        text: _('PAYMENT REQUEST')
    CardSeparator:

<CardStatusInfo@Card>
    padding: '12dp' , '12dp'
    status: app.status
    quote_text: ''
    unconfirmed: ''
    cols: 2
    FloatLayout
        anchor_x: 'left'
        size_hint: 1, None
        height: '82dp'
        IconButton:
            mipmap: True
            pos_hint: {'x': 0, 'center_y': .45}
            color: .90, .90, .90, 1
            source: 'atlas://gui/kivy/theming/light/qrcode'
            size_hint: None, .85
            width: self.height
            on_release:
                dlg = Cache.get('electrum_ltc_widgets', 'WalletAddressesDialog')

                if not dlg:\
                Factory.register('WalletAddressesDialog', module='electrum_ltc_gui.kivy.uix.dialogs.carousel_dialog');\
                dlg = Factory.WalletAddressesDialog();\
                Cache.append('electrum_ltc_widgets', 'WalletAddressesDialog', dlg)

                dlg.open()
        CardLabel:
            id: top_label
            halign: 'right'
            valign: 'top'
            bold: True
            pos_hint: {'top': 1, 'right': 1}
            font_name: font_light
            #balance_in_numbers:  bool(ord(root.status[0]) not in range(ord('A'), ord('z')))
            balance_in_numbers:  True
            font_size: '50sp' if self.balance_in_numbers else '30sp'
            text_size: self.width, root.height/2
            text:
                u'[color=#4E4F4F]{}{}[/color]'\
                .format('' if not self.balance_in_numbers else\
                (btc_symbol if app.base_unit == 'LTC' else mbtc_symbol), root.status)
        BoxLayout
            pos_hint: {'y': 0, 'right': 1}
            spacing: '5dp'
            CardLabel
                halign: 'right'
                markup: True
                font_size: '22dp'
                font_name: font_light
                text: u'[color=#c3c3c3]{}[/color]'.format(root.quote_text)
            IconButton
                color: .698, .698, .698, 1
                source: 'atlas://gui/kivy/theming/light/gear'
                size_hint_y: None
                height: '28dp'
                opacity: .5 if self.state == 'down' else 1
                on_release:
                    dlg = Cache.get('electrum_ltc_widgets', 'CurrencySelectionDialog')

                    if not dlg:\
                    Factory.register('SelectionDialog', module='electrum_ltc_gui.kivy.uix.dialogs');\
                    dlg = Factory.CurrencySelectionDialog();\
                    Cache.append('electrum_ltc_widgets', 'CurrencySelectionDialog', dlg)

                    dlg.open()


=======
>>>>>>> 7a060e86

HistoryScreen:
    name: 'history'
    content: content
    ScrollView:
        id: content
        do_scroll_x: False
        GridLayout
            id: grid
            cols: 1 #if root.width < root.height else 2
            size_hint: 1, None
            height: self.minimum_height
            padding: '12dp'
            spacing: '12dp'
            CardRecentActivity:
                id: recent_activity_card
<|MERGE_RESOLUTION|>--- conflicted
+++ resolved
@@ -123,81 +123,6 @@
         height: self.minimum_height
         CardSeparator
 
-<<<<<<< HEAD
-<CardPaymentRequest@Card>
-    CardLabel:
-        text: _('PAYMENT REQUEST')
-    CardSeparator:
-
-<CardStatusInfo@Card>
-    padding: '12dp' , '12dp'
-    status: app.status
-    quote_text: ''
-    unconfirmed: ''
-    cols: 2
-    FloatLayout
-        anchor_x: 'left'
-        size_hint: 1, None
-        height: '82dp'
-        IconButton:
-            mipmap: True
-            pos_hint: {'x': 0, 'center_y': .45}
-            color: .90, .90, .90, 1
-            source: 'atlas://gui/kivy/theming/light/qrcode'
-            size_hint: None, .85
-            width: self.height
-            on_release:
-                dlg = Cache.get('electrum_ltc_widgets', 'WalletAddressesDialog')
-
-                if not dlg:\
-                Factory.register('WalletAddressesDialog', module='electrum_ltc_gui.kivy.uix.dialogs.carousel_dialog');\
-                dlg = Factory.WalletAddressesDialog();\
-                Cache.append('electrum_ltc_widgets', 'WalletAddressesDialog', dlg)
-
-                dlg.open()
-        CardLabel:
-            id: top_label
-            halign: 'right'
-            valign: 'top'
-            bold: True
-            pos_hint: {'top': 1, 'right': 1}
-            font_name: font_light
-            #balance_in_numbers:  bool(ord(root.status[0]) not in range(ord('A'), ord('z')))
-            balance_in_numbers:  True
-            font_size: '50sp' if self.balance_in_numbers else '30sp'
-            text_size: self.width, root.height/2
-            text:
-                u'[color=#4E4F4F]{}{}[/color]'\
-                .format('' if not self.balance_in_numbers else\
-                (btc_symbol if app.base_unit == 'LTC' else mbtc_symbol), root.status)
-        BoxLayout
-            pos_hint: {'y': 0, 'right': 1}
-            spacing: '5dp'
-            CardLabel
-                halign: 'right'
-                markup: True
-                font_size: '22dp'
-                font_name: font_light
-                text: u'[color=#c3c3c3]{}[/color]'.format(root.quote_text)
-            IconButton
-                color: .698, .698, .698, 1
-                source: 'atlas://gui/kivy/theming/light/gear'
-                size_hint_y: None
-                height: '28dp'
-                opacity: .5 if self.state == 'down' else 1
-                on_release:
-                    dlg = Cache.get('electrum_ltc_widgets', 'CurrencySelectionDialog')
-
-                    if not dlg:\
-                    Factory.register('SelectionDialog', module='electrum_ltc_gui.kivy.uix.dialogs');\
-                    dlg = Factory.CurrencySelectionDialog();\
-                    Cache.append('electrum_ltc_widgets', 'CurrencySelectionDialog', dlg)
-
-                    dlg.open()
-
-
-=======
->>>>>>> 7a060e86
 
 HistoryScreen:
     name: 'history'
