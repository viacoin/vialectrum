--- conflicted
+++ resolved
@@ -3,13 +3,8 @@
 from kivy.properties import ObjectProperty
 from kivy.lang import Builder
 
-<<<<<<< HEAD
 from electrum_ltc.bitcoin import RECOMMENDED_FEE
-from electrum_ltc.i18n import _
-=======
-from electrum.bitcoin import RECOMMENDED_FEE
-from electrum_gui.kivy.i18n import _
->>>>>>> afbf766d
+from electrum_ltc_gui.kivy.i18n import _
 
 Builder.load_string('''
 <FeeDialog@Popup>
