--- conflicted
+++ resolved
@@ -3,19 +3,11 @@
 from kivy.properties import ObjectProperty
 from kivy.lang import Builder
 
-<<<<<<< HEAD
-from vialectrum.util import base_units
+from vialectrum.util import base_units_list
 from vialectrum.i18n import languages
 from vialectrum_gui.kivy.i18n import _
 from vialectrum.plugins import run_hook
 from vialectrum import coinchooser
-=======
-from electrum_ltc.util import base_units_list
-from electrum_ltc.i18n import languages
-from electrum_ltc_gui.kivy.i18n import _
-from electrum_ltc.plugins import run_hook
-from electrum_ltc import coinchooser
->>>>>>> 6e46c5d2
 
 from .choice_dialog import ChoiceDialog
 
