
from functools import partial
import threading
import os

from kivy.app import App
from kivy.clock import Clock
from kivy.lang import Builder
from kivy.properties import ObjectProperty, StringProperty, OptionProperty
from kivy.core.window import Window
from kivy.uix.button import Button
from kivy.utils import platform
from kivy.uix.widget import Widget
from kivy.core.window import Window
from kivy.clock import Clock
from kivy.utils import platform

<<<<<<< HEAD
from electrum_ltc.base_wizard import BaseWizard
=======
from electrum.base_wizard import BaseWizard
from electrum.util import is_valid_email
>>>>>>> 6298e9b4


from . import EventsDialog
from ...i18n import _
from .password_dialog import PasswordDialog

# global Variables
is_test = (platform == "linux")
test_seed = "time taxi field recycle tiny license olive virus report rare steel portion achieve"
test_seed = "grape impose jazz bind spatial mind jelly tourist tank today holiday stomach"
test_xpub = "xpub661MyMwAqRbcEbvVtRRSjqxVnaWVUMewVzMiURAKyYratih4TtBpMypzzefmv8zUNebmNVzB3PojdC5sV2P9bDgMoo9B3SARw1MXUUfU1GL"

Builder.load_string('''
#:import Window kivy.core.window.Window
#:import _ electrum_ltc_gui.kivy.i18n._


<WizardTextInput@TextInput>
    border: 4, 4, 4, 4
    font_size: '15sp'
    padding: '15dp', '15dp'
    background_color: (1, 1, 1, 1) if self.focus else (0.454, 0.698, 0.909, 1)
    foreground_color: (0.31, 0.31, 0.31, 1) if self.focus else (0.835, 0.909, 0.972, 1)
    hint_text_color: self.foreground_color
    background_active: 'atlas://gui/kivy/theming/light/create_act_text_active'
    background_normal: 'atlas://gui/kivy/theming/light/create_act_text_active'
    size_hint_y: None
    height: '48sp'

<WizardButton@Button>:
    root: None
    size_hint: 1, None
    height: '48sp'
    on_press: if self.root: self.root.dispatch('on_press', self)
    on_release: if self.root: self.root.dispatch('on_release', self)

<BigLabel@Label>
    color: .854, .925, .984, 1
    size_hint: 1, None
    text_size: self.width, None
    height: self.texture_size[1]
    bold: True

<-WizardDialog>
    text_color: .854, .925, .984, 1
    value: ''
    #auto_dismiss: False
    size_hint: None, None
    canvas.before:
        Color:
            rgba: .239, .588, .882, 1
        Rectangle:
            size: Window.size

    crcontent: crcontent
    # add electrum icon
    BoxLayout:
        orientation: 'vertical' if self.width < self.height else 'horizontal'
        padding:
            min(dp(27), self.width/32), min(dp(27), self.height/32),\
            min(dp(27), self.width/32), min(dp(27), self.height/32)
        spacing: '10dp'
        GridLayout:
            id: grid_logo
            cols: 1
            pos_hint: {'center_y': .5}
            size_hint: 1, None
            height: self.minimum_height
            Label:
                color: root.text_color
                text: 'ELECTRUM'
                size_hint: 1, None
                height: self.texture_size[1] if self.opacity else 0
                font_size: '33sp'
                font_name: 'gui/kivy/data/fonts/tron/Tr2n.ttf'
        GridLayout:
            cols: 1
            id: crcontent
            spacing: '1dp'
        Widget:
            size_hint: 1, 0.3
        GridLayout:
            rows: 1
            spacing: '12dp'
            size_hint: 1, None
            height: self.minimum_height
            WizardButton:
                id: back
                text: _('Back')
                root: root
            WizardButton:
                id: next
                text: _('Next')
                root: root
                disabled: root.value == ''


<WizardMultisigDialog>
    value: 'next'
    Widget
        size_hint: 1, 1
    Label:
        color: root.text_color
        size_hint: 1, None
        text_size: self.width, None
        height: self.texture_size[1]
        text: _("Choose the number of signatures needed to unlock funds in your wallet")
    Widget
        size_hint: 1, 1
    GridLayout:
        orientation: 'vertical'
        cols: 2
        spacing: '14dp'
        size_hint: 1, 1
        height: self.minimum_height
        Label:
            color: root.text_color
            text: _('From {} cosigners').format(n.value)
        Slider:
            id: n
            range: 2, 5
            step: 1
            value: 2
        Label:
            color: root.text_color
            text: _('Require {} signatures').format(m.value)
        Slider:
            id: m
            range: 1, n.value
            step: 1
            value: 2


<WizardChoiceDialog>
    message : ''
    Widget:
        size_hint: 1, 1
    Label:
        color: root.text_color
        size_hint: 1, None
        text_size: self.width, None
        height: self.texture_size[1]
        text: root.message
    Widget
        size_hint: 1, 1
    GridLayout:
        row_default_height: '48dp'
        orientation: 'vertical'
        id: choices
        cols: 1
        spacing: '14dp'
        size_hint: 1, None

<WizardConfirmDialog>
    message : ''
    Widget:
        size_hint: 1, 1
    Label:
        color: root.text_color
        size_hint: 1, None
        text_size: self.width, None
        height: self.texture_size[1]
        text: root.message
    Widget
        size_hint: 1, 1

<WizardTOSDialog>
    message : ''
    size_hint: 1, 1
    ScrollView:
        size_hint: 1, 1
        TextInput:
            color: root.text_color
            size_hint: 1, None
            text_size: self.width, None
            height: self.minimum_height
            text: root.message
            disabled: True

<WizardEmailDialog>
    Label:
        color: root.text_color
        size_hint: 1, None
        text_size: self.width, None
        height: self.texture_size[1]
        text: 'Please enter your email address'
    WizardTextInput:
        id: email
        on_text: Clock.schedule_once(root.on_text)
        multiline: False
        on_text_validate: Clock.schedule_once(root.on_enter)

<WizardKnownOTPDialog>
    message : ''
    message2: ''
    Widget:
        size_hint: 1, 1
    Label:
        color: root.text_color
        size_hint: 1, None
        text_size: self.width, None
        height: self.texture_size[1]
        text: root.message
    Widget
        size_hint: 1, 1
    WizardTextInput:
        id: otp
        on_text: Clock.schedule_once(root.on_text)
        multiline: False
        on_text_validate: Clock.schedule_once(root.on_enter)
    Widget
        size_hint: 1, 1
    Label:
        color: root.text_color
        size_hint: 1, None
        text_size: self.width, None
        height: self.texture_size[1]
        text: root.message2
    Widget
        size_hint: 1, 1
        height: '48sp'
    BoxLayout:
        orientation: 'horizontal'
        WizardButton:
            id: cb
            text: _('Request new secret')
            on_release: root.request_new_secret()
            size_hint: 1, None
        WizardButton:
            id: abort
            text: _('Abort creation')
            on_release: root.abort_wallet_creation()
            size_hint: 1, None


<WizardNewOTPDialog>
    message : ''
    message2 : ''
    Label:
        color: root.text_color
        size_hint: 1, None
        text_size: self.width, None
        height: self.texture_size[1]
        text: root.message
    QRCodeWidget:
        id: qr
        size_hint: 1, 1
    Label:
        color: root.text_color
        size_hint: 1, None
        text_size: self.width, None
        height: self.texture_size[1]
        text: root.message2
    WizardTextInput:
        id: otp
        on_text: Clock.schedule_once(root.on_text)
        multiline: False
        on_text_validate: Clock.schedule_once(root.on_enter)

<MButton@Button>:
    size_hint: 1, None
    height: '33dp'
    on_release:
        self.parent.update_amount(self.text)

<WordButton@Button>:
    size_hint: None, None
    padding: '5dp', '5dp'
    text_size: None, self.height
    width: self.texture_size[0]
    height: '30dp'
    on_release:
        self.parent.new_word(self.text)


<SeedButton@Button>:
    height: dp(100)
    border: 4, 4, 4, 4
    halign: 'justify'
    valign: 'top'
    font_size: '18dp'
    text_size: self.width - dp(24), self.height - dp(12)
    color: .1, .1, .1, 1
    background_normal: 'atlas://gui/kivy/theming/light/white_bg_round_top'
    background_down: self.background_normal
    size_hint_y: None


<SeedLabel@Label>:
    font_size: '12sp'
    text_size: self.width, None
    size_hint: 1, None
    height: self.texture_size[1]
    halign: 'justify'
    valign: 'middle'
    border: 4, 4, 4, 4


<RestoreSeedDialog>
    message: ''
    word: ''
    BigLabel:
        text: "ENTER YOUR SEED PHRASE"
    GridLayout
        cols: 1
        padding: 0, '12dp'
        orientation: 'vertical'
        spacing: '12dp'
        size_hint: 1, None
        height: self.minimum_height
        SeedButton:
            id: text_input_seed
            text: ''
            on_text: Clock.schedule_once(root.on_text)
            on_release: root.options_dialog()
        SeedLabel:
            text: root.message
        BoxLayout:
            id: suggestions
            height: '35dp'
            size_hint: 1, None
            new_word: root.on_word
        BoxLayout:
            id: line1
            update_amount: root.update_text
            size_hint: 1, None
            height: '30dp'
            MButton:
                text: 'Q'
            MButton:
                text: 'W'
            MButton:
                text: 'E'
            MButton:
                text: 'R'
            MButton:
                text: 'T'
            MButton:
                text: 'Y'
            MButton:
                text: 'U'
            MButton:
                text: 'I'
            MButton:
                text: 'O'
            MButton:
                text: 'P'
        BoxLayout:
            id: line2
            update_amount: root.update_text
            size_hint: 1, None
            height: '30dp'
            Widget:
                size_hint: 0.5, None
                height: '33dp'
            MButton:
                text: 'A'
            MButton:
                text: 'S'
            MButton:
                text: 'D'
            MButton:
                text: 'F'
            MButton:
                text: 'G'
            MButton:
                text: 'H'
            MButton:
                text: 'J'
            MButton:
                text: 'K'
            MButton:
                text: 'L'
            Widget:
                size_hint: 0.5, None
                height: '33dp'
        BoxLayout:
            id: line3
            update_amount: root.update_text
            size_hint: 1, None
            height: '30dp'
            Widget:
                size_hint: 1, None
            MButton:
                text: 'Z'
            MButton:
                text: 'X'
            MButton:
                text: 'C'
            MButton:
                text: 'V'
            MButton:
                text: 'B'
            MButton:
                text: 'N'
            MButton:
                text: 'M'
            MButton:
                text: ' '
            MButton:
                text: '<'

<AddXpubDialog>
    title: ''
    message: ''
    BigLabel:
        text: root.title
    GridLayout
        cols: 1
        padding: 0, '12dp'
        orientation: 'vertical'
        spacing: '12dp'
        size_hint: 1, None
        height: self.minimum_height
        SeedButton:
            id: text_input
            text: ''
            on_text: Clock.schedule_once(root.check_text)
        SeedLabel:
            text: root.message
    GridLayout
        rows: 1
        spacing: '12dp'
        size_hint: 1, None
        height: self.minimum_height
        IconButton:
            id: scan
            height: '48sp'
            on_release: root.scan_xpub()
            icon: 'atlas://gui/kivy/theming/light/camera'
            size_hint: 1, None
        WizardButton:
            text: _('Paste')
            on_release: root.do_paste()
        WizardButton:
            text: _('Clear')
            on_release: root.do_clear()


<ShowXpubDialog>
    xpub: ''
    message: _('Here is your master public key. Share it with your cosigners.')
    BigLabel:
        text: "MASTER PUBLIC KEY"
    GridLayout
        cols: 1
        padding: 0, '12dp'
        orientation: 'vertical'
        spacing: '12dp'
        size_hint: 1, None
        height: self.minimum_height
        SeedButton:
            id: text_input
            text: root.xpub
        SeedLabel:
            text: root.message
    GridLayout
        rows: 1
        spacing: '12dp'
        size_hint: 1, None
        height: self.minimum_height
        WizardButton:
            text: _('QR code')
            on_release: root.do_qr()
        WizardButton:
            text: _('Copy')
            on_release: root.do_copy()
        WizardButton:
            text: _('Share')
            on_release: root.do_share()


<ShowSeedDialog>
    spacing: '12dp'
    value: 'next'
    BigLabel:
        text: "PLEASE WRITE DOWN YOUR SEED PHRASE"
    GridLayout:
        id: grid
        cols: 1
        pos_hint: {'center_y': .5}
        size_hint_y: None
        height: self.minimum_height
        orientation: 'vertical'
        spacing: '12dp'
        SeedButton:
            text: root.seed_text
            on_release: root.options_dialog()
        SeedLabel:
            text: root.message


<LineDialog>

    BigLabel:
        text: root.title
    SeedLabel:
        text: root.message
    TextInput:
        id: passphrase_input
        multiline: False
        size_hint: 1, None
        height: '27dp'
    SeedLabel:
        text: root.warning

''')



class WizardDialog(EventsDialog):
    ''' Abstract dialog to be used as the base for all Create Account Dialogs
    '''
    crcontent = ObjectProperty(None)

    def __init__(self, wizard, **kwargs):
        super(WizardDialog, self).__init__()
        self.wizard = wizard
        self.ids.back.disabled = not wizard.can_go_back()
        self.app = App.get_running_app()
        self.run_next = kwargs['run_next']
        _trigger_size_dialog = Clock.create_trigger(self._size_dialog)
        Window.bind(size=_trigger_size_dialog,
                    rotation=_trigger_size_dialog)
        _trigger_size_dialog()
        self._on_release = False

    def _size_dialog(self, dt):
        app = App.get_running_app()
        if app.ui_mode[0] == 'p':
            self.size = Window.size
        else:
            #tablet
            if app.orientation[0] == 'p':
                #portrait
                self.size = Window.size[0]/1.67, Window.size[1]/1.4
            else:
                self.size = Window.size[0]/2.5, Window.size[1]

    def add_widget(self, widget, index=0):
        if not self.crcontent:
            super(WizardDialog, self).add_widget(widget)
        else:
            self.crcontent.add_widget(widget, index=index)

    def on_dismiss(self):
        app = App.get_running_app()
        if app.wallet is None and not self._on_release:
            app.stop()

    def get_params(self, button):
        return (None,)

    def on_release(self, button):
        self._on_release = True
        self.close()
        if not button:
            self.parent.dispatch('on_wizard_complete', None)
            return
        if button is self.ids.back:
            self.wizard.go_back()
            return
        params = self.get_params(button)
        self.run_next(*params)


class WizardMultisigDialog(WizardDialog):

    def get_params(self, button):
        m = self.ids.m.value
        n = self.ids.n.value
        return m, n


class WizardOTPDialogBase(WizardDialog):

    def get_otp(self):
        otp = self.ids.otp.text
        if len(otp) != 6:
            return
        try:
            return int(otp)
        except:
            return

    def on_text(self, dt):
        self.ids.next.disabled = self.get_otp() is None

    def on_enter(self, dt):
        # press next
        next = self.ids.next
        if not next.disabled:
            next.dispatch('on_release')


class WizardKnownOTPDialog(WizardOTPDialogBase):

    def __init__(self, wizard, **kwargs):
        WizardOTPDialogBase.__init__(self, wizard, **kwargs)
        self.message = _("This wallet is already registered with TrustedCoin. To finalize wallet creation, please enter your Google Authenticator Code.")
        self.message2 =_("If you have lost your Google Authenticator account, you can request a new secret. You will need to retype your seed.")
        self.request_new = False

    def get_params(self, button):
        return (self.get_otp(), self.request_new)

    def request_new_secret(self):
        self.request_new = True
        self.on_release(True)

    def abort_wallet_creation(self):
        self._on_release = True
        os.unlink(self.wizard.storage.path)
        self.wizard.terminate()
        self.dismiss()


class WizardNewOTPDialog(WizardOTPDialogBase):

    def __init__(self, wizard, **kwargs):
        WizardOTPDialogBase.__init__(self, wizard, **kwargs)
        otp_secret = kwargs['otp_secret']
        uri = "otpauth://totp/%s?secret=%s"%('trustedcoin.com', otp_secret)
        self.message = "Please scan the following QR code in Google Authenticator. You may also use the secret key: %s"%otp_secret
        self.message2 = _('Then, enter your Google Authenticator code:')
        self.ids.qr.set_data(uri)

    def get_params(self, button):
        return (self.get_otp(), False)

class WizardTOSDialog(WizardDialog):

    def __init__(self, wizard, **kwargs):
        WizardDialog.__init__(self, wizard, **kwargs)
        self.ids.next.text = 'Accept'
        self.ids.next.disabled = False
        self.message = kwargs['tos']
        self.message2 = _('Enter your email address:')

class WizardEmailDialog(WizardDialog):

    def get_params(self, button):
        return (self.ids.email.text,)

    def on_text(self, dt):
        self.ids.next.disabled = not is_valid_email(self.ids.email.text)

    def on_enter(self, dt):
        # press next
        next = self.ids.next
        if not next.disabled:
            next.dispatch('on_release')

class WizardConfirmDialog(WizardDialog):

    def __init__(self, wizard, **kwargs):
        super(WizardConfirmDialog, self).__init__(wizard, **kwargs)
        self.message = kwargs.get('message', '')
        self.value = 'ok'

    def on_parent(self, instance, value):
        if value:
            app = App.get_running_app()
            self._back = _back = partial(app.dispatch, 'on_back')

    def get_params(self, button):
        return (True,)

class WizardChoiceDialog(WizardDialog):

    def __init__(self, wizard, **kwargs):
        super(WizardChoiceDialog, self).__init__(wizard, **kwargs)
        self.message = kwargs.get('message', '')
        choices = kwargs.get('choices', [])
        layout = self.ids.choices
        layout.bind(minimum_height=layout.setter('height'))
        for action, text in choices:
            l = WizardButton(text=text)
            l.action = action
            l.height = '48dp'
            l.root = self
            layout.add_widget(l)

    def on_parent(self, instance, value):
        if value:
            app = App.get_running_app()
            self._back = _back = partial(app.dispatch, 'on_back')

    def get_params(self, button):
        return (button.action,)



class LineDialog(WizardDialog):
    title = StringProperty('')
    message = StringProperty('')
    warning = StringProperty('')

    def __init__(self, wizard, **kwargs):
        WizardDialog.__init__(self, wizard, **kwargs)
        self.ids.next.disabled = False

    def get_params(self, b):
        return (self.ids.passphrase_input.text,)

class ShowSeedDialog(WizardDialog):
    seed_text = StringProperty('')
    message = _("If you forget your PIN or lose your device, your seed phrase will be the only way to recover your funds.")
    ext = False

    def __init__(self, wizard, **kwargs):
        super(ShowSeedDialog, self).__init__(wizard, **kwargs)
        self.seed_text = kwargs['seed_text']

    def on_parent(self, instance, value):
        if value:
            app = App.get_running_app()
            self._back = _back = partial(self.ids.back.dispatch, 'on_release')

    def options_dialog(self):
        from .seed_options import SeedOptionsDialog
        def callback(status):
            self.ext = status
        d = SeedOptionsDialog(self.ext, callback)
        d.open()

    def get_params(self, b):
        return (self.ext,)


class WordButton(Button):
    pass

class WizardButton(Button):
    pass


class RestoreSeedDialog(WizardDialog):

    def __init__(self, wizard, **kwargs):
        super(RestoreSeedDialog, self).__init__(wizard, **kwargs)
        self._test = kwargs['test']
        from electrum_ltc.mnemonic import Mnemonic
        from electrum_ltc.old_mnemonic import words as old_wordlist
        self.words = set(Mnemonic('en').wordlist).union(set(old_wordlist))
        self.ids.text_input_seed.text = test_seed if is_test else ''
        self.message = _('Please type your seed phrase using the virtual keyboard.')
        self.title = _('Enter Seed')
        self.ext = False

    def options_dialog(self):
        from .seed_options import SeedOptionsDialog
        def callback(status):
            self.ext = status
        d = SeedOptionsDialog(self.ext, callback)
        d.open()

    def get_suggestions(self, prefix):
        for w in self.words:
            if w.startswith(prefix):
                yield w

    def on_text(self, dt):
        self.ids.next.disabled = not bool(self._test(self.get_text()))

        text = self.ids.text_input_seed.text
        if not text:
            last_word = ''
        elif text[-1] == ' ':
            last_word = ''
        else:
            last_word = text.split(' ')[-1]

        enable_space = False
        self.ids.suggestions.clear_widgets()
        suggestions = [x for x in self.get_suggestions(last_word)]

        if last_word in suggestions:
            b = WordButton(text=last_word)
            self.ids.suggestions.add_widget(b)
            enable_space = True

        for w in suggestions:
            if w != last_word and len(suggestions) < 10:
                b = WordButton(text=w)
                self.ids.suggestions.add_widget(b)

        i = len(last_word)
        p = set()
        for x in suggestions:
            if len(x)>i: p.add(x[i])

        for line in [self.ids.line1, self.ids.line2, self.ids.line3]:
            for c in line.children:
                if isinstance(c, Button):
                    if c.text in 'ABCDEFGHIJKLMNOPQRSTUVWXYZ':
                        c.disabled = (c.text.lower() not in p) and bool(last_word)
                    elif c.text == ' ':
                        c.disabled = not enable_space

    def on_word(self, w):
        text = self.get_text()
        words = text.split(' ')
        words[-1] = w
        text = ' '.join(words)
        self.ids.text_input_seed.text = text + ' '
        self.ids.suggestions.clear_widgets()

    def get_text(self):
        ti = self.ids.text_input_seed
        return ' '.join(ti.text.strip().split())

    def update_text(self, c):
        c = c.lower()
        text = self.ids.text_input_seed.text
        if c == '<':
            text = text[:-1]
        else:
            text += c
        self.ids.text_input_seed.text = text

    def on_parent(self, instance, value):
        if value:
            tis = self.ids.text_input_seed
            tis.focus = True
            #tis._keyboard.bind(on_key_down=self.on_key_down)
            self._back = _back = partial(self.ids.back.dispatch,
                                         'on_release')
            app = App.get_running_app()

    def on_key_down(self, keyboard, keycode, key, modifiers):
        if keycode[0] in (13, 271):
            self.on_enter()
            return True

    def on_enter(self):
        #self._remove_keyboard()
        # press next
        next = self.ids.next
        if not next.disabled:
            next.dispatch('on_release')

    def _remove_keyboard(self):
        tis = self.ids.text_input_seed
        if tis._keyboard:
            tis._keyboard.unbind(on_key_down=self.on_key_down)
            tis.focus = False

    def get_params(self, b):
        return (self.get_text(), False, self.ext)


class ConfirmSeedDialog(RestoreSeedDialog):
    def get_params(self, b):
        return (self.get_text(),)
    def options_dialog(self):
        pass


class ShowXpubDialog(WizardDialog):

    def __init__(self, wizard, **kwargs):
        WizardDialog.__init__(self, wizard, **kwargs)
        self.xpub = kwargs['xpub']
        self.ids.next.disabled = False

    def do_copy(self):
        self.app._clipboard.copy(self.xpub)

    def do_share(self):
        self.app.do_share(self.xpub, _("Master Public Key"))

    def do_qr(self):
        from .qr_dialog import QRDialog
        popup = QRDialog(_("Master Public Key"), self.xpub, True)
        popup.open()


class AddXpubDialog(WizardDialog):

    def __init__(self, wizard, **kwargs):
        WizardDialog.__init__(self, wizard, **kwargs)
        self.is_valid = kwargs['is_valid']
        self.title = kwargs['title']
        self.message = kwargs['message']
        self.allow_multi = kwargs.get('allow_multi', False)

    def check_text(self, dt):
        self.ids.next.disabled = not bool(self.is_valid(self.get_text()))

    def get_text(self):
        ti = self.ids.text_input
        return ti.text.strip()

    def get_params(self, button):
        return (self.get_text(),)

    def scan_xpub(self):
        def on_complete(text):
            if self.allow_multi:
                self.ids.text_input.text += text + '\n'
            else:
                self.ids.text_input.text = text
        self.app.scan_qr(on_complete)

    def do_paste(self):
        self.ids.text_input.text = test_xpub if is_test else self.app._clipboard.paste()

    def do_clear(self):
        self.ids.text_input.text = ''




class InstallWizard(BaseWizard, Widget):
    '''
    events::
        `on_wizard_complete` Fired when the wizard is done creating/ restoring
        wallet/s.
    '''

    __events__ = ('on_wizard_complete', )

    def on_wizard_complete(self, wallet):
        """overriden by main_window"""
        pass

    def waiting_dialog(self, task, msg, on_finished=None):
        '''Perform a blocking task in the background by running the passed
        method in a thread.
        '''
        def target():
            # run your threaded function
            try:
                task()
            except Exception as err:
                self.show_error(str(err))
            # on  completion hide message
            Clock.schedule_once(lambda dt: app.info_bubble.hide(now=True), -1)
            if on_finished:
                Clock.schedule_once(lambda dt: on_finished(), -1)

        app = App.get_running_app()
        app.show_info_bubble(
            text=msg, icon='atlas://gui/kivy/theming/light/important',
            pos=Window.center, width='200sp', arrow_pos=None, modal=True)
        t = threading.Thread(target = target)
        t.start()

    def terminate(self, **kwargs):
        self.dispatch('on_wizard_complete', self.wallet)

    def choice_dialog(self, **kwargs):
        choices = kwargs['choices']
        if len(choices) > 1:
            WizardChoiceDialog(self, **kwargs).open()
        else:
            f = kwargs['run_next']
            f(choices[0][0])

    def multisig_dialog(self, **kwargs): WizardMultisigDialog(self, **kwargs).open()
    def show_seed_dialog(self, **kwargs): ShowSeedDialog(self, **kwargs).open()
    def line_dialog(self, **kwargs): LineDialog(self, **kwargs).open()

    def confirm_seed_dialog(self, **kwargs):
        kwargs['title'] = _('Confirm Seed')
        kwargs['message'] = _('Please retype your seed phrase, to confirm that you properly saved it')
        ConfirmSeedDialog(self, **kwargs).open()

    def restore_seed_dialog(self, **kwargs):
        RestoreSeedDialog(self, **kwargs).open()

    def confirm_dialog(self, **kwargs):
        WizardConfirmDialog(self, **kwargs).open()

    def tos_dialog(self, **kwargs):
        WizardTOSDialog(self, **kwargs).open()

    def email_dialog(self, **kwargs):
        WizardEmailDialog(self, **kwargs).open()

    def otp_dialog(self, **kwargs):
        if kwargs['otp_secret']:
            WizardNewOTPDialog(self, **kwargs).open()
        else:
            WizardKnownOTPDialog(self, **kwargs).open()

    def add_xpub_dialog(self, **kwargs):
        kwargs['message'] += ' ' + _('Use the camera button to scan a QR code.')
        AddXpubDialog(self, **kwargs).open()

    def add_cosigner_dialog(self, **kwargs):
        kwargs['title'] = _("Add Cosigner") + " %d"%kwargs['index']
        kwargs['message'] = _('Please paste your cosigners master public key, or scan it using the camera button.')
        AddXpubDialog(self, **kwargs).open()

    def show_xpub_dialog(self, **kwargs): ShowXpubDialog(self, **kwargs).open()

    def show_message(self, msg): self.show_error(msg)

    def show_error(self, msg):
        app = App.get_running_app()
        Clock.schedule_once(lambda dt: app.show_error(msg))

    def request_password(self, run_next, force_disable_encrypt_cb=False):
        def on_success(old_pin, pin):
            assert old_pin is None
            run_next(pin, False)
        def on_failure():
            self.show_error(_('PIN mismatch'))
            self.run('request_password', run_next)
        popup = PasswordDialog()
        app = App.get_running_app()
        popup.init(app, None, _('Choose PIN code'), on_success, on_failure, is_change=2)
        popup.open()

    def action_dialog(self, action, run_next):
        f = getattr(self, action)
        f()<|MERGE_RESOLUTION|>--- conflicted
+++ resolved
@@ -15,12 +15,8 @@
 from kivy.clock import Clock
 from kivy.utils import platform
 
-<<<<<<< HEAD
 from electrum_ltc.base_wizard import BaseWizard
-=======
-from electrum.base_wizard import BaseWizard
-from electrum.util import is_valid_email
->>>>>>> 6298e9b4
+from electrum_ltc.util import is_valid_email
 
 
 from . import EventsDialog
