--- conflicted
+++ resolved
@@ -7,15 +7,15 @@
 from decimal import Decimal
 import threading
 
-import vialectrum as electrum
-from vialectrum.bitcoin import TYPE_ADDRESS
-from vialectrum import WalletStorage, Wallet
-from vialectrum_gui.kivy.i18n import _
-from vialectrum.paymentrequest import InvoiceStore
-from vialectrum.util import profiler, InvalidPassword
-from vialectrum.plugins import run_hook
-from vialectrum.util import format_satoshis, format_satoshis_plain
-from vialectrum.paymentrequest import PR_UNPAID, PR_PAID, PR_UNKNOWN, PR_EXPIRED
+import electrum_ltc as electrum
+from electrum_ltc.bitcoin import TYPE_ADDRESS
+from electrum_ltc import WalletStorage, Wallet
+from electrum_ltc_gui.kivy.i18n import _
+from electrum_ltc.paymentrequest import InvoiceStore
+from electrum_ltc.util import profiler, InvalidPassword
+from electrum_ltc.plugins import run_hook
+from electrum_ltc.util import format_satoshis, format_satoshis_plain
+from electrum_ltc.paymentrequest import PR_UNPAID, PR_PAID, PR_UNKNOWN, PR_EXPIRED
 
 from kivy.app import App
 from kivy.core.window import Window
@@ -30,10 +30,10 @@
 from kivy.lang import Builder
 
 ## lazy imports for factory so that widgets can be used in kv
-#Factory.register('InstallWizard', module='vialectrum_gui.kivy.uix.dialogs.installwizard')
-#Factory.register('InfoBubble', module='vialectrum_gui.kivy.uix.dialogs')
-#Factory.register('OutputList', module='vialectrum_gui.kivy.uix.dialogs')
-#Factory.register('OutputItem', module='vialectrum_gui.kivy.uix.dialogs')
+#Factory.register('InstallWizard', module='electrum_ltc_gui.kivy.uix.dialogs.installwizard')
+#Factory.register('InfoBubble', module='electrum_ltc_gui.kivy.uix.dialogs')
+#Factory.register('OutputList', module='electrum_ltc_gui.kivy.uix.dialogs')
+#Factory.register('OutputItem', module='electrum_ltc_gui.kivy.uix.dialogs')
 
 from .uix.dialogs.installwizard import InstallWizard
 from .uix.dialogs import InfoBubble
@@ -48,14 +48,14 @@
 
 # register widget cache for keeping memory down timeout to forever to cache
 # the data
-Cache.register('vialectrum_widgets', timeout=0)
+Cache.register('electrum_ltc_widgets', timeout=0)
 
 from kivy.uix.screenmanager import Screen
 from kivy.uix.tabbedpanel import TabbedPanel
 from kivy.uix.label import Label
 from kivy.core.clipboard import Clipboard
 
-Factory.register('TabbedCarousel', module='vialectrum_gui.kivy.uix.screens')
+Factory.register('TabbedCarousel', module='electrum_ltc_gui.kivy.uix.screens')
 
 # Register fonts without this you won't be able to use bold/italic...
 # inside markup.
@@ -67,7 +67,7 @@
                'gui/kivy/data/fonts/Roboto-Bold.ttf')
 
 
-from vialectrum.util import base_units
+from electrum_ltc.util import base_units
 
 
 class ElectrumWindow(App):
@@ -99,13 +99,8 @@
         from .uix.dialogs.choice_dialog import ChoiceDialog
         protocol = 's'
         def cb2(host):
-<<<<<<< HEAD
-            from vialectrum.bitcoin import NetworkConstants
-            pp = servers.get(host, NetworkConstants.DEFAULT_PORTS)
-=======
             from electrum_ltc import constants
             pp = servers.get(host, constants.net.DEFAULT_PORTS)
->>>>>>> 7fc579b5
             port = pp.get(protocol, '')
             popup.ids.host.text = host
             popup.ids.port.text = port
@@ -141,7 +136,7 @@
         self.send_screen.set_URI(uri)
 
     def on_new_intent(self, intent):
-        if intent.getScheme() != 'viacoin':
+        if intent.getScheme() != 'litecoin':
             return
         uri = intent.getDataString()
         self.set_URI(uri)
@@ -163,7 +158,7 @@
         self._trigger_update_history()
 
     def _get_bu(self):
-        return self.electrum_config.get('base_unit', 'VIA')
+        return self.electrum_config.get('base_unit', 'LTC')
 
     def _set_bu(self, value):
         assert value in base_units.keys()
@@ -252,7 +247,7 @@
 
         App.__init__(self)#, **kwargs)
 
-        title = _('Vialectrum App')
+        title = _('Electrum-LTC App')
         self.electrum_config = config = kwargs.get('config', None)
         self.language = config.get('language', 'en')
         self.network = network = kwargs.get('network', None)
@@ -307,17 +302,17 @@
             self.send_screen.do_clear()
 
     def on_qr(self, data):
-        from vialectrum.bitcoin import base_decode, is_address
+        from electrum_ltc.bitcoin import base_decode, is_address
         data = data.strip()
         if is_address(data):
             self.set_URI(data)
             return
-        if data.startswith('viacoin:'):
+        if data.startswith('litecoin:'):
             self.set_URI(data)
             return
         # try to decode transaction
-        from vialectrum.transaction import Transaction
-        from vialectrum.util import bh2u
+        from electrum_ltc.transaction import Transaction
+        from electrum_ltc.util import bh2u
         try:
             text = bh2u(base_decode(data, None, base=43))
             tx = Transaction(text)
@@ -354,7 +349,7 @@
         self.receive_screen.screen.address = addr
 
     def show_pr_details(self, req, status, is_invoice):
-        from vialectrum.util import format_time
+        from electrum_ltc.util import format_time
         requestor = req.get('requestor')
         exp = req.get('exp')
         memo = req.get('memo')
@@ -376,7 +371,7 @@
         popup.open()
 
     def show_addr_details(self, req, status):
-        from vialectrum.util import format_time
+        from electrum_ltc.util import format_time
         fund = req.get('fund')
         isaddr = 'y'
         popup = Builder.load_file('gui/kivy/uix/ui_screens/invoice.kv')
@@ -576,13 +571,13 @@
 
         #setup lazy imports for mainscreen
         Factory.register('AnimatedPopup',
-                         module='vialectrum_gui.kivy.uix.dialogs')
+                         module='electrum_ltc_gui.kivy.uix.dialogs')
         Factory.register('QRCodeWidget',
-                         module='vialectrum_gui.kivy.uix.qrcodewidget')
+                         module='electrum_ltc_gui.kivy.uix.qrcodewidget')
 
         # preload widgets. Remove this if you want to load the widgets on demand
-        #Cache.append('vialectrum_widgets', 'AnimatedPopup', Factory.AnimatedPopup())
-        #Cache.append('vialectrum_widgets', 'QRCodeWidget', Factory.QRCodeWidget())
+        #Cache.append('electrum_ltc_widgets', 'AnimatedPopup', Factory.AnimatedPopup())
+        #Cache.append('electrum_ltc_widgets', 'QRCodeWidget', Factory.QRCodeWidget())
 
         # load and focus the ui
         self.root.manager = self.root.ids['manager']
@@ -594,7 +589,7 @@
         self.receive_screen = None
         self.requests_screen = None
         self.address_screen = None
-        self.icon = "icons/vialectrum.png"
+        self.icon = "icons/electrum-ltc.png"
         self.tabs = self.root.ids['tabs']
 
     def update_interfaces(self, dt):
@@ -683,8 +678,8 @@
                 from plyer import notification
             icon = (os.path.dirname(os.path.realpath(__file__))
                     + '/../../' + self.icon)
-            notification.notify('Vialectrum', message,
-                            app_icon=icon, app_name='Vialectrum')
+            notification.notify('Electrum-LTC', message,
+                            app_icon=icon, app_name='Electrum-LTC')
         except ImportError:
             Logger.Error('Notification: needs plyer; `sudo pip install plyer`')
 
