import re
import os
import sys
import time
import datetime
import traceback
from decimal import Decimal
import threading

import electrum_ltc as electrum
from electrum_ltc import WalletStorage, Wallet
from electrum_ltc_gui.kivy.i18n import _
from electrum_ltc.contacts import Contacts
from electrum_ltc.paymentrequest import InvoiceStore
from electrum_ltc.util import profiler, InvalidPassword
from electrum_ltc.plugins import run_hook
from electrum_ltc.util import format_satoshis, format_satoshis_plain
from electrum_ltc.paymentrequest import PR_UNPAID, PR_PAID, PR_UNKNOWN, PR_EXPIRED

from kivy.app import App
from kivy.core.window import Window
from kivy.logger import Logger
from kivy.utils import platform
from kivy.properties import (OptionProperty, AliasProperty, ObjectProperty,
                             StringProperty, ListProperty, BooleanProperty)
from kivy.cache import Cache
from kivy.clock import Clock
from kivy.factory import Factory
from kivy.metrics import inch, metrics
from kivy.lang import Builder

# lazy imports for factory so that widgets can be used in kv
Factory.register('InstallWizard',
<<<<<<< HEAD
                 module='electrum_ltc_gui.kivy.uix.dialogs.installwizard')
Factory.register('InfoBubble', module='electrum_ltc_gui.kivy.uix.dialogs')
Factory.register('OutputList', module='electrum_ltc_gui.kivy.uix.dialogs')
Factory.register('OutputItem', module='electrum_ltc_gui.kivy.uix.dialogs')

=======
                 module='electrum_gui.kivy.uix.dialogs.installwizard')
Factory.register('InfoBubble', module='electrum_gui.kivy.uix.dialogs')
Factory.register('OutputList', module='electrum_gui.kivy.uix.dialogs')
Factory.register('OutputItem', module='electrum_gui.kivy.uix.dialogs')
Factory.register('QrScannerDialog', module='electrum_gui.kivy.uix.dialogs.qr_scanner')
>>>>>>> 644cb871


#from kivy.core.window import Window
#Window.softinput_mode = 'below_target'


# delayed imports: for startup speed on android
notification = app = ref = None
util = False


# register widget cache for keeping memory down timeout to forever to cache
# the data
Cache.register('electrum_ltc_widgets', timeout=0)

from kivy.uix.screenmanager import Screen
from kivy.uix.tabbedpanel import TabbedPanel
from kivy.uix.label import Label
from kivy.uix.checkbox import CheckBox
from kivy.uix.switch import Switch
from kivy.core.clipboard import Clipboard

Factory.register('TabbedCarousel', module='electrum_ltc_gui.kivy.uix.screens')

# Register fonts without this you won't be able to use bold/italic...
# inside markup.
from kivy.core.text import Label
Label.register('Roboto',
               'gui/kivy/data/fonts/Roboto.ttf',
               'gui/kivy/data/fonts/Roboto.ttf',
               'gui/kivy/data/fonts/Roboto-Bold.ttf',
               'gui/kivy/data/fonts/Roboto-Bold.ttf')


from electrum_ltc.util import base_units


class ElectrumWindow(App):

    electrum_config = ObjectProperty(None)

    language = StringProperty('en')

    def set_URI(self, uri):
        self.switch_to('send')
        self.send_screen.set_URI(uri)

    def on_new_intent(self, intent):
        if intent.getScheme() != 'litecoin':
            return
        uri = intent.getDataString()
        self.set_URI(uri)

    def on_language(self, instance, language):
        Logger.info('language: {}'.format(language))
        _.switch_lang(language)

    def on_quotes(self, d):
        #Logger.info("on_quotes")
        pass

    def on_history(self, d):
        #Logger.info("on_history")
        if self.history_screen:
            Clock.schedule_once(lambda dt: self.history_screen.update())

    def _get_bu(self):
        return self.electrum_config.get('base_unit', 'LTC')

    def _set_bu(self, value):
        assert value in base_units.keys()
        self.electrum_config.set_key('base_unit', value, True)
        self.update_status()
        if self.history_screen:
            self.history_screen.update()

    base_unit = AliasProperty(_get_bu, _set_bu)
    status = StringProperty('')
    fiat_unit = StringProperty('')

    def on_fiat_unit(self, a, b):
        if self.history_screen:
            self.history_screen.update()

    def decimal_point(self):
        return base_units[self.base_unit]

    def btc_to_fiat(self, amount_str):
        if not amount_str:
            return ''
        rate = run_hook('exchange_rate')
        if not rate:
            return ''
        fiat_amount = self.get_amount(amount_str + ' ' + self.base_unit) * rate / pow(10, 8)
        return "{:.2f}".format(fiat_amount).rstrip('0').rstrip('.')

    def fiat_to_btc(self, fiat_amount):
        if not fiat_amount:
            return ''
        rate = run_hook('exchange_rate')
        if not rate:
            return ''
        satoshis = int(pow(10,8) * Decimal(fiat_amount) / Decimal(rate))
        return format_satoshis_plain(satoshis, self.decimal_point())

    def get_amount(self, amount_str):
        a, u = amount_str.split()
        assert u == self.base_unit
        try:
            x = Decimal(a)
        except:
            return None
        p = pow(10, self.decimal_point())
        return int(p * x)


    _orientation = OptionProperty('landscape',
                                 options=('landscape', 'portrait'))

    def _get_orientation(self):
        return self._orientation

    orientation = AliasProperty(_get_orientation,
                                None,
                                bind=('_orientation',))
    '''Tries to ascertain the kind of device the app is running on.
    Cane be one of `tablet` or `phone`.

    :data:`orientation` is a read only `AliasProperty` Defaults to 'landscape'
    '''

    _ui_mode = OptionProperty('phone', options=('tablet', 'phone'))

    def _get_ui_mode(self):
        return self._ui_mode

    ui_mode = AliasProperty(_get_ui_mode,
                            None,
                            bind=('_ui_mode',))
    '''Defines tries to ascertain the kind of device the app is running on.
    Cane be one of `tablet` or `phone`.

    :data:`ui_mode` is a read only `AliasProperty` Defaults to 'phone'
    '''

    wallet = ObjectProperty(None)
    '''Holds the electrum wallet

    :attr:`wallet` is a `ObjectProperty` defaults to None.
    '''

    def __init__(self, **kwargs):
        # initialize variables
        self._clipboard = Clipboard
        self.info_bubble = None
        self.qrscanner = None
        self.nfcscanner = None
        self.tabs = None
        self.is_exit = False

        super(ElectrumWindow, self).__init__(**kwargs)

        title = _('Electrum-LTC App')
        self.electrum_config = config = kwargs.get('config', None)
        self.language = config.get('language', 'en')
        self.network = network = kwargs.get('network', None)
        self.plugins = kwargs.get('plugins', [])

        self.gui_object = kwargs.get('gui_object', None)

        #self.config = self.gui_object.config
        self.contacts = Contacts(self.electrum_config)
        self.invoices = InvoiceStore(self.electrum_config)

        # create triggers so as to minimize updation a max of 2 times a sec
        self._trigger_update_wallet =\
            Clock.create_trigger(self.update_wallet, .5)
        self._trigger_update_status =\
            Clock.create_trigger(self.update_status, .5)
        self._trigger_notify_transactions = \
            Clock.create_trigger(self.notify_transactions, 5)
        # cached dialogs
        self._settings_dialog = None
        self._password_dialog = None


    def on_pr(self, pr):
        if pr.verify(self.contacts):
            key = self.invoices.add(pr)
            if self.invoices_screen:
                self.invoices_screen.update()
            status = self.invoices.get_status(key)
            if status == PR_PAID:
                self.show_error("invoice already paid")
                self.send_screen.do_clear()
            else:
                if pr.has_expired():
                    self.show_error(_('Payment request has expired'))
                else:
                    self.switch_to('send')
                    self.send_screen.set_request(pr)
        else:
            self.show_error("invoice error:" + pr.error)
            self.send_screen.do_clear()

<<<<<<< HEAD
    def on_qr(self, data):
        if data.startswith('litecoin:'):
            self.set_URI(data)
            return
        # try to decode transaction
        from electrum_ltc.bitcoin import base_decode
        from electrum_ltc.transaction import Transaction
=======
    def on_qr(self, d, data):
        from electrum.bitcoin import base_decode, is_address
        if is_address(data):
            self.set_URI(data)
            return
        if data.startswith('bitcoin:'):
            self.set_URI(data)
            return
        # try to decode transaction
        from electrum.transaction import Transaction
>>>>>>> 644cb871
        try:
            text = base_decode(data, None, base=43).encode('hex')
            tx = Transaction(text)
        except:
            tx = None
        if tx:
            self.tx_dialog(tx)
            return
        # show error
        self.show_error("Unable to decode QR data")

    def update_tab(self, name):
        s = getattr(self, name + '_screen', None)
        if s:
            s.update()

    @profiler
    def update_tabs(self):
        for tab in ['invoices', 'send', 'history', 'receive', 'requests']:
            self.update_tab(tab)

    def switch_to(self, name):
        s = getattr(self, name + '_screen', None)
        if self.send_screen is None:
            s = self.tabs.ids[name + '_screen']
            s.load_screen()
        panel = self.tabs.ids.panel
        tab = self.tabs.ids[name + '_tab']
        panel.switch_to(tab)

    def show_request(self, addr):
        self.switch_to('receive')
        self.receive_screen.screen.address = addr

    def show_pr_details(self, req, status, is_invoice):
        from electrum_ltc.util import format_time
        requestor = req.get('requestor')
        exp = req.get('exp')
        memo = req.get('memo')
        amount = req.get('amount')
        popup = Builder.load_file('gui/kivy/uix/ui_screens/invoice.kv')
        popup.is_invoice = is_invoice
        popup.amount = amount
        popup.requestor = requestor if is_invoice else req.get('address')
        popup.exp = format_time(exp) if exp else ''
        popup.description = memo if memo else ''
        popup.signature = req.get('signature', '')
        popup.status = status
        txid = req.get('txid')
        popup.tx_hash = txid or ''
        popup.on_open = lambda: popup.ids.output_list.update(req.get('outputs', []))
        popup.open()

    def qr_dialog(self, title, data, show_text=False):
        from uix.dialogs.qr_dialog import QRDialog
        popup = QRDialog(title, data, show_text)
        popup.open()

    def scan_qr(self, on_complete):
        self.scan_qr_android(on_complete)

    def scan_qr_android(self, on_complete):
        dlg = Cache.get('electrum_widgets', 'QrScannerDialog')
        if not dlg:
            dlg = Factory.QrScannerDialog()
            Cache.append('electrum_widgets', 'QrScannerDialog', dlg)
            dlg.bind(on_complete=on_complete)
        dlg.open()

    def scan_qr_zxing(self, on_complete):
        if platform != 'android':
            return
        from jnius import autoclass
        from android import activity
        PythonActivity = autoclass('org.renpy.android.PythonActivity')
        Intent = autoclass('android.content.Intent')
        intent = Intent("com.google.zxing.client.android.SCAN")
        intent.putExtra("SCAN_MODE", "QR_CODE_MODE")
        def on_qr_result(requestCode, resultCode, intent):
            if requestCode == 0:
                if resultCode == -1: # RESULT_OK:
                    contents = intent.getStringExtra("SCAN_RESULT")
                    if intent.getStringExtra("SCAN_RESULT_FORMAT") == 'QR_CODE':
                        on_complete(contents)
                    else:
                        self.show_error("wrong format " + intent.getStringExtra("SCAN_RESULT_FORMAT"))
        activity.bind(on_activity_result=on_qr_result)
        try:
            PythonActivity.mActivity.startActivityForResult(intent, 0)
        except:
            self.show_error(_('Could not start Barcode Scanner.') + ' ' + _('Please install the Barcode Scanner app from ZXing'))

    def build(self):
        return Builder.load_file('gui/kivy/main.kv')

    def _pause(self):
        if platform == 'android':
            # move activity to back
            from jnius import autoclass
            python_act = autoclass('org.renpy.android.PythonActivity')
            mActivity = python_act.mActivity
            mActivity.moveTaskToBack(True)

    def on_start(self):
        ''' This is the start point of the kivy ui
        '''
        import time
        Logger.info('Time to on_start: {} <<<<<<<<'.format(time.clock()))
        Logger.info("dpi: {} {}".format(metrics.dpi, metrics.dpi_rounded))
        win = Window
        win.bind(size=self.on_size, on_keyboard=self.on_keyboard)
        win.bind(on_key_down=self.on_key_down)
        win.softinput_mode = 'below_target'
        self.on_size(win, win.size)
        self.init_ui()
        self.load_wallet_by_name(self.electrum_config.get_wallet_path())
        # init plugins
        run_hook('init_kivy', self)
        # default tab
        self.switch_to('history')
        # bind intent for bitcoin: URI scheme
        if platform == 'android':
            from android import activity
            from jnius import autoclass
            PythonActivity = autoclass('org.renpy.android.PythonActivity')
            mactivity = PythonActivity.mActivity
            self.on_new_intent(mactivity.getIntent())
            activity.bind(on_new_intent=self.on_new_intent)

        # URI passed in config
        uri = self.electrum_config.get('url')
        if uri:
            self.set_URI(uri)

    def get_wallet_path(self):
        if self.wallet:
            return self.wallet.storage.path
        else:
            return ''

    def load_wallet_by_name(self, wallet_path):
        if not wallet_path:
            return
        config = self.electrum_config
        try:
            storage = WalletStorage(wallet_path)
        except IOError:
            self.show_error("Cannot read wallet file")
            return
        if storage.file_exists:
            wallet = Wallet(storage)
            action = wallet.get_action()
        else:
            action = 'new'
        if action is not None:
            # start installation wizard
            Logger.debug('Electrum: Wallet not found. Launching install wizard')
            wizard = Factory.InstallWizard(config, self.network, storage)
            wizard.bind(on_wizard_complete=lambda instance, wallet: self.load_wallet(wallet))
            wizard.run(action)
        else:
            self.load_wallet(wallet)
        self.on_resume()

    def on_stop(self):
        self.stop_wallet()

    def stop_wallet(self):
        if self.wallet:
            self.wallet.stop_threads()

    def on_key_down(self, instance, key, keycode, codepoint, modifiers):
        if 'ctrl' in modifiers:
            # q=24 w=25
            if keycode in (24, 25):
                self.stop()
            elif keycode == 27:
                # r=27
                # force update wallet
                self.update_wallet()
            elif keycode == 112:
                # pageup
                #TODO move to next tab
                pass
            elif keycode == 117:
                # pagedown
                #TODO move to prev tab
                pass
        #TODO: alt+tab_number to activate the particular tab

    def on_keyboard(self, instance, key, keycode, codepoint, modifiers):
        if key == 27 and self.is_exit is False:
            self.is_exit = True
            self.show_info(_('Press again to exit'))
            return True
        self.is_exit = False
        # override settings button
        if key in (319, 282): #f1/settings button on android
            #self.gui.main_gui.toggle_settings(self)
            return True

    def settings_dialog(self):
        if self._settings_dialog is None:
            from uix.dialogs.settings import SettingsDialog
            self._settings_dialog = SettingsDialog(self)
        self._settings_dialog.update()
        self._settings_dialog.open()

    def popup_dialog(self, name):
        if name == 'settings':
            self.settings_dialog()
        elif name == 'wallets':
            from uix.dialogs.wallets import WalletDialog
            d = WalletDialog()
            d.open()
        else:
            popup = Builder.load_file('gui/kivy/uix/ui_screens/'+name+'.kv')
            popup.open()

    @profiler
    def init_ui(self):
        ''' Initialize The Ux part of electrum. This function performs the basic
        tasks of setting up the ui.
        '''
        from weakref import ref

        self.funds_error = False
        # setup UX
        self.screens = {}

        #setup lazy imports for mainscreen
        Factory.register('AnimatedPopup',
                         module='electrum_ltc_gui.kivy.uix.dialogs')
        Factory.register('QRCodeWidget',
                         module='electrum_ltc_gui.kivy.uix.qrcodewidget')

        # preload widgets. Remove this if you want to load the widgets on demand
        #Cache.append('electrum_ltc_widgets', 'AnimatedPopup', Factory.AnimatedPopup())
        #Cache.append('electrum_ltc_widgets', 'QRCodeWidget', Factory.QRCodeWidget())

        # load and focus the ui
        self.root.manager = self.root.ids['manager']

        self.history_screen = None
        self.contacts_screen = None
        self.send_screen = None
        self.invoices_screen = None
        self.receive_screen = None
        self.requests_screen = None

        self.icon = "icons/electrum-ltc.png"

        # connect callbacks
        if self.network:
            interests = ['updated', 'status', 'new_transaction']
            self.network.register_callback(self.on_network, interests)

        #self.wallet = None
        self.tabs = self.root.ids['tabs']

    def on_network(self, event, *args):
        if event == 'updated':
            self._trigger_update_wallet()
        elif event == 'status':
            self._trigger_update_status()
        elif event == 'new_transaction':
            self._trigger_notify_transactions(*args)

    @profiler
    def load_wallet(self, wallet):
        self.stop_wallet()
        self.wallet = wallet
        self.wallet.start_threads(self.network)
        self.current_account = self.wallet.storage.get('current_account', None)
        self.update_wallet()
        # Once GUI has been initialized check if we want to announce something
        # since the callback has been called before the GUI was initialized
        if self.receive_screen:
            self.receive_screen.clear()
        self.update_tabs()
        self.notify_transactions()
        run_hook('load_wallet', wallet, self)

    def update_status(self, *dt):
        if not self.wallet:
            self.status = _("No Wallet")
            return
        if self.network is None or not self.network.is_running():
            self.status = _("Offline")
        elif self.network.is_connected():
            server_height = self.network.get_server_height()
            server_lag = self.network.get_local_height() - server_height
            if not self.wallet.up_to_date or server_height == 0:
                self.status = _("Synchronizing...")
            elif server_lag > 1:
                self.status = _("Server lagging (%d blocks)"%server_lag)
            else:
                c, u, x = self.wallet.get_account_balance(self.current_account)
                text = self.format_amount(c+x+u)
                self.status = str(text.strip() + ' ' + self.base_unit)
        else:
            self.status = _("Not connected")

    def get_max_amount(self):
        inputs = self.wallet.get_spendable_coins(None)
        addr = str(self.send_screen.screen.address) or self.wallet.dummy_address()
        amount, fee = self.wallet.get_max_amount(self.electrum_config, inputs, addr, None)
        return format_satoshis_plain(amount, self.decimal_point())

    def format_amount(self, x, is_diff=False, whitespaces=False):
        return format_satoshis(x, is_diff, 0, self.decimal_point(), whitespaces)

    def format_amount_and_units(self, x):
        return format_satoshis_plain(x, self.decimal_point()) + ' ' + self.base_unit

    @profiler
    def update_wallet(self, *dt):
        self._trigger_update_status()
        if self.wallet.up_to_date or not self.network or not self.network.is_connected():
            self.update_tabs()

    @profiler
    def notify_transactions(self, *dt):
        if not self.network or not self.network.is_connected():
            return
        # temporarily disabled for merge
        return
        iface = self.network
        ptfn = iface.pending_transactions_for_notifications
        if len(ptfn) > 0:
            # Combine the transactions if there are more then three
            tx_amount = len(ptfn)
            if(tx_amount >= 3):
                total_amount = 0
                for tx in ptfn:
                    is_relevant, is_mine, v, fee = self.wallet.get_tx_value(tx)
                    if(v > 0):
                        total_amount += v
                self.notify(_("{txs}s new transactions received. Total amount"
                              "received in the new transactions {amount}s"
                              "{unit}s").format(txs=tx_amount,
                                    amount=self.format_amount(total_amount),
                                    unit=self.base_unit()))

                iface.pending_transactions_for_notifications = []
            else:
              for tx in iface.pending_transactions_for_notifications:
                  if tx:
                      iface.pending_transactions_for_notifications.remove(tx)
                      is_relevant, is_mine, v, fee = self.wallet.get_tx_value(tx)
                      if(v > 0):
                          self.notify(
                              _("{txs} new transaction received. {amount} {unit}").
                              format(txs=tx_amount, amount=self.format_amount(v),
                                     unit=self.base_unit))

    def notify(self, message):
        try:
            global notification, os
            if not notification:
                from plyer import notification
            icon = (os.path.dirname(os.path.realpath(__file__))
                    + '/../../' + self.icon)
            notification.notify('Electrum-LTC', message,
                            app_icon=icon, app_name='Electrum-LTC')
        except ImportError:
            Logger.Error('Notification: needs plyer; `sudo pip install plyer`')

    def on_pause(self):
        # pause nfc
        if self.qrscanner:
            self.qrscanner.stop()
        if self.nfcscanner:
            self.nfcscanner.nfc_disable()
        return True

    def on_resume(self):
        if self.qrscanner and qrscanner.get_parent_window():
            self.qrscanner.start()
        if self.nfcscanner:
            self.nfcscanner.nfc_enable()

    def on_size(self, instance, value):
        width, height = value
        self._orientation = 'landscape' if width > height else 'portrait'
        self._ui_mode = 'tablet' if min(width, height) > inch(3.51) else 'phone'

    def on_ref_label(self, label, touch):
        if label.touched:
            label.touched = False
            self.qr_dialog(label.name, label.data, True)
        else:
            label.touched = True
            self._clipboard.copy(label.data)
            Clock.schedule_once(lambda dt: self.show_info(_('Text copied to clipboard.\nTap again to display it as QR code.')))

    def set_send(self, address, amount, label, message):
        self.send_payment(address, amount=amount, label=label, message=message)

    def show_error(self, error, width='200dp', pos=None, arrow_pos=None,
        exit=False, icon='atlas://gui/kivy/theming/light/error', duration=0,
        modal=False):
        ''' Show a error Message Bubble.
        '''
        self.show_info_bubble( text=error, icon=icon, width=width,
            pos=pos or Window.center, arrow_pos=arrow_pos, exit=exit,
            duration=duration, modal=modal)

    def show_info(self, error, width='200dp', pos=None, arrow_pos=None,
        exit=False, duration=0, modal=False):
        ''' Show a Info Message Bubble.
        '''
        self.show_error(error, icon='atlas://gui/kivy/theming/light/important',
            duration=duration, modal=modal, exit=exit, pos=pos,
            arrow_pos=arrow_pos)

    def show_info_bubble(self, text=_('Hello World'), pos=None, duration=0,
        arrow_pos='bottom_mid', width=None, icon='', modal=False, exit=False):
        '''Method to show a Information Bubble

        .. parameters::
            text: Message to be displayed
            pos: position for the bubble
            duration: duration the bubble remains on screen. 0 = click to hide
            width: width of the Bubble
            arrow_pos: arrow position for the bubble
        '''
        info_bubble = self.info_bubble
        if not info_bubble:
            info_bubble = self.info_bubble = Factory.InfoBubble()

        win = Window
        if info_bubble.parent:
            win.remove_widget(info_bubble
                                 if not info_bubble.modal else
                                 info_bubble._modal_view)

        if not arrow_pos:
            info_bubble.show_arrow = False
        else:
            info_bubble.show_arrow = True
            info_bubble.arrow_pos = arrow_pos
        img = info_bubble.ids.img
        if text == 'texture':
            # icon holds a texture not a source image
            # display the texture in full screen
            text = ''
            img.texture = icon
            info_bubble.fs = True
            info_bubble.show_arrow = False
            img.allow_stretch = True
            info_bubble.dim_background = True
            info_bubble.background_image = 'atlas://gui/kivy/theming/light/card'
        else:
            info_bubble.fs = False
            info_bubble.icon = icon
            #if img.texture and img._coreimage:
            #    img.reload()
            img.allow_stretch = False
            info_bubble.dim_background = False
            info_bubble.background_image = 'atlas://data/images/defaulttheme/bubble'
        info_bubble.message = text
        if not pos:
            pos = (win.center[0], win.center[1] - (info_bubble.height/2))
        info_bubble.show(pos, duration, width, modal=modal, exit=exit)

    def tx_dialog(self, tx):
        from uix.dialogs.tx_dialog import TxDialog
        d = TxDialog(self, tx)
        d.open()

    def sign_tx(self, *args):
        threading.Thread(target=self._sign_tx, args=args).start()

    def _sign_tx(self, tx, password, on_success, on_failure):
        try:
            self.wallet.sign_transaction(tx, password)
        except InvalidPassword:
            Clock.schedule_once(lambda dt: on_failure(_("Invalid PIN")))
            return
        Clock.schedule_once(lambda dt: on_success(tx))

    def _broadcast_thread(self, tx, on_complete):
        ok, txid = self.network.broadcast(tx)
        Clock.schedule_once(lambda dt: on_complete(ok, txid))

    def broadcast(self, tx, pr=None):
        def on_complete(ok, txid):
            self.show_info(txid)
            if ok and pr:
                pr.set_paid(tx.hash())
                self.invoices.save()
                self.update_tab('invoices')

        if self.network and self.network.is_connected():
            self.show_info(_('Sending'))
            threading.Thread(target=self._broadcast_thread, args=(tx, on_complete)).start()
        else:
            self.show_info(_('Cannot broadcast transaction') + ':\n' + _('Not connected'))

    def description_dialog(self, screen):
        from uix.dialogs.label_dialog import LabelDialog
        text = screen.message
        def callback(text):
            screen.message = text
        d = LabelDialog(_('Enter description'), text, callback)
        d.open()

    @profiler
    def amount_dialog(self, screen, show_max):
        from uix.dialogs.amount_dialog import AmountDialog
        amount = screen.amount
        if amount:
            amount, u = str(amount).split()
            assert u == self.base_unit
        def cb(amount):
            screen.amount = amount
        popup = AmountDialog(show_max, amount, cb)
        popup.open()

    def protected(self, msg, f, args):
        if self.wallet.use_encryption:
            self.password_dialog(msg, f, args)
        else:
            apply(f, args + (None,))

    def show_seed(self, label):
        self.protected(_("Enter your PIN code in order to decrypt your seed"), self._show_seed, (label,))

    def _show_seed(self, label, password):
        if self.wallet.use_encryption and password is None:
            return
        try:
            seed = self.wallet.get_seed(password)
        except:
            self.show_error("Invalid PIN")
            return
        label.text = _('Seed') + ':\n' + seed

    def change_password(self, cb):
        if self.wallet.use_encryption:
            self.protected(_("Changing PIN code.") + '\n' + _("Enter your current PIN:"), self._change_password, (cb,))
        else:
            self._change_password(cb, None)

    def _change_password(self, cb, old_password):
        if self.wallet.use_encryption:
            if old_password is None:
                return
            try:
                self.wallet.check_password(old_password)
            except InvalidPassword:
                self.show_error("Invalid PIN")
                return
        self.password_dialog(_('Enter new PIN'), self._change_password2, (cb, old_password,))

    def _change_password2(self, cb, old_password, new_password):
        self.password_dialog(_('Confirm new PIN'), self._change_password3, (cb, old_password, new_password))

    def _change_password3(self, cb, old_password, new_password, confirmed_password):
        if new_password == confirmed_password:
            self.wallet.update_password(old_password, new_password)
            cb()
        else:
            self.show_error("PIN numbers do not match")

    def password_dialog(self, msg, f, args):
        def callback(pw):
            Clock.schedule_once(lambda x: apply(f, args + (pw,)), 0.1)
        if self._password_dialog is None:
            from uix.dialogs.password_dialog import PasswordDialog
            self._password_dialog = PasswordDialog()
        self._password_dialog.init(msg, callback)
        self._password_dialog.open()
<|MERGE_RESOLUTION|>--- conflicted
+++ resolved
@@ -31,19 +31,11 @@
 
 # lazy imports for factory so that widgets can be used in kv
 Factory.register('InstallWizard',
-<<<<<<< HEAD
                  module='electrum_ltc_gui.kivy.uix.dialogs.installwizard')
 Factory.register('InfoBubble', module='electrum_ltc_gui.kivy.uix.dialogs')
 Factory.register('OutputList', module='electrum_ltc_gui.kivy.uix.dialogs')
 Factory.register('OutputItem', module='electrum_ltc_gui.kivy.uix.dialogs')
-
-=======
-                 module='electrum_gui.kivy.uix.dialogs.installwizard')
-Factory.register('InfoBubble', module='electrum_gui.kivy.uix.dialogs')
-Factory.register('OutputList', module='electrum_gui.kivy.uix.dialogs')
-Factory.register('OutputItem', module='electrum_gui.kivy.uix.dialogs')
-Factory.register('QrScannerDialog', module='electrum_gui.kivy.uix.dialogs.qr_scanner')
->>>>>>> 644cb871
+Factory.register('QrScannerDialog', module='electrum_ltc_gui.kivy.uix.dialogs.qr_scanner')
 
 
 #from kivy.core.window import Window
@@ -249,26 +241,16 @@
             self.show_error("invoice error:" + pr.error)
             self.send_screen.do_clear()
 
-<<<<<<< HEAD
-    def on_qr(self, data):
+    def on_qr(self, d, data):
+        from electrum_ltc.bitcoin import base_decode, is_address
+        if is_address(data):
+            self.set_URI(data)
+            return
         if data.startswith('litecoin:'):
             self.set_URI(data)
             return
         # try to decode transaction
-        from electrum_ltc.bitcoin import base_decode
         from electrum_ltc.transaction import Transaction
-=======
-    def on_qr(self, d, data):
-        from electrum.bitcoin import base_decode, is_address
-        if is_address(data):
-            self.set_URI(data)
-            return
-        if data.startswith('bitcoin:'):
-            self.set_URI(data)
-            return
-        # try to decode transaction
-        from electrum.transaction import Transaction
->>>>>>> 644cb871
         try:
             text = base_decode(data, None, base=43).encode('hex')
             tx = Transaction(text)
@@ -331,10 +313,10 @@
         self.scan_qr_android(on_complete)
 
     def scan_qr_android(self, on_complete):
-        dlg = Cache.get('electrum_widgets', 'QrScannerDialog')
+        dlg = Cache.get('electrum_ltc_widgets', 'QrScannerDialog')
         if not dlg:
             dlg = Factory.QrScannerDialog()
-            Cache.append('electrum_widgets', 'QrScannerDialog', dlg)
+            Cache.append('electrum_ltc_widgets', 'QrScannerDialog', dlg)
             dlg.bind(on_complete=on_complete)
         dlg.open()
 
