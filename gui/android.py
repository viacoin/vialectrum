#!/usr/bin/env python
#
# Electrum - lightweight Bitcoin client
# Copyright (C) 2011 thomasv@gitorious
#
# This program is free software: you can redistribute it and/or modify
# it under the terms of the GNU General Public License as published by
# the Free Software Foundation, either version 3 of the License, or
# (at your option) any later version.
#
# This program is distributed in the hope that it will be useful,
# but WITHOUT ANY WARRANTY; without even the implied warranty of
# MERCHANTABILITY or FITNESS FOR A PARTICULAR PURPOSE. See the
# GNU General Public License for more details.
#
# You should have received a copy of the GNU General Public License
# along with this program. If not, see <http://www.gnu.org/licenses/>.




from __future__ import absolute_import
import android

from electrum_ltc import SimpleConfig, Wallet, WalletStorage, format_satoshis
from electrum_ltc.bitcoin import is_address, COIN
from electrum_ltc import util
from decimal import Decimal
import datetime, re


def modal_dialog(title, msg = None):
    droid.dialogCreateAlert(title,msg)
    droid.dialogSetPositiveButtonText('OK')
    droid.dialogShow()
    droid.dialogGetResponse()
    droid.dialogDismiss()

def modal_input(title, msg, value = None, etype=None):
    droid.dialogCreateInput(title, msg, value, etype)
    droid.dialogSetPositiveButtonText('OK')
    droid.dialogSetNegativeButtonText('Cancel')
    droid.dialogShow()
    response = droid.dialogGetResponse()
    result = response.result
    droid.dialogDismiss()

    if result is None:
        print "modal input: result is none"
        return modal_input(title, msg, value, etype)

    if result.get('which') == 'positive':
        return result.get('value')

def modal_question(q, msg, pos_text = 'OK', neg_text = 'Cancel'):
    droid.dialogCreateAlert(q, msg)
    droid.dialogSetPositiveButtonText(pos_text)
    droid.dialogSetNegativeButtonText(neg_text)
    droid.dialogShow()
    response = droid.dialogGetResponse()
    result = response.result
    droid.dialogDismiss()

    if result is None:
        print "modal question: result is none"
        return modal_question(q,msg, pos_text, neg_text)

    return result.get('which') == 'positive'

def edit_label(addr):
    v = modal_input('Edit label', None, wallet.labels.get(addr))
    if v is not None:
        wallet.set_label(addr, v)
        droid.fullSetProperty("labelTextView", "text", v)

def select_from_contacts():
    title = 'Contacts:'
    droid.dialogCreateAlert(title)
    l = contacts.keys()
    droid.dialogSetItems(l)
    droid.dialogSetPositiveButtonText('New contact')
    droid.dialogShow()
    response = droid.dialogGetResponse().result
    droid.dialogDismiss()

    if response.get('which') == 'positive':
        return 'newcontact'

    result = response.get('item')
    if result is not None:
        t, v = contacts.get(result)
        return v



def protocol_name(p):
    if p == 't': return 'TCP'
    if p == 's': return 'SSL'


def protocol_dialog(host, protocol, z):
    droid.dialogCreateAlert('Protocol', host)
    protocols = filter(lambda x: x in "ts", z.keys())
    l = []
    current = protocols.index(protocol)
    for p in protocols:
        l.append(protocol_name(p))
    droid.dialogSetSingleChoiceItems(l, current)
    droid.dialogSetPositiveButtonText('OK')
    droid.dialogSetNegativeButtonText('Cancel')
    droid.dialogShow()
    response = droid.dialogGetResponse().result
    selected_item = droid.dialogGetSelectedItems().result
    droid.dialogDismiss()

    if not response:
        return
    if not selected_item:
        return
    if response.get('which') == 'positive':
        return protocols[selected_item[0]]




def make_layout(s, scrollable = False):
    content = """

      <LinearLayout 
        android:id="@+id/zz"
        android:layout_width="match_parent"
        android:layout_height="wrap_content" 
        android:background="#ff222222">

        <TextView
          android:id="@+id/textElectrum"
          android:text="Electrum-LTC"
          android:textSize="7pt"
          android:textColor="#ff4444ff"
          android:gravity="left"
          android:layout_height="wrap_content"
          android:layout_width="match_parent"
        />
      </LinearLayout>

        %s   """%s

    if scrollable:
        content = """
      <ScrollView 
        android:id="@+id/scrollview"
        android:layout_width="match_parent"
        android:layout_height="match_parent" >

      <LinearLayout
        android:orientation="vertical" 
        android:layout_width="match_parent"
        android:layout_height="wrap_content" >

      %s

      </LinearLayout>
      </ScrollView>
      """%content


    return """<?xml version="1.0" encoding="utf-8"?>
      <LinearLayout xmlns:android="http://schemas.android.com/apk/res/android"
        android:id="@+id/background"
        android:orientation="vertical" 
        android:layout_width="match_parent"
        android:layout_height="match_parent" 
        android:background="#ff000022">

      %s 
      </LinearLayout>"""%content




def main_layout():
    h = get_history_layout(15)
    l = make_layout("""
        <TextView android:id="@+id/balanceTextView" 
                android:layout_width="match_parent"
                android:text=""
                android:textColor="#ffffffff"
                android:textAppearance="?android:attr/textAppearanceLarge" 
                android:padding="7dip"
                android:textSize="8pt"
                android:gravity="center_vertical|center_horizontal|left">
        </TextView>

        <TextView android:id="@+id/historyTextView" 
                android:layout_width="match_parent"
                android:layout_height="wrap_content" 
                android:text="Recent transactions"
                android:textAppearance="?android:attr/textAppearanceLarge" 
                android:gravity="center_vertical|center_horizontal|center">
        </TextView>
        %s """%h,True)
    return l



def qr_layout(addr, amount, message):
    addr_view= """
     <TextView android:id="@+id/addrTextView"
    android:layout_width="match_parent"
    android:layout_height="50"
    android:text="%s"
    android:textAppearance="?android:attr/textAppearanceLarge"
    android:gravity="center_vertical|center_horizontal|center">
    </TextView>"""%addr
    if amount:
        amount_view = """
        <TextView android:id="@+id/amountTextView"
        android:layout_width="match_parent"
        android:layout_height="50"
        android:text="Amount: %s"
        android:textAppearance="?android:attr/textAppearanceLarge"
        android:gravity="center_vertical|center_horizontal|center">
        </TextView>"""%format_satoshis(amount)
    else:
        amount_view = ""
    if message:
        message_view = """
        <TextView android:id="@+id/messageTextView"
        android:layout_width="match_parent"
        android:layout_height="50"
        android:text="Message: %s"
        android:textAppearance="?android:attr/textAppearanceLarge"
        android:gravity="center_vertical|center_horizontal|center">
        </TextView>"""%message
    else:
        message_view = ""

    return make_layout("""
    %s
    %s
    %s
    <ImageView
    android:id="@+id/qrView"
    android:gravity="center"
    android:layout_width="match_parent"
    android:layout_height="350"
    android:antialias="false"
    android:src="file:///sdcard/sl4a/qrcode.bmp" />
    """%(addr_view, amount_view, message_view), True)

payto_layout = make_layout("""

        <TextView android:id="@+id/recipientTextView" 
                android:layout_width="match_parent"
                android:layout_height="wrap_content" 
                android:text="Pay to:"
                android:textAppearance="?android:attr/textAppearanceLarge" 
                android:gravity="left">
        </TextView>


        <EditText android:id="@+id/recipient"
                android:layout_width="match_parent"
                android:layout_height="wrap_content" 
                android:tag="Tag Me" android:inputType="text">
        </EditText>

        <LinearLayout android:id="@+id/linearLayout1"
                android:layout_width="match_parent"
                android:layout_height="wrap_content">
                <Button android:id="@+id/buttonQR" android:layout_width="wrap_content"
                        android:layout_height="wrap_content" android:text="From QR code"></Button>
                <Button android:id="@+id/buttonContacts" android:layout_width="wrap_content"
                        android:layout_height="wrap_content" android:text="From Contacts"></Button>
        </LinearLayout>


        <TextView android:id="@+id/labelTextView" 
                android:layout_width="match_parent"
                android:layout_height="wrap_content" 
                android:text="Message:"
                android:textAppearance="?android:attr/textAppearanceLarge" 
                android:gravity="left">
        </TextView>

        <EditText android:id="@+id/message"
                android:layout_width="match_parent"
                android:layout_height="wrap_content" 
                android:tag="Tag Me" android:inputType="text">
        </EditText>

        <TextView android:id="@+id/amountLabelTextView" 
                android:layout_width="match_parent"
                android:layout_height="wrap_content" 
                android:text="Amount:"
                android:textAppearance="?android:attr/textAppearanceLarge" 
                android:gravity="left">
        </TextView>

        <EditText android:id="@+id/amount"
                android:layout_width="match_parent"
                android:layout_height="wrap_content" 
                android:tag="Tag Me" android:inputType="numberDecimal">
        </EditText>

        <LinearLayout android:layout_width="match_parent"
                android:layout_height="wrap_content" android:id="@+id/linearLayout1">
                <Button android:id="@+id/buttonPay" android:layout_width="wrap_content"
                        android:layout_height="wrap_content" android:text="Send"></Button>
        </LinearLayout>""",False)



settings_layout = make_layout(""" <ListView
           android:id="@+id/myListView" 
           android:layout_width="match_parent"
           android:layout_height="wrap_content" />""")


def get_history_values(n):
    values = []
    h = wallet.get_history()
    length = min(n, len(h))
    for i in range(length):
        tx_hash, conf, value, timestamp, balance = h[-i-1]
        try:
            dt = datetime.datetime.fromtimestamp( timestamp )
            if dt.date() == dt.today().date():
                time_str = str( dt.time() )
            else:
                time_str = str( dt.date() )
        except Exception:
            time_str = 'pending'
        conf_str = 'v' if conf else 'o'
        label, is_default_label = wallet.get_label(tx_hash)
        label = label.replace('<','').replace('>','')
        values.append((conf_str, '  ' + time_str, '  ' + format_satoshis(value, True), '  ' + label))

    return values


def get_history_layout(n):
    rows = ""
    i = 0
    values = get_history_values(n)
    for v in values:
        a,b,c,d = v
        color = "#ff00ff00" if a == 'v' else "#ffff0000"
        rows += """
        <TableRow>
          <TextView
            android:id="@+id/hl_%d_col1" 
            android:layout_column="0"
            android:text="%s"
            android:textColor="%s"
            android:padding="3" />
          <TextView
            android:id="@+id/hl_%d_col2" 
            android:layout_column="1"
            android:text="%s"
            android:padding="3" />
          <TextView
            android:id="@+id/hl_%d_col3" 
            android:layout_column="2"
            android:text="%s"
            android:padding="3" />
          <TextView
            android:id="@+id/hl_%d_col4" 
            android:layout_column="3"
            android:text="%s"
            android:padding="4" />
        </TableRow>"""%(i,a,color,i,b,i,c,i,d)
        i += 1

    output = """
<TableLayout xmlns:android="http://schemas.android.com/apk/res/android"
    android:layout_width="fill_parent"
    android:layout_height="wrap_content"
    android:stretchColumns="0,1,2,3">
    %s
</TableLayout>"""% rows
    return output


def set_history_layout(n):
    values = get_history_values(n)
    i = 0
    for v in values:
        a,b,c,d = v
        droid.fullSetProperty("hl_%d_col1"%i,"text", a)

        if a == 'v':
            droid.fullSetProperty("hl_%d_col1"%i, "textColor","#ff00ff00")
        else:
            droid.fullSetProperty("hl_%d_col1"%i, "textColor","#ffff0000")

        droid.fullSetProperty("hl_%d_col2"%i,"text", b)
        droid.fullSetProperty("hl_%d_col3"%i,"text", c)
        droid.fullSetProperty("hl_%d_col4"%i,"text", d)
        i += 1




status_text = ''
def update_layout():
    global status_text
    if not network.is_connected():
        text = "Not connected..."
    elif not wallet.up_to_date:
        text = "Synchronizing..."
    else:
        c, u, x = wallet.get_balance()
        text = "Balance:"+format_satoshis(c) 
        if u:
            text += '   [' + format_satoshis(u,True).strip() + ']'
        if x:
            text += '   [' + format_satoshis(x,True).strip() + ']'


    # vibrate if status changed
    if text != status_text:
        if status_text and network.is_connected() and wallet.up_to_date:
            droid.vibrate()
        status_text = text

    droid.fullSetProperty("balanceTextView", "text", status_text)

    if wallet.up_to_date:
        set_history_layout(15)




def pay_to(recipient, amount, label):

    if wallet.use_encryption:
        password  = droid.dialogGetPassword('Password').result
        if not password: return
    else:
        password = None

    droid.dialogCreateSpinnerProgress("Electrum-LTC", "signing transaction...")
    droid.dialogShow()

    try:
        tx = wallet.mktx([('address', recipient, amount)], password, config)
    except Exception as e:
        modal_dialog('error', e.message)
        droid.dialogDismiss()
        return

    if label:
        wallet.set_label(tx.hash(), label)

    droid.dialogDismiss()

    r, h = wallet.sendtx( tx )
    if r:
        modal_dialog('Payment sent', h)
        return True
    else:
        modal_dialog('Error', h)







def make_new_contact():
    code = droid.scanBarcode()
    r = code.result
    if r:
        data = str(r['extras']['SCAN_RESULT']).strip()
        if data:
            if re.match('^litecoin:', data):
                out = util.parse_URI(data)
                address = out.get('address')
            elif is_address(data):
                address = data
            else:
                address = None
            if address:
                if modal_question('Add to contacts?', address):
                    # fixme: ask for key
                    contacts[address] = ('address', address)
        else:
            modal_dialog('Invalid address', data)


do_refresh = False

def update_callback():
    global do_refresh
    print "gui callback", network.is_connected()
    do_refresh = True
    droid.eventPost("refresh",'z')

def main_loop():
    global do_refresh

    update_layout()
    out = None
    quitting = False
    while out is None:

        event = droid.eventWait(1000).result
        if event is None:
            if do_refresh: 
                update_layout()
                do_refresh = False
            continue

        print "got event in main loop", repr(event)
        if event == 'OK': continue
        if event is None: continue
        if not event.get("name"): continue

        # request 2 taps before we exit
        if event["name"]=="key":
            if event["data"]["key"] == '4':
                if quitting:
                    out = 'quit'
                else: 
                    quitting = True
        else: quitting = False

        if event["name"]=="click":
            id=event["data"]["id"]

        elif event["name"]=="settings":
            out = 'settings'

        elif event["name"] in menu_commands:
            out = event["name"]

            if out == 'contacts':
                global contact_addr
                contact_addr = select_from_contacts()
                if contact_addr == 'newcontact':
                    make_new_contact()
                    contact_addr = None
                if not contact_addr:
                    out = None

            elif out == "receive":
                global receive_addr
                domain = wallet.addresses(include_change = False)
                for addr in domain:
                    if not wallet.history.get(addr):
                        receive_addr = addr
                        break
                else:
                    out = None

    return out
                    

def payto_loop():
    global recipient
    if recipient:
        droid.fullSetProperty("recipient","text",recipient)
        recipient = None

    out = None
    while out is None:
        event = droid.eventWait().result
        if not event: continue
        print "got event in payto loop", event
        if event == 'OK': continue
        if not event.get("name"): continue

        if event["name"] == "click":
            id = event["data"]["id"]

            if id=="buttonPay":

                droid.fullQuery()
                recipient = droid.fullQueryDetail("recipient").result.get('text')
                message = droid.fullQueryDetail("message").result.get('text')
                amount = droid.fullQueryDetail('amount').result.get('text')

                if not is_address(recipient):
                    modal_dialog('Error','Invalid Litecoin address')
                    continue

                try:
                    amount = int(COIN * Decimal(amount))
                except Exception:
                    modal_dialog('Error','Invalid amount')
                    continue

                result = pay_to(recipient, amount, message)
                if result:
                    out = 'main'

            elif id=="buttonContacts":
                addr = select_from_contacts()
                droid.fullSetProperty("recipient", "text", addr)

            elif id=="buttonQR":
                code = droid.scanBarcode()
                r = code.result
                if r:
                    data = str(r['extras']['SCAN_RESULT']).strip()
                    if data:
                        print "data", data
<<<<<<< HEAD
                        if re.match('^litecoin:', data):
                            payto, amount, label, message, _ = util.parse_URI(data)
=======
                        if re.match('^bitcoin:', data):
                            rr = util.parse_URI(data)
                            amount = rr.get('amount')
                            address = rr.get('address')
                            message = rr.get('message', '')
>>>>>>> dfb3d7b1
                            if amount:
                                amount = str(Decimal(amount)/COIN)
                            droid.fullSetProperty("recipient", "text", address)
                            droid.fullSetProperty("amount", "text", amount)
                            droid.fullSetProperty("message", "text", message)
                        elif is_address(data):
                            droid.fullSetProperty("recipient", "text", data)
                        else:
                            modal_dialog('Error','cannot parse QR code\n'+data)

                    
        elif event["name"] in menu_commands:
            out = event["name"]

        elif event["name"]=="key":
            if event["data"]["key"] == '4':
                out = 'main'

        #elif event["name"]=="screen":
        #    if event["data"]=="destroy":
        #        out = 'main'

    return out


receive_addr = ''
receive_amount = None
receive_message = None

contact_addr = ''
recipient = ''

def receive_loop():
    global receive_addr, receive_amount, receive_message
    print "receive loop"
    receive_URI = util.create_URI(receive_addr, receive_amount, receive_message)
    make_bitmap(receive_URI)
    droid.fullShow(qr_layout(receive_addr, receive_amount, receive_message))
    out = None
    while out is None:
        event = droid.eventWait().result
        if not event:
            continue

        elif event["name"]=="key":
            if event["data"]["key"] == '4':
                out = 'main'

        elif event["name"]=="clipboard":
            droid.setClipboard(receive_URI)
            modal_dialog('URI copied to clipboard', receive_URI)

        elif event["name"]=="amount":
            amount = modal_input('Amount', 'Amount you want to receive (in LTC). ', format_satoshis(receive_amount) if receive_amount else None, "numberDecimal")
            if amount is not None:
                receive_amount = int(COIN * Decimal(amount)) if amount else None
                out = 'receive'

        elif event["name"]=="message":
            message = modal_input('Message', 'Message in your request', receive_message)
            if message is not None:
                receive_message = unicode(message)
                out = 'receive'

    return out

def contacts_loop():
    global recipient
    out = None
    while out is None:
        event = droid.eventWait().result
        print "got event", event
        if event["name"]=="key":
            if event["data"]["key"] == '4':
                out = 'main'

        elif event["name"]=="clipboard":
            droid.setClipboard(contact_addr)
            modal_dialog('Address copied to clipboard',contact_addr)

        elif event["name"]=="edit":
            edit_label(contact_addr)

        elif event["name"]=="paytocontact":
            recipient = contact_addr
            out = 'send'

        elif event["name"]=="deletecontact":
            if modal_question('delete contact', contact_addr):
                out = 'main'

    return out


def server_dialog(servers):
    droid.dialogCreateAlert("Public servers")
    droid.dialogSetItems( servers.keys() )
    droid.dialogSetPositiveButtonText('Private server')
    droid.dialogShow()
    response = droid.dialogGetResponse().result
    droid.dialogDismiss()
    if not response: return

    if response.get('which') == 'positive':
        return modal_input('Private server', None)

    i = response.get('item')
    if i is not None:
        response = servers.keys()[i]
        return response


def show_seed():
    if wallet.use_encryption:
        password  = droid.dialogGetPassword('Seed').result
        if not password: return
    else:
        password = None
    
    try:
        seed = wallet.get_mnemonic(password)
    except Exception:
        modal_dialog('error','incorrect password')
        return

    modal_dialog('Your seed is', seed)

def change_password_dialog():
    if wallet.use_encryption:
        password  = droid.dialogGetPassword('Your wallet is encrypted').result
        if password is None: return
    else:
        password = None

    try:
        wallet.check_password(password)
    except Exception:
        modal_dialog('error','incorrect password')
        return

    new_password  = droid.dialogGetPassword('Choose a password').result
    if new_password == None:
        return

    if new_password != '':
        password2  = droid.dialogGetPassword('Confirm new password').result
        if new_password != password2:
            modal_dialog('error','passwords do not match')
            return

    wallet.update_password(password, new_password)
    if new_password:
        modal_dialog('Password updated','your wallet is encrypted')
    else:
        modal_dialog('No password','your wallet is not encrypted')
    return True


def settings_loop():


    def set_listview():
        host, port, p, proxy_config, auto_connect = network.get_parameters()
        fee = str(Decimal(wallet.fee_per_kb(config)) / COIN)
        is_encrypted = 'yes' if wallet.use_encryption else 'no'
        protocol = protocol_name(p)
        droid.fullShow(settings_layout)
        droid.fullSetList("myListView",['Server: ' + host, 'Protocol: '+ protocol, 'Port: '+port, 'Transaction fee/kb: '+fee, 'Password: '+is_encrypted, 'Seed'])

    set_listview()

    out = None
    while out is None:
        event = droid.eventWait()
        event = event.result
        print "got event", event
        if event == 'OK': continue
        if not event: continue

        servers = network.get_servers()
        name = event.get("name")
        if not name: continue

        if name == "itemclick":
            pos = event["data"]["position"]
            host, port, protocol, proxy_config, auto_connect = network.get_parameters()
            network_changed = False

            if pos == "0": #server
                host = server_dialog(servers)
                if host:
                    p = servers[host]
                    port = p[protocol]
                    network_changed = True

            elif pos == "1": #protocol
                if host in servers:
                    protocol = protocol_dialog(host, protocol, servers[host])
                    if protocol:
                        z = servers[host]
                        port = z[protocol]
                        network_changed = True

            elif pos == "2": #port
                a_port = modal_input('Port number', 'If you use a public server, this field is set automatically when you set the protocol', port, "number")
                if a_port != port:
                    port = a_port
                    network_changed = True

            elif pos == "3": #fee
                fee = modal_input(
                    'Transaction fee',
                    'The fee will be this amount multiplied by the number of inputs in your transaction. ',
                    str(Decimal(wallet.fee_per_kb(config)) / COIN), "numberDecimal")
                if fee:
                    try:
                        fee = int(COIN * Decimal(fee))
                    except Exception:
                        modal_dialog('error','invalid fee value')
                    config.set_key('fee_per_kb', fee)
                    set_listview()

            elif pos == "4":
                if change_password_dialog():
                    set_listview()

            elif pos == "5":
                show_seed()

            if network_changed:
                proxy = None
                auto_connect = False
                try:
                    network.set_parameters(host, port, protocol, proxy, auto_connect)
                except Exception:
                    modal_dialog('error','invalid server')
                set_listview()

        elif name in menu_commands:
            out = event["name"]

        elif name == 'cancel':
            out = 'main'

        elif name == "key":
            if event["data"]["key"] == '4':
                out = 'main'

    return out

def add_menu(s):
    droid.clearOptionsMenu()
    if s == 'main':
        droid.addOptionsMenuItem("Send","send",None,"")
        droid.addOptionsMenuItem("Receive","receive",None,"")
        droid.addOptionsMenuItem("Contacts","contacts",None,"")
        droid.addOptionsMenuItem("Settings","settings",None,"")
    elif s == 'receive':
        droid.addOptionsMenuItem("Copy","clipboard",None,"")
        droid.addOptionsMenuItem("Amount","amount",None,"")
        droid.addOptionsMenuItem("Message","message",None,"")
    elif s == 'contacts':
        droid.addOptionsMenuItem("Copy","clipboard",None,"")
        droid.addOptionsMenuItem("Label","edit",None,"")
        droid.addOptionsMenuItem("Pay to","paytocontact",None,"")
        #droid.addOptionsMenuItem("Delete","deletecontact",None,"")


def make_bitmap(data):
    # fixme: this is highly inefficient
    droid.dialogCreateSpinnerProgress("please wait")
    droid.dialogShow()
    try:
        import qrcode
        from electrum_ltc import bmp
        qr = qrcode.QRCode()
        qr.add_data(data)
        bmp.save_qrcode(qr,"/sdcard/sl4a/qrcode.bmp")
    finally:
        droid.dialogDismiss()

        


droid = android.Android()
menu_commands = ["send", "receive", "settings", "contacts", "main"]
wallet = None
network = None
contacts = None
config = None

class ElectrumGui:

    def __init__(self, _config, _network):
        global wallet, network, contacts, config
        network = _network
        config = _config
        network.register_callback('updated', update_callback)
        network.register_callback('connected', update_callback)
        network.register_callback('disconnected', update_callback)
        network.register_callback('disconnecting', update_callback)
        
        contacts = util.StoreDict(config, 'contacts')

        storage = WalletStorage(config.get_wallet_path())
        if not storage.file_exists:
            action = self.restore_or_create()
            if not action:
                exit()

            password  = droid.dialogGetPassword('Choose a password').result
            if password:
                password2  = droid.dialogGetPassword('Confirm password').result
                if password != password2:
                    modal_dialog('Error','passwords do not match')
                    exit()
            else:
                # set to None if it's an empty string
                password = None

            if action == 'create':
                wallet = Wallet(storage)
                seed = wallet.make_seed()
                modal_dialog('Your seed is:', seed)
                wallet.add_seed(seed, password)
                wallet.create_master_keys(password)
                wallet.create_main_account(password)
            elif action == 'restore':
                seed = self.seed_dialog()
                if not seed:
                    exit()
                if not Wallet.is_seed(seed):
                    exit()
                wallet = Wallet.from_seed(seed, password, storage)
            else:
                exit()

            msg = "Creating wallet" if action == 'create' else "Restoring wallet"
            droid.dialogCreateSpinnerProgress("Electrum-LTC", msg)
            droid.dialogShow()
            wallet.start_threads(network)
            if action == 'restore':
                wallet.restore(lambda x: None)
            else:
                wallet.synchronize()
            droid.dialogDismiss()
            droid.vibrate()

        else:
            wallet = Wallet(storage)
            wallet.start_threads(network)


    def main(self, url):
        s = 'main'
        while True:
            add_menu(s)
            if s == 'main':
                droid.fullShow(main_layout())
                s = main_loop()

            elif s == 'send':
                droid.fullShow(payto_layout)
                s = payto_loop()

            elif s == 'receive':
                s = receive_loop()

            elif s == 'contacts':
                make_bitmap(contact_addr)
                droid.fullShow(qr_layout(contact_addr, None, None))
                s = contacts_loop()

            elif s == 'settings':
                s = settings_loop()

            else:
                break

        droid.makeToast("Bye!")


    def restore_or_create(self):
        droid.dialogCreateAlert("Wallet not found","Do you want to create a new wallet, or restore an existing one?")
        droid.dialogSetPositiveButtonText('Create')
        droid.dialogSetNeutralButtonText('Restore')
        droid.dialogSetNegativeButtonText('Cancel')
        droid.dialogShow()
        response = droid.dialogGetResponse().result
        droid.dialogDismiss()
        if not response: return
        if response.get('which') == 'negative':
            return
        return 'restore' if response.get('which') == 'neutral' else 'create'


    def seed_dialog(self):
        if modal_question("Enter your seed", "Input method", 'QR Code', 'mnemonic'):
            code = droid.scanBarcode()
            r = code.result
            if r:
                seed = r['extras']['SCAN_RESULT']
            else:
                return
        else:
            seed = modal_input('Mnemonic', 'please enter your code')
        return str(seed)

<|MERGE_RESOLUTION|>--- conflicted
+++ resolved
@@ -606,16 +606,11 @@
                     data = str(r['extras']['SCAN_RESULT']).strip()
                     if data:
                         print "data", data
-<<<<<<< HEAD
                         if re.match('^litecoin:', data):
-                            payto, amount, label, message, _ = util.parse_URI(data)
-=======
-                        if re.match('^bitcoin:', data):
                             rr = util.parse_URI(data)
                             amount = rr.get('amount')
                             address = rr.get('address')
                             message = rr.get('message', '')
->>>>>>> dfb3d7b1
                             if amount:
                                 amount = str(Decimal(amount)/COIN)
                             droid.fullSetProperty("recipient", "text", address)
