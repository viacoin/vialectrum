--- conflicted
+++ resolved
@@ -474,14 +474,9 @@
     if r:
         data = str(r['extras']['SCAN_RESULT']).strip()
         if data:
-<<<<<<< HEAD
             if re.match('^litecoin:', data):
-                address, _, _, _, _ = util.parse_URI(data)
-=======
-            if re.match('^bitcoin:', data):
                 out = util.parse_URI(data)
                 address = out.get('address')
->>>>>>> 9c30ad3d
             elif is_address(data):
                 address = data
             else:
