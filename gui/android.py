--- conflicted
+++ resolved
@@ -24,17 +24,9 @@
 from decimal import Decimal
 import datetime, re
 
-<<<<<<< HEAD
 from electrum_ltc import SimpleConfig, Wallet, WalletStorage, format_satoshis
-from electrum_ltc.bitcoin import is_address, COIN
+from electrum_ltc.bitcoin import is_address, COIN, TYPE_ADDRESS
 from electrum_ltc import util
-from decimal import Decimal
-import datetime, re
-=======
-from electrum import SimpleConfig, Wallet, WalletStorage, format_satoshis
-from electrum.bitcoin import is_address, COIN, TYPE_ADDRESS
-from electrum import util
->>>>>>> 0d529115
 
 
 def modal_dialog(title, msg = None):
