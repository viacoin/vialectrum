--- conflicted
+++ resolved
@@ -3,16 +3,9 @@
 from decimal import Decimal
 import getpass
 
-<<<<<<< HEAD
 from electrum_ltc.util import format_satoshis, set_verbosity
-from electrum_ltc.util import StoreDict
 from electrum_ltc.bitcoin import is_valid, COIN, TYPE_ADDRESS
 from electrum_ltc import Wallet, WalletStorage
-=======
-from electrum.util import format_satoshis, set_verbosity
-from electrum.bitcoin import is_valid, COIN, TYPE_ADDRESS
-from electrum import Wallet, WalletStorage
->>>>>>> 682645bf
 
 _ = lambda x:x
 
