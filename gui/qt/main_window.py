#!/usr/bin/env python
#
# Electrum - lightweight Bitcoin client
# Copyright (C) 2012 thomasv@gitorious
#
# Permission is hereby granted, free of charge, to any person
# obtaining a copy of this software and associated documentation files
# (the "Software"), to deal in the Software without restriction,
# including without limitation the rights to use, copy, modify, merge,
# publish, distribute, sublicense, and/or sell copies of the Software,
# and to permit persons to whom the Software is furnished to do so,
# subject to the following conditions:
#
# The above copyright notice and this permission notice shall be
# included in all copies or substantial portions of the Software.
#
# THE SOFTWARE IS PROVIDED "AS IS", WITHOUT WARRANTY OF ANY KIND,
# EXPRESS OR IMPLIED, INCLUDING BUT NOT LIMITED TO THE WARRANTIES OF
# MERCHANTABILITY, FITNESS FOR A PARTICULAR PURPOSE AND
# NONINFRINGEMENT. IN NO EVENT SHALL THE AUTHORS OR COPYRIGHT HOLDERS
# BE LIABLE FOR ANY CLAIM, DAMAGES OR OTHER LIABILITY, WHETHER IN AN
# ACTION OF CONTRACT, TORT OR OTHERWISE, ARISING FROM, OUT OF OR IN
# CONNECTION WITH THE SOFTWARE OR THE USE OR OTHER DEALINGS IN THE
# SOFTWARE.
import sys, time, threading
import os, json, traceback
import shutil
import weakref
import webbrowser
import csv
from decimal import Decimal
import base64
from functools import partial

from PyQt5.QtGui import *
from PyQt5.QtCore import *
import PyQt5.QtCore as QtCore

from .exception_window import Exception_Hook
from PyQt5.QtWidgets import *

from vialectrum.util import bh2u, bfh


from vialectrum import keystore, simple_config
from vialectrum.bitcoin import COIN, is_address, TYPE_ADDRESS, NetworkConstants
from vialectrum.plugins import run_hook
from vialectrum.i18n import _
from vialectrum.util import (format_time, format_satoshis, PrintError,
                               format_satoshis_plain, NotEnoughFunds,
                               UserCancelled, NoDynamicFeeEstimates)
from vialectrum import Transaction
from vialectrum import util, bitcoin, commands, coinchooser
from vialectrum import paymentrequest
from vialectrum.wallet import Multisig_Wallet
try:
    from vialectrum.plot import plot_history
except:
    plot_history = None

from .amountedit import AmountEdit, BTCAmountEdit, MyLineEdit, FeerateEdit
from .qrcodewidget import QRCodeWidget, QRDialog
from .qrtextedit import ShowQRTextEdit, ScanQRTextEdit
from .transaction_dialog import show_transaction
from .fee_slider import FeeSlider

from .util import *

from vialectrum.util import profiler

class StatusBarButton(QPushButton):
    def __init__(self, icon, tooltip, func):
        QPushButton.__init__(self, icon, '')
        self.setToolTip(tooltip)
        self.setFlat(True)
        self.setMaximumWidth(25)
        self.clicked.connect(self.onPress)
        self.func = func
        self.setIconSize(QSize(25,25))

    def onPress(self, checked=False):
        '''Drops the unwanted PyQt5 "checked" argument'''
        self.func()

    def keyPressEvent(self, e):
        if e.key() == Qt.Key_Return:
            self.func()


from vialectrum.paymentrequest import PR_PAID


class ElectrumWindow(QMainWindow, MessageBoxMixin, PrintError):

    payment_request_ok_signal = pyqtSignal()
    payment_request_error_signal = pyqtSignal()
    notify_transactions_signal = pyqtSignal()
    new_fx_quotes_signal = pyqtSignal()
    new_fx_history_signal = pyqtSignal()
    network_signal = pyqtSignal(str, object)
    alias_received_signal = pyqtSignal()
    computing_privkeys_signal = pyqtSignal()
    show_privkeys_signal = pyqtSignal()

    def __init__(self, gui_object, wallet):
        QMainWindow.__init__(self)

        self.gui_object = gui_object
        self.config = config = gui_object.config

        self.setup_exception_hook()

        self.network = gui_object.daemon.network
        self.fx = gui_object.daemon.fx
        self.invoices = wallet.invoices
        self.contacts = wallet.contacts
        self.tray = gui_object.tray
        self.app = gui_object.app
        self.cleaned_up = False
        self.is_max = False
        self.payment_request = None
        self.checking_accounts = False
        self.qr_window = None
        self.not_enough_funds = False
        self.pluginsdialog = None
        self.require_fee_update = False
        self.tx_notifications = []
        self.tl_windows = []
        self.tx_external_keypairs = {}

        self.create_status_bar()
        self.need_update = threading.Event()

        self.decimal_point = config.get('decimal_point', 8)
        self.num_zeros     = int(config.get('num_zeros',0))

        self.completions = QStringListModel()

        self.tabs = tabs = QTabWidget(self)
        self.send_tab = self.create_send_tab()
        self.receive_tab = self.create_receive_tab()
        self.addresses_tab = self.create_addresses_tab()
        self.utxo_tab = self.create_utxo_tab()
        self.console_tab = self.create_console_tab()
        self.contacts_tab = self.create_contacts_tab()
        tabs.addTab(self.create_history_tab(), QIcon(":icons/tab_history.png"), _('History'))
        tabs.addTab(self.send_tab, QIcon(":icons/tab_send.png"), _('Send'))
        tabs.addTab(self.receive_tab, QIcon(":icons/tab_receive.png"), _('Receive'))

        def add_optional_tab(tabs, tab, icon, description, name):
            tab.tab_icon = icon
            tab.tab_description = description
            tab.tab_pos = len(tabs)
            tab.tab_name = name
            if self.config.get('show_{}_tab'.format(name), False):
                tabs.addTab(tab, icon, description.replace("&", ""))

        add_optional_tab(tabs, self.addresses_tab, QIcon(":icons/tab_addresses.png"), _("&Addresses"), "addresses")
        add_optional_tab(tabs, self.utxo_tab, QIcon(":icons/tab_coins.png"), _("Co&ins"), "utxo")
        add_optional_tab(tabs, self.contacts_tab, QIcon(":icons/tab_contacts.png"), _("Con&tacts"), "contacts")
        add_optional_tab(tabs, self.console_tab, QIcon(":icons/tab_console.png"), _("Con&sole"), "console")

        tabs.setSizePolicy(QSizePolicy.Expanding, QSizePolicy.Expanding)
        self.setCentralWidget(tabs)

        if self.config.get("is_maximized"):
            self.showMaximized()

        self.setWindowIcon(QIcon(":icons/vialectrum.png"))
        self.init_menubar()

        wrtabs = weakref.proxy(tabs)
        QShortcut(QKeySequence("Ctrl+W"), self, self.close)
        QShortcut(QKeySequence("Ctrl+Q"), self, self.close)
        QShortcut(QKeySequence("Ctrl+R"), self, self.update_wallet)
        QShortcut(QKeySequence("Ctrl+PgUp"), self, lambda: wrtabs.setCurrentIndex((wrtabs.currentIndex() - 1)%wrtabs.count()))
        QShortcut(QKeySequence("Ctrl+PgDown"), self, lambda: wrtabs.setCurrentIndex((wrtabs.currentIndex() + 1)%wrtabs.count()))

        for i in range(wrtabs.count()):
            QShortcut(QKeySequence("Alt+" + str(i + 1)), self, lambda i=i: wrtabs.setCurrentIndex(i))

        self.payment_request_ok_signal.connect(self.payment_request_ok)
        self.payment_request_error_signal.connect(self.payment_request_error)
        self.notify_transactions_signal.connect(self.notify_transactions)
        self.history_list.setFocus(True)

        # network callbacks
        if self.network:
            self.network_signal.connect(self.on_network_qt)
            interests = ['updated', 'new_transaction', 'status',
                         'banner', 'verified', 'fee']
            # To avoid leaking references to "self" that prevent the
            # window from being GC-ed when closed, callbacks should be
            # methods of this class only, and specifically not be
            # partials, lambdas or methods of subobjects.  Hence...
            self.network.register_callback(self.on_network, interests)
            # set initial message
            self.console.showMessage(self.network.banner)
            self.network.register_callback(self.on_quotes, ['on_quotes'])
            self.network.register_callback(self.on_history, ['on_history'])
            self.new_fx_quotes_signal.connect(self.on_fx_quotes)
            self.new_fx_history_signal.connect(self.on_fx_history)

        # update fee slider in case we missed the callback
        self.fee_slider.update()
        self.load_wallet(wallet)
        self.connect_slots(gui_object.timer)
        self.fetch_alias()

    def on_history(self, b):
        self.new_fx_history_signal.emit()

    def setup_exception_hook(self):
        Exception_Hook(self)

    def on_fx_history(self):
        self.history_list.refresh_headers()
        self.history_list.update()
        self.address_list.update()

    def on_quotes(self, b):
        self.new_fx_quotes_signal.emit()

    def on_fx_quotes(self):
        self.update_status()
        # Refresh edits with the new rate
        edit = self.fiat_send_e if self.fiat_send_e.is_last_edited else self.amount_e
        edit.textEdited.emit(edit.text())
        edit = self.fiat_receive_e if self.fiat_receive_e.is_last_edited else self.receive_amount_e
        edit.textEdited.emit(edit.text())
        # History tab needs updating if it used spot
        if self.fx.history_used_spot:
            self.history_list.update()

    def toggle_tab(self, tab):
        show = not self.config.get('show_{}_tab'.format(tab.tab_name), False)
        self.config.set_key('show_{}_tab'.format(tab.tab_name), show)
        item_text = (_("Hide") if show else _("Show")) + " " + tab.tab_description
        tab.menu_action.setText(item_text)
        if show:
            # Find out where to place the tab
            index = len(self.tabs)
            for i in range(len(self.tabs)):
                try:
                    if tab.tab_pos < self.tabs.widget(i).tab_pos:
                        index = i
                        break
                except AttributeError:
                    pass
            self.tabs.insertTab(index, tab, tab.tab_icon, tab.tab_description.replace("&", ""))
        else:
            i = self.tabs.indexOf(tab)
            self.tabs.removeTab(i)

    def push_top_level_window(self, window):
        '''Used for e.g. tx dialog box to ensure new dialogs are appropriately
        parented.  This used to be done by explicitly providing the parent
        window, but that isn't something hardware wallet prompts know.'''
        self.tl_windows.append(window)

    def pop_top_level_window(self, window):
        self.tl_windows.remove(window)

    def top_level_window(self):
        '''Do the right thing in the presence of tx dialog windows'''
        override = self.tl_windows[-1] if self.tl_windows else None
        return self.top_level_window_recurse(override)

    def diagnostic_name(self):
        return "%s/%s" % (PrintError.diagnostic_name(self),
                          self.wallet.basename() if self.wallet else "None")

    def is_hidden(self):
        return self.isMinimized() or self.isHidden()

    def show_or_hide(self):
        if self.is_hidden():
            self.bring_to_top()
        else:
            self.hide()

    def bring_to_top(self):
        self.show()
        self.raise_()

    def on_error(self, exc_info):
        if not isinstance(exc_info[1], UserCancelled):
            traceback.print_exception(*exc_info)
            self.show_error(str(exc_info[1]))

    def on_network(self, event, *args):
        if event == 'updated':
            self.need_update.set()
            self.gui_object.network_updated_signal_obj.network_updated_signal \
                .emit(event, args)
        elif event == 'new_transaction':
            self.tx_notifications.append(args[0])
            self.notify_transactions_signal.emit()
        elif event in ['status', 'banner', 'verified', 'fee']:
            # Handle in GUI thread
            self.network_signal.emit(event, args)
        else:
            self.print_error("unexpected network message:", event, args)

    def on_network_qt(self, event, args=None):
        # Handle a network message in the GUI thread
        if event == 'status':
            self.update_status()
        elif event == 'banner':
            self.console.showMessage(args[0])
        elif event == 'verified':
            self.history_list.update_item(*args)
        elif event == 'fee':
            if self.config.is_dynfee():
                self.fee_slider.update()
                self.do_update_fee()
        elif event == 'fee_histogram':
            if self.config.is_dynfee():
                self.fee_slider.update()
                self.do_update_fee()
            # todo: update only unconfirmed tx
            self.history_list.update()
        else:
            self.print_error("unexpected network_qt signal:", event, args)

    def fetch_alias(self):
        self.alias_info = None
        alias = self.config.get('alias')
        if alias:
            alias = str(alias)
            def f():
                self.alias_info = self.contacts.resolve_openalias(alias)
                self.alias_received_signal.emit()
            t = threading.Thread(target=f)
            t.setDaemon(True)
            t.start()

    def close_wallet(self):
        if self.wallet:
            self.print_error('close_wallet', self.wallet.storage.path)
        run_hook('close_wallet', self.wallet)

    @profiler
    def load_wallet(self, wallet):
        wallet.thread = TaskThread(self, self.on_error)
        self.wallet = wallet
        self.update_recently_visited(wallet.storage.path)
        # address used to create a dummy transaction and estimate transaction fee
        self.history_list.update()
        self.address_list.update()
        self.utxo_list.update()
        self.need_update.set()
        # Once GUI has been initialized check if we want to announce something since the callback has been called before the GUI was initialized
        self.notify_transactions()
        # update menus
        self.seed_menu.setEnabled(self.wallet.has_seed())
        self.update_lock_icon()
        self.update_buttons_on_seed()
        self.update_console()
        self.clear_receive_tab()
        self.request_list.update()
        self.tabs.show()
        self.init_geometry()
        if self.config.get('hide_gui') and self.gui_object.tray.isVisible():
            self.hide()
        else:
            self.show()
        self.watching_only_changed()
        run_hook('load_wallet', wallet, self)

    def init_geometry(self):
        winpos = self.wallet.storage.get("winpos-qt")
        try:
            screen = self.app.desktop().screenGeometry()
            assert screen.contains(QRect(*winpos))
            self.setGeometry(*winpos)
        except:
            self.print_error("using default geometry")
            self.setGeometry(100, 100, 840, 400)

    def watching_only_changed(self):
        name = "Vialectrum Testnet" if NetworkConstants.TESTNET else "Vialectrum"
        title = '%s %s  -  %s' % (name, self.wallet.electrum_version,
                                        self.wallet.basename())
        extra = [self.wallet.storage.get('wallet_type', '?')]
        if self.wallet.is_watching_only():
            self.warn_if_watching_only()
            extra.append(_('watching only'))
        title += '  [%s]'% ', '.join(extra)
        self.setWindowTitle(title)
        self.password_menu.setEnabled(self.wallet.may_have_password())
        self.import_privkey_menu.setVisible(self.wallet.can_import_privkey())
        self.import_address_menu.setVisible(self.wallet.can_import_address())
        self.export_menu.setEnabled(self.wallet.can_export())

    def warn_if_watching_only(self):
        if self.wallet.is_watching_only():
            msg = ' '.join([
                _("This wallet is watching-only."),
                _("This means you will not be able to spend viacoins with it."),
                _("Make sure you own the seed phrase or the private keys, before you request viacoins to be sent to this wallet.")
            ])
            self.show_warning(msg, title=_('Information'))

    def open_wallet(self):
        wallet_folder = self.get_wallet_folder()
        filename, __ = QFileDialog.getOpenFileName(self, "Select your wallet file", wallet_folder)
        if not filename:
            return
        self.gui_object.new_window(filename)


    def backup_wallet(self):
        path = self.wallet.storage.path
        wallet_folder = os.path.dirname(path)
        filename, __ = QFileDialog.getSaveFileName(self, _('Enter a filename for the copy of your wallet'), wallet_folder)
        if not filename:
            return

        new_path = os.path.join(wallet_folder, filename)
        if new_path != path:
            try:
                shutil.copy2(path, new_path)
                self.show_message(_("A copy of your wallet file was created in")+" '%s'" % str(new_path), title=_("Wallet backup created"))
            except (IOError, os.error) as reason:
                self.show_critical(_("Electrum was unable to copy your wallet file to the specified location.") + "\n" + str(reason), title=_("Unable to create backup"))

    def update_recently_visited(self, filename):
        recent = self.config.get('recently_open', [])
        try:
            sorted(recent)
        except:
            recent = []
        if filename in recent:
            recent.remove(filename)
        recent.insert(0, filename)
        recent = recent[:5]
        self.config.set_key('recently_open', recent)
        self.recently_visited_menu.clear()
        for i, k in enumerate(sorted(recent)):
            b = os.path.basename(k)
            def loader(k):
                return lambda: self.gui_object.new_window(k)
            self.recently_visited_menu.addAction(b, loader(k)).setShortcut(QKeySequence("Ctrl+%d"%(i+1)))
        self.recently_visited_menu.setEnabled(len(recent))

    def get_wallet_folder(self):
        return os.path.dirname(os.path.abspath(self.config.get_wallet_path()))

    def new_wallet(self):
        wallet_folder = self.get_wallet_folder()
        i = 1
        while True:
            filename = "wallet_%d" % i
            if filename in os.listdir(wallet_folder):
                i += 1
            else:
                break
        full_path = os.path.join(wallet_folder, filename)
        self.gui_object.start_new_window(full_path, None)

    def init_menubar(self):
        menubar = QMenuBar()

        file_menu = menubar.addMenu(_("&File"))
        self.recently_visited_menu = file_menu.addMenu(_("&Recently open"))
        file_menu.addAction(_("&Open"), self.open_wallet).setShortcut(QKeySequence.Open)
        file_menu.addAction(_("&New/Restore"), self.new_wallet).setShortcut(QKeySequence.New)
        file_menu.addAction(_("&Save Copy"), self.backup_wallet).setShortcut(QKeySequence.SaveAs)
        file_menu.addAction(_("Delete"), self.remove_wallet)
        file_menu.addSeparator()
        file_menu.addAction(_("&Quit"), self.close)

        wallet_menu = menubar.addMenu(_("&Wallet"))
        wallet_menu.addAction(_("&Information"), self.show_master_public_keys)
        wallet_menu.addSeparator()
        self.password_menu = wallet_menu.addAction(_("&Password"), self.change_password_dialog)
        self.seed_menu = wallet_menu.addAction(_("&Seed"), self.show_seed_dialog)
        self.private_keys_menu = wallet_menu.addMenu(_("&Private keys"))
        self.private_keys_menu.addAction(_("&Sweep"), self.sweep_key_dialog)
        self.import_privkey_menu = self.private_keys_menu.addAction(_("&Import"), self.do_import_privkey)
        self.export_menu = self.private_keys_menu.addAction(_("&Export"), self.export_privkeys_dialog)
        self.import_address_menu = wallet_menu.addAction(_("Import addresses"), self.import_addresses)
        wallet_menu.addSeparator()

        labels_menu = wallet_menu.addMenu(_("&Labels"))
        labels_menu.addAction(_("&Import"), self.do_import_labels)
        labels_menu.addAction(_("&Export"), self.do_export_labels)
        contacts_menu = wallet_menu.addMenu(_("Contacts"))
        contacts_menu.addAction(_("&New"), self.new_contact_dialog)
        contacts_menu.addAction(_("Import"), lambda: self.contact_list.import_contacts())
        invoices_menu = wallet_menu.addMenu(_("Invoices"))
        invoices_menu.addAction(_("Import"), lambda: self.invoice_list.import_invoices())
        hist_menu = wallet_menu.addMenu(_("&History"))
        hist_menu.addAction("Plot", self.plot_history_dialog).setEnabled(plot_history is not None)
        hist_menu.addAction("Export", self.export_history_dialog)

        wallet_menu.addSeparator()
        wallet_menu.addAction(_("Find"), self.toggle_search).setShortcut(QKeySequence("Ctrl+F"))

        def add_toggle_action(view_menu, tab):
            is_shown = self.config.get('show_{}_tab'.format(tab.tab_name), False)
            item_name = (_("Hide") if is_shown else _("Show")) + " " + tab.tab_description
            tab.menu_action = view_menu.addAction(item_name, lambda: self.toggle_tab(tab))

        view_menu = menubar.addMenu(_("&View"))
        add_toggle_action(view_menu, self.addresses_tab)
        add_toggle_action(view_menu, self.utxo_tab)
        add_toggle_action(view_menu, self.contacts_tab)
        add_toggle_action(view_menu, self.console_tab)

        tools_menu = menubar.addMenu(_("&Tools"))

        # Settings / Preferences are all reserved keywords in OSX using this as work around
        tools_menu.addAction(_("Electrum preferences") if sys.platform == 'darwin' else _("Preferences"), self.settings_dialog)
        tools_menu.addAction(_("&Network"), lambda: self.gui_object.show_network_dialog(self))
        tools_menu.addAction(_("&Plugins"), self.plugins_dialog)
        tools_menu.addSeparator()
        tools_menu.addAction(_("&Sign/verify message"), self.sign_verify_message)
        tools_menu.addAction(_("&Encrypt/decrypt message"), self.encrypt_message)
        tools_menu.addSeparator()

        paytomany_menu = tools_menu.addAction(_("&Pay to many"), self.paytomany)

        raw_transaction_menu = tools_menu.addMenu(_("&Load transaction"))
        raw_transaction_menu.addAction(_("&From file"), self.do_process_from_file)
        raw_transaction_menu.addAction(_("&From text"), self.do_process_from_text)
        raw_transaction_menu.addAction(_("&From the blockchain"), self.do_process_from_txid)
        raw_transaction_menu.addAction(_("&From QR code"), self.read_tx_from_qrcode)
        self.raw_transaction_menu = raw_transaction_menu
        run_hook('init_menubar_tools', self, tools_menu)

        help_menu = menubar.addMenu(_("&Help"))
        help_menu.addAction(_("&About"), self.show_about)
        help_menu.addAction(_("&Official website"), lambda: webbrowser.open("http://vialectrum.org"))
        help_menu.addSeparator()
        help_menu.addAction(_("&Documentation"), lambda: webbrowser.open("http://docs.electrum.org/")).setShortcut(QKeySequence.HelpContents)
        help_menu.addAction(_("&Report Bug"), self.show_report_bug)
        help_menu.addSeparator()
        help_menu.addAction(_("&Donate to server"), self.donate_to_server)

        self.setMenuBar(menubar)

    def donate_to_server(self):
        d = self.network.get_donation_address()
        if d:
            host = self.network.get_parameters()[0]
            self.pay_to_URI('viacoin:%s?message=donation for %s'%(d, host))
        else:
            self.show_error(_('No donation address for this server'))

    def show_about(self):
        QMessageBox.about(self, "Vialectrum",
            _("Version")+" %s" % (self.wallet.electrum_version) + "\n\n" +
                _("Electrum's focus is speed, with low resource usage and simplifying Viacoin. You do not need to perform regular backups, because your wallet can be recovered from a secret phrase that you can memorize or write on paper. Startup times are instant because it operates in conjunction with high-performance servers that handle the most complicated parts of the Viacoin system."  + "\n\n" +
                _("Uses icons from the Icons8 icon pack (icons8.com).")))

    def show_report_bug(self):
        msg = ' '.join([
            _("Please report any bugs as issues on github:<br/>"),
            "<a href=\"https://github.com/vialectrum/vialectrum/issues\">https://github.com/vialectrum/vialectrum/issues</a><br/><br/>",
            _("Before reporting a bug, upgrade to the most recent version of Electrum (latest release or git HEAD), and include the version number in your report."),
            _("Try to explain not only what the bug is, but how it occurs.")
         ])
        self.show_message(msg, title="Vialectrum - " + _("Reporting Bugs"))

    def notify_transactions(self):
        if not self.network or not self.network.is_connected():
            return
        self.print_error("Notifying GUI")
        if len(self.tx_notifications) > 0:
            # Combine the transactions if there are at least three
            num_txns = len(self.tx_notifications)
            if num_txns >= 3:
                total_amount = 0
                for tx in self.tx_notifications:
                    is_relevant, is_mine, v, fee = self.wallet.get_wallet_delta(tx)
                    if v > 0:
                        total_amount += v
                self.notify(_("{} new transactions received: Total amount received in the new transactions {}")
                            .format(num_txns, self.format_amount_and_units(total_amount)))
                self.tx_notifications = []
            else:
                for tx in self.tx_notifications:
                    if tx:
                        self.tx_notifications.remove(tx)
                        is_relevant, is_mine, v, fee = self.wallet.get_wallet_delta(tx)
                        if v > 0:
                            self.notify(_("New transaction received: {}").format(self.format_amount_and_units(v)))

    def notify(self, message):
        if self.tray:
            try:
                # this requires Qt 5.9
                self.tray.showMessage("Vialectrum", message, QIcon(":icons/electrum_dark_icon"), 20000)
            except TypeError:
                self.tray.showMessage("Vialectrum", message, QSystemTrayIcon.Information, 20000)



    # custom wrappers for getOpenFileName and getSaveFileName, that remember the path selected by the user
    def getOpenFileName(self, title, filter = ""):
        directory = self.config.get('io_dir', os.path.expanduser('~'))
        fileName, __ = QFileDialog.getOpenFileName(self, title, directory, filter)
        if fileName and directory != os.path.dirname(fileName):
            self.config.set_key('io_dir', os.path.dirname(fileName), True)
        return fileName

    def getSaveFileName(self, title, filename, filter = ""):
        directory = self.config.get('io_dir', os.path.expanduser('~'))
        path = os.path.join( directory, filename )
        fileName, __ = QFileDialog.getSaveFileName(self, title, path, filter)
        if fileName and directory != os.path.dirname(fileName):
            self.config.set_key('io_dir', os.path.dirname(fileName), True)
        return fileName

    def connect_slots(self, sender):
        sender.timer_signal.connect(self.timer_actions)

    def timer_actions(self):
        # Note this runs in the GUI thread
        if self.need_update.is_set():
            self.need_update.clear()
            self.update_wallet()
        # resolve aliases
        # FIXME this is a blocking network call that has a timeout of 5 sec
        self.payto_e.resolve()
        # update fee
        if self.require_fee_update:
            self.do_update_fee()
            self.require_fee_update = False

    def format_amount(self, x, is_diff=False, whitespaces=False):
        return format_satoshis(x, is_diff, self.num_zeros, self.decimal_point, whitespaces)

    def format_amount_and_units(self, amount):
        text = self.format_amount(amount) + ' '+ self.base_unit()
        x = self.fx.format_amount_and_units(amount) if self.fx else None
        if text and x:
            text += ' (%s)'%x
        return text

    def format_fee_rate(self, fee_rate):
        return format_satoshis(fee_rate/1000, False, self.num_zeros, 0, False)  + ' sat/byte'

    def get_decimal_point(self):
        return self.decimal_point

    def base_unit(self):
        assert self.decimal_point in [2, 5, 8]
        if self.decimal_point == 2:
            return 'bits'
        if self.decimal_point == 5:
            return 'mVIA'
        if self.decimal_point == 8:
            return 'VIA'
        raise Exception('Unknown base unit')

    def connect_fields(self, window, btc_e, fiat_e, fee_e):

        def edit_changed(edit):
            if edit.follows:
                return
            edit.setStyleSheet(ColorScheme.DEFAULT.as_stylesheet())
            fiat_e.is_last_edited = (edit == fiat_e)
            amount = edit.get_amount()
            rate = self.fx.exchange_rate() if self.fx else None
            if rate is None or amount is None:
                if edit is fiat_e:
                    btc_e.setText("")
                    if fee_e:
                        fee_e.setText("")
                else:
                    fiat_e.setText("")
            else:
                if edit is fiat_e:
                    btc_e.follows = True
                    btc_e.setAmount(int(amount / Decimal(rate) * COIN))
                    btc_e.setStyleSheet(ColorScheme.BLUE.as_stylesheet())
                    btc_e.follows = False
                    if fee_e:
                        window.update_fee()
                else:
                    fiat_e.follows = True
                    fiat_e.setText(self.fx.ccy_amount_str(
                        amount * Decimal(rate) / COIN, False))
                    fiat_e.setStyleSheet(ColorScheme.BLUE.as_stylesheet())
                    fiat_e.follows = False

        btc_e.follows = False
        fiat_e.follows = False
        fiat_e.textChanged.connect(partial(edit_changed, fiat_e))
        btc_e.textChanged.connect(partial(edit_changed, btc_e))
        fiat_e.is_last_edited = False

    def update_status(self):
        if not self.wallet:
            return

        if self.network is None or not self.network.is_running():
            text = _("Offline")
            icon = QIcon(":icons/status_disconnected.png")

        elif self.network.is_connected():
            server_height = self.network.get_server_height()
            server_lag = self.network.get_local_height() - server_height
            # Server height can be 0 after switching to a new server
            # until we get a headers subscription request response.
            # Display the synchronizing message in that case.
            if not self.wallet.up_to_date or server_height == 0:
                text = _("Synchronizing...")
                icon = QIcon(":icons/status_waiting.png")
            elif server_lag > 1:
                text = _("Server is lagging ({} blocks)").format(server_lag)
                icon = QIcon(":icons/status_lagging.png")
            else:
                c, u, x = self.wallet.get_balance()
                text =  _("Balance" ) + ": %s "%(self.format_amount_and_units(c))
                if u:
                    text +=  " [%s unconfirmed]"%(self.format_amount(u, True).strip())
                if x:
                    text +=  " [%s unmatured]"%(self.format_amount(x, True).strip())

                # append fiat balance and price
                if self.fx.is_enabled():
                    text += self.fx.get_fiat_status_text(c + u + x,
                        self.base_unit(), self.get_decimal_point()) or ''
                if not self.network.proxy:
                    icon = QIcon(":icons/status_connected.png")
                else:
                    icon = QIcon(":icons/status_connected_proxy.png")
        else:
            text = _("Not connected")
            icon = QIcon(":icons/status_disconnected.png")

        self.tray.setToolTip("%s (%s)" % (text, self.wallet.basename()))
        self.balance_label.setText(text)
        self.status_button.setIcon( icon )


    def update_wallet(self):
        self.update_status()
        if self.wallet.up_to_date or not self.network or not self.network.is_connected():
            self.update_tabs()

    def update_tabs(self):
        self.history_list.update()
        self.request_list.update()
        self.address_list.update()
        self.utxo_list.update()
        self.contact_list.update()
        self.invoice_list.update()
        self.update_completions()

    def create_history_tab(self):
        from .history_list import HistoryList
        self.history_list = l = HistoryList(self)
        l.searchable_list = l
        return l

    def show_address(self, addr):
        from . import address_dialog
        d = address_dialog.AddressDialog(self, addr)
        d.exec_()

    def show_transaction(self, tx, tx_desc = None):
        '''tx_desc is set only for txs created in the Send tab'''
        show_transaction(tx, self, tx_desc)

    def create_receive_tab(self):
        # A 4-column grid layout.  All the stretch is in the last column.
        # The exchange rate plugin adds a fiat widget in column 2
        self.receive_grid = grid = QGridLayout()
        grid.setSpacing(8)
        grid.setColumnStretch(3, 1)

        self.receive_address_e = ButtonsLineEdit()
        self.receive_address_e.addCopyButton(self.app)
        self.receive_address_e.setReadOnly(True)
        msg = _('Viacoin address where the payment should be received. Note that each payment request uses a different Viacoin address.')
        self.receive_address_label = HelpLabel(_('Receiving address'), msg)
        self.receive_address_e.textChanged.connect(self.update_receive_qr)
        self.receive_address_e.setFocusPolicy(Qt.NoFocus)
        grid.addWidget(self.receive_address_label, 0, 0)
        grid.addWidget(self.receive_address_e, 0, 1, 1, -1)

        self.receive_message_e = QLineEdit()
        grid.addWidget(QLabel(_('Description')), 1, 0)
        grid.addWidget(self.receive_message_e, 1, 1, 1, -1)
        self.receive_message_e.textChanged.connect(self.update_receive_qr)

        self.receive_amount_e = BTCAmountEdit(self.get_decimal_point)
        grid.addWidget(QLabel(_('Requested amount')), 2, 0)
        grid.addWidget(self.receive_amount_e, 2, 1)
        self.receive_amount_e.textChanged.connect(self.update_receive_qr)

        self.fiat_receive_e = AmountEdit(self.fx.get_currency if self.fx else '')
        if not self.fx or not self.fx.is_enabled():
            self.fiat_receive_e.setVisible(False)
        grid.addWidget(self.fiat_receive_e, 2, 2, Qt.AlignLeft)
        self.connect_fields(self, self.receive_amount_e, self.fiat_receive_e, None)

        self.expires_combo = QComboBox()
        self.expires_combo.addItems([i[0] for i in expiration_values])
        self.expires_combo.setCurrentIndex(3)
        self.expires_combo.setFixedWidth(self.receive_amount_e.width())
        msg = ' '.join([
            _('Expiration date of your request.'),
            _('This information is seen by the recipient if you send them a signed payment request.'),
            _('Expired requests have to be deleted manually from your list, in order to free the corresponding Viacoin addresses.'),
            _('The Viacoin address never expires and will always be part of this Electrum wallet.'),
        ])
        grid.addWidget(HelpLabel(_('Request expires'), msg), 3, 0)
        grid.addWidget(self.expires_combo, 3, 1)
        self.expires_label = QLineEdit('')
        self.expires_label.setReadOnly(1)
        self.expires_label.setFocusPolicy(Qt.NoFocus)
        self.expires_label.hide()
        grid.addWidget(self.expires_label, 3, 1)

        self.save_request_button = QPushButton(_('Save'))
        self.save_request_button.clicked.connect(self.save_payment_request)

        self.new_request_button = QPushButton(_('New'))
        self.new_request_button.clicked.connect(self.new_payment_request)

        self.receive_qr = QRCodeWidget(fixedSize=200)
        self.receive_qr.mouseReleaseEvent = lambda x: self.toggle_qr_window()
        self.receive_qr.enterEvent = lambda x: self.app.setOverrideCursor(QCursor(Qt.PointingHandCursor))
        self.receive_qr.leaveEvent = lambda x: self.app.setOverrideCursor(QCursor(Qt.ArrowCursor))

        self.receive_buttons = buttons = QHBoxLayout()
        buttons.addStretch(1)
        buttons.addWidget(self.save_request_button)
        buttons.addWidget(self.new_request_button)
        grid.addLayout(buttons, 4, 1, 1, 2)

        self.receive_requests_label = QLabel(_('Requests'))

        from .request_list import RequestList
        self.request_list = RequestList(self)

        # layout
        vbox_g = QVBoxLayout()
        vbox_g.addLayout(grid)
        vbox_g.addStretch()

        hbox = QHBoxLayout()
        hbox.addLayout(vbox_g)
        hbox.addWidget(self.receive_qr)

        w = QWidget()
        w.searchable_list = self.request_list
        vbox = QVBoxLayout(w)
        vbox.addLayout(hbox)
        vbox.addStretch(1)
        vbox.addWidget(self.receive_requests_label)
        vbox.addWidget(self.request_list)
        vbox.setStretchFactor(self.request_list, 1000)

        return w


    def delete_payment_request(self, addr):
        self.wallet.remove_payment_request(addr, self.config)
        self.request_list.update()
        self.clear_receive_tab()

    def get_request_URI(self, addr):
        req = self.wallet.receive_requests[addr]
        message = self.wallet.labels.get(addr, '')
        amount = req['amount']
        URI = util.create_URI(addr, amount, message)
        if req.get('time'):
            URI += "&time=%d"%req.get('time')
        if req.get('exp'):
            URI += "&exp=%d"%req.get('exp')
        if req.get('name') and req.get('sig'):
            sig = bfh(req.get('sig'))
            sig = bitcoin.base_encode(sig, base=58)
            URI += "&name=" + req['name'] + "&sig="+sig
        return str(URI)


    def sign_payment_request(self, addr):
        alias = self.config.get('alias')
        alias_privkey = None
        if alias and self.alias_info:
            alias_addr, alias_name, validated = self.alias_info
            if alias_addr:
                if self.wallet.is_mine(alias_addr):
                    msg = _('This payment request will be signed.') + '\n' + _('Please enter your password')
                    password = None
                    if self.wallet.has_keystore_encryption():
                        password = self.password_dialog(msg)
                        if not password:
                            return
                    try:
                        self.wallet.sign_payment_request(addr, alias, alias_addr, password)
                    except Exception as e:
                        self.show_error(str(e))
                        return
                else:
                    return

    def save_payment_request(self):
        addr = str(self.receive_address_e.text())
        amount = self.receive_amount_e.get_amount()
        message = self.receive_message_e.text()
        if not message and not amount:
            self.show_error(_('No message or amount'))
            return False
        i = self.expires_combo.currentIndex()
        expiration = list(map(lambda x: x[1], expiration_values))[i]
        req = self.wallet.make_payment_request(addr, amount, message, expiration)
        self.wallet.add_payment_request(req, self.config)
        self.sign_payment_request(addr)
        self.request_list.update()
        self.address_list.update()
        self.save_request_button.setEnabled(False)

    def view_and_paste(self, title, msg, data):
        dialog = WindowModalDialog(self, title)
        vbox = QVBoxLayout()
        label = QLabel(msg)
        label.setWordWrap(True)
        vbox.addWidget(label)
        pr_e = ShowQRTextEdit(text=data)
        vbox.addWidget(pr_e)
        vbox.addLayout(Buttons(CopyCloseButton(pr_e.text, self.app, dialog)))
        dialog.setLayout(vbox)
        dialog.exec_()

    def export_payment_request(self, addr):
        r = self.wallet.receive_requests.get(addr)
        pr = paymentrequest.serialize_request(r).SerializeToString()
        name = r['id'] + '.bip70'
        fileName = self.getSaveFileName(_("Select where to save your payment request"), name, "*.bip70")
        if fileName:
            with open(fileName, "wb+") as f:
                f.write(util.to_bytes(pr))
            self.show_message(_("Request saved successfully"))
            self.saved = True

    def new_payment_request(self):
        addr = self.wallet.get_unused_address()
        if addr is None:
            if not self.wallet.is_deterministic():
                msg = [
                    _('No more addresses in your wallet.'),
                    _('You are using a non-deterministic wallet, which cannot create new addresses.'),
                    _('If you want to create new addresses, use a deterministic wallet instead.')
                   ]
                self.show_message(' '.join(msg))
                return
            if not self.question(_("Warning: The next address will not be recovered automatically if you restore your wallet from seed; you may need to add it manually.\n\nThis occurs because you have too many unused addresses in your wallet. To avoid this situation, use the existing addresses first.\n\nCreate anyway?")):
                return
            addr = self.wallet.create_new_address(False)
        self.set_receive_address(addr)
        self.expires_label.hide()
        self.expires_combo.show()
        self.new_request_button.setEnabled(False)
        self.receive_message_e.setFocus(1)

    def set_receive_address(self, addr):
        self.receive_address_e.setText(addr)
        self.receive_message_e.setText('')
        self.receive_amount_e.setAmount(None)

    def clear_receive_tab(self):
        addr = self.wallet.get_receiving_address() or ''
        self.receive_address_e.setText(addr)
        self.receive_message_e.setText('')
        self.receive_amount_e.setAmount(None)
        self.expires_label.hide()
        self.expires_combo.show()

    def toggle_qr_window(self):
        from . import qrwindow
        if not self.qr_window:
            self.qr_window = qrwindow.QR_Window(self)
            self.qr_window.setVisible(True)
            self.qr_window_geometry = self.qr_window.geometry()
        else:
            if not self.qr_window.isVisible():
                self.qr_window.setVisible(True)
                self.qr_window.setGeometry(self.qr_window_geometry)
            else:
                self.qr_window_geometry = self.qr_window.geometry()
                self.qr_window.setVisible(False)
        self.update_receive_qr()

    def show_send_tab(self):
        self.tabs.setCurrentIndex(self.tabs.indexOf(self.send_tab))

    def show_receive_tab(self):
        self.tabs.setCurrentIndex(self.tabs.indexOf(self.receive_tab))

    def receive_at(self, addr):
        if not bitcoin.is_address(addr):
            return
        self.show_receive_tab()
        self.receive_address_e.setText(addr)
        self.new_request_button.setEnabled(True)

    def update_receive_qr(self):
        addr = str(self.receive_address_e.text())
        amount = self.receive_amount_e.get_amount()
        message = self.receive_message_e.text()
        self.save_request_button.setEnabled((amount is not None) or (message != ""))
        uri = util.create_URI(addr, amount, message)
        self.receive_qr.setData(uri)
        if self.qr_window and self.qr_window.isVisible():
            self.qr_window.set_content(addr, amount, message, uri)

    def set_feerounding_text(self, num_satoshis_added):
        self.feerounding_text = (_('Additional {} satoshis are going to be added.')
                                 .format(num_satoshis_added))

    def create_send_tab(self):
        # A 4-column grid layout.  All the stretch is in the last column.
        # The exchange rate plugin adds a fiat widget in column 2
        self.send_grid = grid = QGridLayout()
        grid.setSpacing(8)
        grid.setColumnStretch(3, 1)

        from .paytoedit import PayToEdit
        self.amount_e = BTCAmountEdit(self.get_decimal_point)
        self.payto_e = PayToEdit(self)
        msg = _('Recipient of the funds.') + '\n\n'\
              + _('You may enter a Viacoin address, a label from your list of contacts (a list of completions will be proposed), or an alias (email-like address that forwards to a Viacoin address)')
        payto_label = HelpLabel(_('Pay to'), msg)
        grid.addWidget(payto_label, 1, 0)
        grid.addWidget(self.payto_e, 1, 1, 1, -1)

        completer = QCompleter()
        completer.setCaseSensitivity(False)
        self.payto_e.setCompleter(completer)
        completer.setModel(self.completions)

        msg = _('Description of the transaction (not mandatory).') + '\n\n'\
              + _('The description is not sent to the recipient of the funds. It is stored in your wallet file, and displayed in the \'History\' tab.')
        description_label = HelpLabel(_('Description'), msg)
        grid.addWidget(description_label, 2, 0)
        self.message_e = MyLineEdit()
        grid.addWidget(self.message_e, 2, 1, 1, -1)

        self.from_label = QLabel(_('From'))
        grid.addWidget(self.from_label, 3, 0)
        self.from_list = MyTreeWidget(self, self.from_list_menu, ['',''])
        self.from_list.setHeaderHidden(True)
        self.from_list.setMaximumHeight(80)
        grid.addWidget(self.from_list, 3, 1, 1, -1)
        self.set_pay_from([])

        msg = _('Amount to be sent.') + '\n\n' \
              + _('The amount will be displayed in red if you do not have enough funds in your wallet.') + ' ' \
              + _('Note that if you have frozen some of your addresses, the available funds will be lower than your total balance.') + '\n\n' \
              + _('Keyboard shortcut: type "!" to send all your coins.')
        amount_label = HelpLabel(_('Amount'), msg)
        grid.addWidget(amount_label, 4, 0)
        grid.addWidget(self.amount_e, 4, 1)

        self.fiat_send_e = AmountEdit(self.fx.get_currency if self.fx else '')
        if not self.fx or not self.fx.is_enabled():
            self.fiat_send_e.setVisible(False)
        grid.addWidget(self.fiat_send_e, 4, 2)
        self.amount_e.frozen.connect(
            lambda: self.fiat_send_e.setFrozen(self.amount_e.isReadOnly()))

        self.max_button = EnterButton(_("Max"), self.spend_max)
        self.max_button.setFixedWidth(140)
        grid.addWidget(self.max_button, 4, 3)
        hbox = QHBoxLayout()
        hbox.addStretch(1)
        grid.addLayout(hbox, 4, 4)

        msg = _('Viacoin transactions are in general not free. A transaction fee is paid by the sender of the funds.') + '\n\n'\
              + _('The amount of fee can be decided freely by the sender. However, transactions with low fees take more time to be processed.') + '\n\n'\
              + _('A suggested fee is automatically added to this field. You may override it. The suggested fee increases with the size of the transaction.')
        self.fee_e_label = HelpLabel(_('Fee'), msg)

        def fee_cb(dyn, pos, fee_rate):
            if dyn:
                if self.config.use_mempool_fees():
                    self.config.set_key('depth_level', pos, False)
                else:
                    self.config.set_key('fee_level', pos, False)
            else:
                self.config.set_key('fee_per_kb', fee_rate, False)

            if fee_rate:
                self.feerate_e.setAmount(fee_rate // 1000)
            else:
                self.feerate_e.setAmount(None)
            self.fee_e.setModified(False)

            self.fee_slider.activate()
            self.spend_max() if self.is_max else self.update_fee()

        self.fee_slider = FeeSlider(self, self.config, fee_cb)
        self.fee_slider.setFixedWidth(140)

        def on_fee_or_feerate(edit_changed, editing_finished):
            edit_other = self.feerate_e if edit_changed == self.fee_e else self.fee_e
            if editing_finished:
                if not edit_changed.get_amount():
                    # This is so that when the user blanks the fee and moves on,
                    # we go back to auto-calculate mode and put a fee back.
                    edit_changed.setModified(False)
            else:
                # edit_changed was edited just now, so make sure we will
                # freeze the correct fee setting (this)
                edit_other.setModified(False)
            self.fee_slider.deactivate()
            self.update_fee()

        class TxSizeLabel(QLabel):
            def setAmount(self, byte_size):
                self.setText(('x   %s bytes   =' % byte_size) if byte_size else '')

        self.size_e = TxSizeLabel()
        self.size_e.setAlignment(Qt.AlignCenter)
        self.size_e.setAmount(0)
        self.size_e.setFixedWidth(140)
        self.size_e.setStyleSheet(ColorScheme.DEFAULT.as_stylesheet())

        self.feerate_e = FeerateEdit(lambda: 0)
        self.feerate_e.setAmount(self.config.fee_per_byte())
        self.feerate_e.textEdited.connect(partial(on_fee_or_feerate, self.feerate_e, False))
        self.feerate_e.editingFinished.connect(partial(on_fee_or_feerate, self.feerate_e, True))

        self.fee_e = BTCAmountEdit(self.get_decimal_point)
        self.fee_e.textEdited.connect(partial(on_fee_or_feerate, self.fee_e, False))
        self.fee_e.editingFinished.connect(partial(on_fee_or_feerate, self.fee_e, True))

        def feerounding_onclick():
            text = (self.feerounding_text + '\n\n' +
                    _('To somewhat protect your privacy, Electrum tries to create change with similar precision to other outputs.') + ' ' +
                    _('At most 100 satoshis might be lost due to this rounding.') + ' ' +
                    _("You can disable this setting in '{}'.").format(_('Preferences')) + '\n' +
                    _('Also, dust is not kept as change, but added to the fee.'))
            QMessageBox.information(self, 'Fee rounding', text)

        self.feerounding_icon = QPushButton(QIcon(':icons/info.png'), '')
        self.feerounding_icon.setFixedWidth(20)
        self.feerounding_icon.setFlat(True)
        self.feerounding_icon.clicked.connect(feerounding_onclick)
        self.feerounding_icon.setVisible(False)

        self.connect_fields(self, self.amount_e, self.fiat_send_e, self.fee_e)

        vbox_feelabel = QVBoxLayout()
        vbox_feelabel.addWidget(self.fee_e_label)
        vbox_feelabel.addStretch(1)
        grid.addLayout(vbox_feelabel, 5, 0)

        self.fee_adv_controls = QWidget()
        hbox = QHBoxLayout(self.fee_adv_controls)
        hbox.setContentsMargins(0, 0, 0, 0)
        hbox.addWidget(self.feerate_e)
        hbox.addWidget(self.size_e)
        hbox.addWidget(self.fee_e)
        hbox.addWidget(self.feerounding_icon, Qt.AlignLeft)
        hbox.addStretch(1)

        vbox_feecontrol = QVBoxLayout()
        vbox_feecontrol.addWidget(self.fee_adv_controls)
        vbox_feecontrol.addWidget(self.fee_slider)

        grid.addLayout(vbox_feecontrol, 5, 1, 1, -1)

        if not self.config.get('show_fee', False):
            self.fee_adv_controls.setVisible(False)

        self.preview_button = EnterButton(_("Preview"), self.do_preview)
        self.preview_button.setToolTip(_('Display the details of your transactions before signing it.'))
        self.send_button = EnterButton(_("Send"), self.do_send)
        self.clear_button = EnterButton(_("Clear"), self.do_clear)
        buttons = QHBoxLayout()
        buttons.addStretch(1)
        buttons.addWidget(self.clear_button)
        buttons.addWidget(self.preview_button)
        buttons.addWidget(self.send_button)
        grid.addLayout(buttons, 6, 1, 1, 3)

        self.amount_e.shortcut.connect(self.spend_max)
        self.payto_e.textChanged.connect(self.update_fee)
        self.amount_e.textEdited.connect(self.update_fee)

        def reset_max(t):
            self.is_max = False
            self.max_button.setEnabled(not bool(t))
        self.amount_e.textEdited.connect(reset_max)
        self.fiat_send_e.textEdited.connect(reset_max)

        def entry_changed():
            text = ""

            amt_color = ColorScheme.DEFAULT
            fee_color = ColorScheme.DEFAULT
            feerate_color = ColorScheme.DEFAULT

            if self.not_enough_funds:
                amt_color, fee_color = ColorScheme.RED, ColorScheme.RED
                feerate_color = ColorScheme.RED
                text = _( "Not enough funds" )
                c, u, x = self.wallet.get_frozen_balance()
                if c+u+x:
                    text += ' (' + self.format_amount(c+u+x).strip() + ' ' + self.base_unit() + ' ' +_("are frozen") + ')'

            # blue color denotes auto-filled values
            elif self.fee_e.isModified():
                feerate_color = ColorScheme.BLUE
            elif self.feerate_e.isModified():
                fee_color = ColorScheme.BLUE
            elif self.amount_e.isModified():
                fee_color = ColorScheme.BLUE
                feerate_color = ColorScheme.BLUE
            else:
                amt_color = ColorScheme.BLUE
                fee_color = ColorScheme.BLUE
                feerate_color = ColorScheme.BLUE

            self.statusBar().showMessage(text)
            self.amount_e.setStyleSheet(amt_color.as_stylesheet())
            self.fee_e.setStyleSheet(fee_color.as_stylesheet())
            self.feerate_e.setStyleSheet(feerate_color.as_stylesheet())

        self.amount_e.textChanged.connect(entry_changed)
        self.fee_e.textChanged.connect(entry_changed)
        self.feerate_e.textChanged.connect(entry_changed)

        self.invoices_label = QLabel(_('Invoices'))
        from .invoice_list import InvoiceList
        self.invoice_list = InvoiceList(self)

        vbox0 = QVBoxLayout()
        vbox0.addLayout(grid)
        hbox = QHBoxLayout()
        hbox.addLayout(vbox0)
        w = QWidget()
        vbox = QVBoxLayout(w)
        vbox.addLayout(hbox)
        vbox.addStretch(1)
        vbox.addWidget(self.invoices_label)
        vbox.addWidget(self.invoice_list)
        vbox.setStretchFactor(self.invoice_list, 1000)
        w.searchable_list = self.invoice_list
        run_hook('create_send_tab', grid)
        return w

    def spend_max(self):
        self.is_max = True
        self.do_update_fee()

    def update_fee(self):
        self.require_fee_update = True

    def get_payto_or_dummy(self):
        r = self.payto_e.get_recipient()
        if r:
            return r
        return (TYPE_ADDRESS, self.wallet.dummy_address())

    def do_update_fee(self):
        '''Recalculate the fee.  If the fee was manually input, retain it, but
        still build the TX to see if there are enough funds.
        '''
        freeze_fee = self.is_send_fee_frozen()
        freeze_feerate = self.is_send_feerate_frozen()
        amount = '!' if self.is_max else self.amount_e.get_amount()
        if amount is None:
            if not freeze_fee:
                self.fee_e.setAmount(None)
            self.not_enough_funds = False
            self.statusBar().showMessage('')
        else:
            fee_estimator = self.get_send_fee_estimator()
            outputs = self.payto_e.get_outputs(self.is_max)
            if not outputs:
                _type, addr = self.get_payto_or_dummy()
                outputs = [(_type, addr, amount)]
            is_sweep = bool(self.tx_external_keypairs)
            make_tx = lambda fee_est: \
                self.wallet.make_unsigned_transaction(
                    self.get_coins(), outputs, self.config,
                    fixed_fee=fee_est, is_sweep=is_sweep)
            try:
                tx = make_tx(fee_estimator)
                self.not_enough_funds = False
            except (NotEnoughFunds, NoDynamicFeeEstimates) as e:
                if not freeze_fee:
                    self.fee_e.setAmount(None)
                if not freeze_feerate:
                    self.feerate_e.setAmount(None)
                self.feerounding_icon.setVisible(False)

                if isinstance(e, NotEnoughFunds):
                    self.not_enough_funds = True
                elif isinstance(e, NoDynamicFeeEstimates):
                    try:
                        tx = make_tx(0)
                        size = tx.estimated_size()
                        self.size_e.setAmount(size)
                    except BaseException:
                        pass
                return
            except BaseException:
                traceback.print_exc(file=sys.stderr)
                return

            size = tx.estimated_size()
            self.size_e.setAmount(size)

            fee = tx.get_fee()
            fee = None if self.not_enough_funds else fee

            # Displayed fee/fee_rate values are set according to user input.
            # Due to rounding or dropping dust in CoinChooser,
            # actual fees often differ somewhat.
            if freeze_feerate or self.fee_slider.is_active():
                displayed_feerate = self.feerate_e.get_amount()
                displayed_feerate = displayed_feerate // 1000 if displayed_feerate else 0
                displayed_fee = displayed_feerate * size
                self.fee_e.setAmount(displayed_fee)
            else:
                if freeze_fee:
                    displayed_fee = self.fee_e.get_amount()
                else:
                    # fallback to actual fee if nothing is frozen
                    displayed_fee = fee
                    self.fee_e.setAmount(displayed_fee)
                displayed_fee = displayed_fee if displayed_fee else 0
                displayed_feerate = displayed_fee // size if displayed_fee is not None else None
                self.feerate_e.setAmount(displayed_feerate)

            # show/hide fee rounding icon
            feerounding = (fee - displayed_fee) if fee else 0
            self.set_feerounding_text(feerounding)
            self.feerounding_icon.setToolTip(self.feerounding_text)
            self.feerounding_icon.setVisible(bool(feerounding))

            if self.is_max:
                amount = tx.output_value()
                self.amount_e.setAmount(amount)

    def from_list_delete(self, item):
        i = self.from_list.indexOfTopLevelItem(item)
        self.pay_from.pop(i)
        self.redraw_from_list()
        self.update_fee()

    def from_list_menu(self, position):
        item = self.from_list.itemAt(position)
        menu = QMenu()
        menu.addAction(_("Remove"), lambda: self.from_list_delete(item))
        menu.exec_(self.from_list.viewport().mapToGlobal(position))

    def set_pay_from(self, coins):
        self.pay_from = list(coins)
        self.redraw_from_list()

    def redraw_from_list(self):
        self.from_list.clear()
        self.from_label.setHidden(len(self.pay_from) == 0)
        self.from_list.setHidden(len(self.pay_from) == 0)

        def format(x):
            h = x.get('prevout_hash')
            return h[0:10] + '...' + h[-10:] + ":%d"%x.get('prevout_n') + u'\t' + "%s"%x.get('address')

        for item in self.pay_from:
            self.from_list.addTopLevelItem(QTreeWidgetItem( [format(item), self.format_amount(item['value']) ]))

    def get_contact_payto(self, key):
        _type, label = self.contacts.get(key)
        return label + '  <' + key + '>' if _type == 'address' else key

    def update_completions(self):
        l = [self.get_contact_payto(key) for key in self.contacts.keys()]
        self.completions.setStringList(l)

    def protected(func):
        '''Password request wrapper.  The password is passed to the function
        as the 'password' named argument.  "None" indicates either an
        unencrypted wallet, or the user cancelled the password request.
        An empty input is passed as the empty string.'''
        def request_password(self, *args, **kwargs):
            parent = self.top_level_window()
            password = None
            while self.wallet.has_keystore_encryption():
                password = self.password_dialog(parent=parent)
                if password is None:
                    # User cancelled password input
                    return
                try:
                    self.wallet.check_password(password)
                    break
                except Exception as e:
                    self.show_error(str(e), parent=parent)
                    continue

            kwargs['password'] = password
            return func(self, *args, **kwargs)
        return request_password

    def is_send_fee_frozen(self):
        return self.fee_e.isVisible() and self.fee_e.isModified() \
               and (self.fee_e.text() or self.fee_e.hasFocus())

    def is_send_feerate_frozen(self):
        return self.feerate_e.isVisible() and self.feerate_e.isModified() \
               and (self.feerate_e.text() or self.feerate_e.hasFocus())

    def get_send_fee_estimator(self):
        if self.is_send_fee_frozen():
            fee_estimator = self.fee_e.get_amount()
        elif self.is_send_feerate_frozen():
            amount = self.feerate_e.get_amount()
            amount = 0 if amount is None else amount
            fee_estimator = partial(
                simple_config.SimpleConfig.estimate_fee_for_feerate, amount)
        else:
            fee_estimator = None
        return fee_estimator

    def read_send_tab(self):
        if self.payment_request and self.payment_request.has_expired():
            self.show_error(_('Payment request has expired'))
            return
        label = self.message_e.text()

        if self.payment_request:
            outputs = self.payment_request.get_outputs()
        else:
            errors = self.payto_e.get_errors()
            if errors:
                self.show_warning(_("Invalid Lines found:") + "\n\n" + '\n'.join([ _("Line #") + str(x[0]+1) + ": " + x[1] for x in errors]))
                return
            outputs = self.payto_e.get_outputs(self.is_max)

            if self.payto_e.is_alias and self.payto_e.validated is False:
                alias = self.payto_e.toPlainText()
                msg = _('WARNING: the alias "{}" could not be validated via an additional '
                        'security check, DNSSEC, and thus may not be correct.').format(alias) + '\n'
                msg += _('Do you wish to continue?')
                if not self.question(msg):
                    return

        if not outputs:
            self.show_error(_('No outputs'))
            return

        for _type, addr, amount in outputs:
            if addr is None:
                self.show_error(_('Viacoin Address is None'))
                return
            if _type == TYPE_ADDRESS and not bitcoin.is_address(addr):
                self.show_error(_('Invalid Viacoin Address'))
                return
            if amount is None:
                self.show_error(_('Invalid Amount'))
                return

        fee_estimator = self.get_send_fee_estimator()
        coins = self.get_coins()
        return outputs, fee_estimator, label, coins

    def do_preview(self):
        self.do_send(preview = True)

    def do_send(self, preview = False):
        if run_hook('abort_send', self):
            return
        r = self.read_send_tab()
        if not r:
            return
        outputs, fee_estimator, tx_desc, coins = r
        try:
            is_sweep = bool(self.tx_external_keypairs)
            tx = self.wallet.make_unsigned_transaction(
                coins, outputs, self.config, fixed_fee=fee_estimator,
                is_sweep=is_sweep)
        except NotEnoughFunds:
            self.show_message(_("Insufficient funds"))
            return
        except BaseException as e:
            traceback.print_exc(file=sys.stdout)
            self.show_message(str(e))
            return

        amount = tx.output_value() if self.is_max else sum(map(lambda x:x[2], outputs))
        fee = tx.get_fee()

        use_rbf = self.config.get('use_rbf', True)
        if use_rbf:
            tx.set_rbf(True)

        if fee < self.wallet.relayfee() * tx.estimated_size() / 1000:
            self.show_error(_("This transaction requires a higher fee, or it will not be propagated by the network"))
            return

        if preview:
            self.show_transaction(tx, tx_desc)
            return

        if not self.network:
            self.show_error(_("You can't broadcast a transaction without a live network connection."))
            return

        # confirmation dialog
        msg = [
            _("Amount to be sent") + ": " + self.format_amount_and_units(amount),
            _("Mining fee") + ": " + self.format_amount_and_units(fee),
        ]

        x_fee = run_hook('get_tx_extra_fee', self.wallet, tx)
        if x_fee:
            x_fee_address, x_fee_amount = x_fee
            msg.append( _("Additional fees") + ": " + self.format_amount_and_units(x_fee_amount) )

        confirm_rate = 2 * self.config.max_fee_rate()
        if fee > confirm_rate * tx.estimated_size() / 1000:
            msg.append(_('Warning') + ': ' + _("The fee for this transaction seems unusually high."))

        if self.wallet.has_keystore_encryption():
            msg.append("")
            msg.append(_("Enter your password to proceed"))
            password = self.password_dialog('\n'.join(msg))
            if not password:
                return
        else:
            msg.append(_('Proceed?'))
            password = None
            if not self.question('\n'.join(msg)):
                return

        def sign_done(success):
            if success:
                if not tx.is_complete():
                    self.show_transaction(tx)
                    self.do_clear()
                else:
                    self.broadcast_transaction(tx, tx_desc)
        self.sign_tx_with_password(tx, sign_done, password)

    @protected
    def sign_tx(self, tx, callback, password):
        self.sign_tx_with_password(tx, callback, password)

    def sign_tx_with_password(self, tx, callback, password):
        '''Sign the transaction in a separate thread.  When done, calls
        the callback with a success code of True or False.
        '''

        def on_signed(result):
            callback(True)
        def on_failed(exc_info):
            self.on_error(exc_info)
            callback(False)

        if self.tx_external_keypairs:
            # can sign directly
            task = partial(Transaction.sign, tx, self.tx_external_keypairs)
        else:
            # call hook to see if plugin needs gui interaction
            run_hook('sign_tx', self, tx)
            task = partial(self.wallet.sign_transaction, tx, password)
        WaitingDialog(self, _('Signing transaction...'), task,
                      on_signed, on_failed)

    def broadcast_transaction(self, tx, tx_desc):

        def broadcast_thread():
            # non-GUI thread
            pr = self.payment_request
            if pr and pr.has_expired():
                self.payment_request = None
                return False, _("Payment request has expired")
            status, msg =  self.network.broadcast(tx)
            if pr and status is True:
                self.invoices.set_paid(pr, tx.txid())
                self.invoices.save()
                self.payment_request = None
                refund_address = self.wallet.get_receiving_addresses()[0]
                ack_status, ack_msg = pr.send_ack(str(tx), refund_address)
                if ack_status:
                    msg = ack_msg
            return status, msg

        # Capture current TL window; override might be removed on return
        parent = self.top_level_window()

        def broadcast_done(result):
            # GUI thread
            if result:
                status, msg = result
                if status:
                    if tx_desc is not None and tx.is_complete():
                        self.wallet.set_label(tx.txid(), tx_desc)
                    parent.show_message(_('Payment sent.') + '\n' + msg)
                    self.invoice_list.update()
                    self.do_clear()
                else:
                    parent.show_error(msg)

        WaitingDialog(self, _('Broadcasting transaction...'),
                      broadcast_thread, broadcast_done, self.on_error)

    def query_choice(self, msg, choices):
        # Needed by QtHandler for hardware wallets
        dialog = WindowModalDialog(self.top_level_window())
        clayout = ChoicesLayout(msg, choices)
        vbox = QVBoxLayout(dialog)
        vbox.addLayout(clayout.layout())
        vbox.addLayout(Buttons(OkButton(dialog)))
        if not dialog.exec_():
            return None
        return clayout.selected_index()

    def lock_amount(self, b):
        self.amount_e.setFrozen(b)
        self.max_button.setEnabled(not b)

    def prepare_for_payment_request(self):
        self.show_send_tab()
        self.payto_e.is_pr = True
        for e in [self.payto_e, self.amount_e, self.message_e]:
            e.setFrozen(True)
        self.payto_e.setText(_("please wait..."))
        return True

    def delete_invoice(self, key):
        self.invoices.remove(key)
        self.invoice_list.update()

    def payment_request_ok(self):
        pr = self.payment_request
        key = self.invoices.add(pr)
        status = self.invoices.get_status(key)
        self.invoice_list.update()
        if status == PR_PAID:
            self.show_message("invoice already paid")
            self.do_clear()
            self.payment_request = None
            return
        self.payto_e.is_pr = True
        if not pr.has_expired():
            self.payto_e.setGreen()
        else:
            self.payto_e.setExpired()
        self.payto_e.setText(pr.get_requestor())
        self.amount_e.setText(format_satoshis_plain(pr.get_amount(), self.decimal_point))
        self.message_e.setText(pr.get_memo())
        # signal to set fee
        self.amount_e.textEdited.emit("")

    def payment_request_error(self):
        self.show_message(self.payment_request.error)
        self.payment_request = None
        self.do_clear()

    def on_pr(self, request):
        self.payment_request = request
        if self.payment_request.verify(self.contacts):
            self.payment_request_ok_signal.emit()
        else:
            self.payment_request_error_signal.emit()

    def pay_to_URI(self, URI):
        if not URI:
            return
        try:
            out = util.parse_URI(URI, self.on_pr)
        except BaseException as e:
            self.show_error(_('Invalid viacoin URI:') + '\n' + str(e))
            return
        self.show_send_tab()
        r = out.get('r')
        sig = out.get('sig')
        name = out.get('name')
        if r or (name and sig):
            self.prepare_for_payment_request()
            return
        address = out.get('address')
        amount = out.get('amount')
        label = out.get('label')
        message = out.get('message')
        # use label as description (not BIP21 compliant)
        if label and not message:
            message = label
        if address:
            self.payto_e.setText(address)
        if message:
            self.message_e.setText(message)
        if amount:
            self.amount_e.setAmount(amount)
            self.amount_e.textEdited.emit("")


    def do_clear(self):
        self.is_max = False
        self.not_enough_funds = False
        self.payment_request = None
        self.payto_e.is_pr = False
        for e in [self.payto_e, self.message_e, self.amount_e, self.fiat_send_e,
                  self.fee_e, self.feerate_e]:
            e.setText('')
            e.setFrozen(False)
        self.fee_slider.activate()
        self.feerate_e.setAmount(self.config.fee_per_byte())
        self.size_e.setAmount(0)
        self.feerounding_icon.setVisible(False)
        self.set_pay_from([])
        self.tx_external_keypairs = {}
        self.update_status()
        run_hook('do_clear', self)

    def set_frozen_state(self, addrs, freeze):
        self.wallet.set_frozen_state(addrs, freeze)
        self.address_list.update()
        self.utxo_list.update()
        self.update_fee()

    def create_list_tab(self, l, list_header=None):
        w = QWidget()
        w.searchable_list = l
        vbox = QVBoxLayout()
        w.setLayout(vbox)
        vbox.setContentsMargins(0, 0, 0, 0)
        vbox.setSpacing(0)
        if list_header:
            hbox = QHBoxLayout()
            for b in list_header:
                hbox.addWidget(b)
            hbox.addStretch()
            vbox.addLayout(hbox)
        vbox.addWidget(l)
        return w

    def create_addresses_tab(self):
        from .address_list import AddressList
        self.address_list = l = AddressList(self)
        return self.create_list_tab(l, l.get_list_header())

    def create_utxo_tab(self):
        from .utxo_list import UTXOList
        self.utxo_list = l = UTXOList(self)
        return self.create_list_tab(l)

    def create_contacts_tab(self):
        from .contact_list import ContactList
        self.contact_list = l = ContactList(self)
        return self.create_list_tab(l)

    def remove_address(self, addr):
        if self.question(_("Do you want to remove")+" %s "%addr +_("from your wallet?")):
            self.wallet.delete_address(addr)
            self.address_list.update()
            self.history_list.update()
            self.clear_receive_tab()

    def get_coins(self):
        if self.pay_from:
            return self.pay_from
        else:
            return self.wallet.get_spendable_coins(None, self.config)

    def spend_coins(self, coins):
        self.set_pay_from(coins)
        self.show_send_tab()
        self.update_fee()

    def paytomany(self):
        self.show_send_tab()
        self.payto_e.paytomany()
        msg = '\n'.join([
            _('Enter a list of outputs in the \'Pay to\' field.'),
            _('One output per line.'),
            _('Format: address, amount'),
            _('You may load a CSV file using the file icon.')
        ])
        self.show_message(msg, title=_('Pay to many'))

    def payto_contacts(self, labels):
        paytos = [self.get_contact_payto(label) for label in labels]
        self.show_send_tab()
        if len(paytos) == 1:
            self.payto_e.setText(paytos[0])
            self.amount_e.setFocus()
        else:
            text = "\n".join([payto + ", 0" for payto in paytos])
            self.payto_e.setText(text)
            self.payto_e.setFocus()

    def set_contact(self, label, address):
        if not is_address(address):
            self.show_error(_('Invalid Address'))
            self.contact_list.update()  # Displays original unchanged value
            return False
        self.contacts[address] = ('address', label)
        self.contact_list.update()
        self.history_list.update()
        self.update_completions()
        return True

    def delete_contacts(self, labels):
        if not self.question(_("Remove {} from your list of contacts?")
                             .format(" + ".join(labels))):
            return
        for label in labels:
            self.contacts.pop(label)
        self.history_list.update()
        self.contact_list.update()
        self.update_completions()

    def show_invoice(self, key):
        pr = self.invoices.get(key)
        pr.verify(self.contacts)
        self.show_pr_details(pr)

    def show_pr_details(self, pr):
        key = pr.get_id()
        d = WindowModalDialog(self, _("Invoice"))
        vbox = QVBoxLayout(d)
        grid = QGridLayout()
        grid.addWidget(QLabel(_("Requestor") + ':'), 0, 0)
        grid.addWidget(QLabel(pr.get_requestor()), 0, 1)
        grid.addWidget(QLabel(_("Amount") + ':'), 1, 0)
        outputs_str = '\n'.join(map(lambda x: self.format_amount(x[2])+ self.base_unit() + ' @ ' + x[1], pr.get_outputs()))
        grid.addWidget(QLabel(outputs_str), 1, 1)
        expires = pr.get_expiration_date()
        grid.addWidget(QLabel(_("Memo") + ':'), 2, 0)
        grid.addWidget(QLabel(pr.get_memo()), 2, 1)
        grid.addWidget(QLabel(_("Signature") + ':'), 3, 0)
        grid.addWidget(QLabel(pr.get_verify_status()), 3, 1)
        if expires:
            grid.addWidget(QLabel(_("Expires") + ':'), 4, 0)
            grid.addWidget(QLabel(format_time(expires)), 4, 1)
        vbox.addLayout(grid)
        def do_export():
            fn = self.getSaveFileName(_("Save invoice to file"), "*.bip70")
            if not fn:
                return
            with open(fn, 'wb') as f:
                data = f.write(pr.raw)
            self.show_message(_('Invoice saved as' + ' ' + fn))
        exportButton = EnterButton(_('Save'), do_export)
        def do_delete():
            if self.question(_('Delete invoice?')):
                self.invoices.remove(key)
                self.history_list.update()
                self.invoice_list.update()
                d.close()
        deleteButton = EnterButton(_('Delete'), do_delete)
        vbox.addLayout(Buttons(exportButton, deleteButton, CloseButton(d)))
        d.exec_()

    def do_pay_invoice(self, key):
        pr = self.invoices.get(key)
        self.payment_request = pr
        self.prepare_for_payment_request()
        pr.error = None  # this forces verify() to re-run
        if pr.verify(self.contacts):
            self.payment_request_ok()
        else:
            self.payment_request_error()

    def create_console_tab(self):
        from .console import Console
        self.console = console = Console()
        return console

    def update_console(self):
        console = self.console
        console.history = self.config.get("console-history",[])
        console.history_index = len(console.history)

        console.updateNamespace({'wallet' : self.wallet,
                                 'network' : self.network,
                                 'plugins' : self.gui_object.plugins,
                                 'window': self})
        console.updateNamespace({'util' : util, 'bitcoin':bitcoin})

        c = commands.Commands(self.config, self.wallet, self.network, lambda: self.console.set_json(True))
        methods = {}
        def mkfunc(f, method):
            return lambda *args: f(method, args, self.password_dialog)
        for m in dir(c):
            if m[0]=='_' or m in ['network','wallet']: continue
            methods[m] = mkfunc(c._run, m)

        console.updateNamespace(methods)

    def create_status_bar(self):

        sb = QStatusBar()
        sb.setFixedHeight(35)
        qtVersion = qVersion()

        self.balance_label = QLabel("")
        self.balance_label.setTextInteractionFlags(Qt.TextSelectableByMouse)
        self.balance_label.setStyleSheet("""QLabel { padding: 0 }""")
        sb.addWidget(self.balance_label)

        self.search_box = QLineEdit()
        self.search_box.textChanged.connect(self.do_search)
        self.search_box.hide()
        sb.addPermanentWidget(self.search_box)

        self.lock_icon = QIcon()
        self.password_button = StatusBarButton(self.lock_icon, _("Password"), self.change_password_dialog )
        sb.addPermanentWidget(self.password_button)

        sb.addPermanentWidget(StatusBarButton(QIcon(":icons/preferences.png"), _("Preferences"), self.settings_dialog ) )
        self.seed_button = StatusBarButton(QIcon(":icons/seed.png"), _("Seed"), self.show_seed_dialog )
        sb.addPermanentWidget(self.seed_button)
        self.status_button = StatusBarButton(QIcon(":icons/status_disconnected.png"), _("Network"), lambda: self.gui_object.show_network_dialog(self))
        sb.addPermanentWidget(self.status_button)
        run_hook('create_status_bar', sb)
        self.setStatusBar(sb)

    def update_lock_icon(self):
        icon = QIcon(":icons/lock.png") if self.wallet.has_password() else QIcon(":icons/unlock.png")
        self.password_button.setIcon(icon)

    def update_buttons_on_seed(self):
        self.seed_button.setVisible(self.wallet.has_seed())
        self.password_button.setVisible(self.wallet.may_have_password())
        self.send_button.setVisible(not self.wallet.is_watching_only())

    def change_password_dialog(self):
        from electrum_ltc.storage import STO_EV_XPUB_PW
        if self.wallet.get_available_storage_encryption_version() == STO_EV_XPUB_PW:
            from .password_dialog import ChangePasswordDialogForHW
            d = ChangePasswordDialogForHW(self, self.wallet)
            ok, encrypt_file = d.run()
            if not ok:
                return

            try:
                hw_dev_pw = self.wallet.keystore.get_password_for_storage_encryption()
            except UserCancelled:
                return
            except BaseException as e:
                traceback.print_exc(file=sys.stderr)
                self.show_error(str(e))
                return
            old_password = hw_dev_pw if self.wallet.has_password() else None
            new_password = hw_dev_pw if encrypt_file else None
        else:
            from .password_dialog import ChangePasswordDialogForSW
            d = ChangePasswordDialogForSW(self, self.wallet)
            ok, old_password, new_password, encrypt_file = d.run()

        if not ok:
            return
        try:
            self.wallet.update_password(old_password, new_password, encrypt_file)
        except BaseException as e:
            self.show_error(str(e))
            return
        except:
            traceback.print_exc(file=sys.stdout)
            self.show_error(_('Failed to update password'))
            return
        msg = _('Password was updated successfully') if self.wallet.has_password() else _('Password is disabled, this wallet is not protected')
        self.show_message(msg, title=_("Success"))
        self.update_lock_icon()

    def toggle_search(self):
        self.search_box.setHidden(not self.search_box.isHidden())
        if not self.search_box.isHidden():
            self.search_box.setFocus(1)
        else:
            self.do_search('')

    def do_search(self, t):
        tab = self.tabs.currentWidget()
        if hasattr(tab, 'searchable_list'):
            tab.searchable_list.filter(t)

    def new_contact_dialog(self):
        d = WindowModalDialog(self, _("New Contact"))
        vbox = QVBoxLayout(d)
        vbox.addWidget(QLabel(_('New Contact') + ':'))
        grid = QGridLayout()
        line1 = QLineEdit()
        line1.setFixedWidth(280)
        line2 = QLineEdit()
        line2.setFixedWidth(280)
        grid.addWidget(QLabel(_("Address")), 1, 0)
        grid.addWidget(line1, 1, 1)
        grid.addWidget(QLabel(_("Name")), 2, 0)
        grid.addWidget(line2, 2, 1)
        vbox.addLayout(grid)
        vbox.addLayout(Buttons(CancelButton(d), OkButton(d)))
        if d.exec_():
            self.set_contact(line2.text(), line1.text())

    def show_master_public_keys(self):
        dialog = WindowModalDialog(self, _("Wallet Information"))
        dialog.setMinimumSize(500, 100)
        mpk_list = self.wallet.get_master_public_keys()
        vbox = QVBoxLayout()
        wallet_type = self.wallet.storage.get('wallet_type', '')
        grid = QGridLayout()
        basename = os.path.basename(self.wallet.storage.path)
        grid.addWidget(QLabel(_("Wallet name")+ ':'), 0, 0)
        grid.addWidget(QLabel(basename), 0, 1)
        grid.addWidget(QLabel(_("Wallet type")+ ':'), 1, 0)
        grid.addWidget(QLabel(wallet_type), 1, 1)
        grid.addWidget(QLabel(_("Script type")+ ':'), 2, 0)
        grid.addWidget(QLabel(self.wallet.txin_type), 2, 1)
        vbox.addLayout(grid)
        if self.wallet.is_deterministic():
            mpk_text = ShowQRTextEdit()
            mpk_text.setMaximumHeight(150)
            mpk_text.addCopyButton(self.app)
            def show_mpk(index):
                mpk_text.setText(mpk_list[index])
            # only show the combobox in case multiple accounts are available
            if len(mpk_list) > 1:
                def label(key):
                    if isinstance(self.wallet, Multisig_Wallet):
                        return _("cosigner") + ' ' + str(key+1)
                    return ''
                labels = [label(i) for i in range(len(mpk_list))]
                on_click = lambda clayout: show_mpk(clayout.selected_index())
                labels_clayout = ChoicesLayout(_("Master Public Keys"), labels, on_click)
                vbox.addLayout(labels_clayout.layout())
            else:
                vbox.addWidget(QLabel(_("Master Public Key")))
            show_mpk(0)
            vbox.addWidget(mpk_text)
        vbox.addStretch(1)
        vbox.addLayout(Buttons(CloseButton(dialog)))
        dialog.setLayout(vbox)
        dialog.exec_()

    def remove_wallet(self):
        if self.question('\n'.join([
                _('Delete wallet file?'),
                "%s"%self.wallet.storage.path,
                _('If your wallet contains funds, make sure you have saved its seed.')])):
            self._delete_wallet()

    @protected
    def _delete_wallet(self, password):
        wallet_path = self.wallet.storage.path
        basename = os.path.basename(wallet_path)
        self.gui_object.daemon.stop_wallet(wallet_path)
        self.close()
        os.unlink(wallet_path)
        self.show_error("Wallet removed:" + basename)

    @protected
    def show_seed_dialog(self, password):
        if not self.wallet.has_seed():
            self.show_message(_('This wallet has no seed'))
            return
        keystore = self.wallet.get_keystore()
        try:
            seed = keystore.get_seed(password)
            passphrase = keystore.get_passphrase(password)
        except BaseException as e:
            self.show_error(str(e))
            return
        from .seed_dialog import SeedDialog
        d = SeedDialog(self, seed, passphrase)
        d.exec_()

    def show_qrcode(self, data, title = _("QR code"), parent=None):
        if not data:
            return
        d = QRDialog(data, parent or self, title)
        d.exec_()

    @protected
    def show_private_key(self, address, password):
        if not address:
            return
        try:
            pk, redeem_script = self.wallet.export_private_key(address, password)
        except Exception as e:
            traceback.print_exc(file=sys.stdout)
            self.show_message(str(e))
            return
        xtype = bitcoin.deserialize_privkey(pk)[0]
        d = WindowModalDialog(self, _("Private key"))
        d.setMinimumSize(600, 150)
        vbox = QVBoxLayout()
        vbox.addWidget(QLabel(_("Address") + ': ' + address))
        vbox.addWidget(QLabel(_("Script type") + ': ' + xtype))
        vbox.addWidget(QLabel(_("Private key") + ':'))
        keys_e = ShowQRTextEdit(text=pk)
        keys_e.addCopyButton(self.app)
        vbox.addWidget(keys_e)
        if redeem_script:
            vbox.addWidget(QLabel(_("Redeem Script") + ':'))
            rds_e = ShowQRTextEdit(text=redeem_script)
            rds_e.addCopyButton(self.app)
            vbox.addWidget(rds_e)
        if xtype in ['p2wpkh', 'p2wsh', 'p2wpkh-p2sh', 'p2wsh-p2sh']:
            vbox.addWidget(WWLabel(_("Warning: the format of private keys associated to segwit addresses may not be compatible with other wallets")))
        vbox.addLayout(Buttons(CloseButton(d)))
        d.setLayout(vbox)
        d.exec_()

    msg_sign = _("Signing with an address actually means signing with the corresponding "
                "private key, and verifying with the corresponding public key. The "
                "address you have entered does not have a unique public key, so these "
                "operations cannot be performed.") + '\n\n' + \
               _('The operation is undefined. Not just in Electrum, but in general.')

    @protected
    def do_sign(self, address, message, signature, password):
        address  = address.text().strip()
        message = message.toPlainText().strip()
        if not bitcoin.is_address(address):
            self.show_message(_('Invalid Viacoin address.'))
            return
        if self.wallet.is_watching_only():
            self.show_message(_('This is a watching-only wallet.'))
            return
        if not self.wallet.is_mine(address):
            self.show_message(_('Address not in wallet.'))
            return
        txin_type = self.wallet.get_txin_type(address)
        if txin_type not in ['p2pkh', 'p2wpkh', 'p2wpkh-p2sh']:
            self.show_message(_('Cannot sign messages with this type of address:') + \
                              ' ' + txin_type + '\n\n' + self.msg_sign)
            return
        task = partial(self.wallet.sign_message, address, message, password)

        def show_signed_message(sig):
            signature.setText(base64.b64encode(sig).decode('ascii'))
        self.wallet.thread.add(task, on_success=show_signed_message)

    def do_verify(self, address, message, signature):
        address  = address.text().strip()
        message = message.toPlainText().strip().encode('utf-8')
        if not bitcoin.is_address(address):
            self.show_message(_('Invalid Viacoin address.'))
            return
        try:
            # This can throw on invalid base64
            sig = base64.b64decode(str(signature.toPlainText()))
            verified = bitcoin.verify_message(address, sig, message)
        except Exception as e:
            verified = False
        if verified:
            self.show_message(_("Signature verified"))
        else:
            self.show_error(_("Wrong signature"))

    def sign_verify_message(self, address=''):
        d = WindowModalDialog(self, _('Sign/verify Message'))
        d.setMinimumSize(610, 290)

        layout = QGridLayout(d)

        message_e = QTextEdit()
        layout.addWidget(QLabel(_('Message')), 1, 0)
        layout.addWidget(message_e, 1, 1)
        layout.setRowStretch(2,3)

        address_e = QLineEdit()
        address_e.setText(address)
        layout.addWidget(QLabel(_('Address')), 2, 0)
        layout.addWidget(address_e, 2, 1)

        signature_e = QTextEdit()
        layout.addWidget(QLabel(_('Signature')), 3, 0)
        layout.addWidget(signature_e, 3, 1)
        layout.setRowStretch(3,1)

        hbox = QHBoxLayout()

        b = QPushButton(_("Sign"))
        b.clicked.connect(lambda: self.do_sign(address_e, message_e, signature_e))
        hbox.addWidget(b)

        b = QPushButton(_("Verify"))
        b.clicked.connect(lambda: self.do_verify(address_e, message_e, signature_e))
        hbox.addWidget(b)

        b = QPushButton(_("Close"))
        b.clicked.connect(d.accept)
        hbox.addWidget(b)
        layout.addLayout(hbox, 4, 1)
        d.exec_()

    @protected
    def do_decrypt(self, message_e, pubkey_e, encrypted_e, password):
        if self.wallet.is_watching_only():
            self.show_message(_('This is a watching-only wallet.'))
            return
        cyphertext = encrypted_e.toPlainText()
        task = partial(self.wallet.decrypt_message, pubkey_e.text(), cyphertext, password)
        self.wallet.thread.add(task, on_success=lambda text: message_e.setText(text.decode('utf-8')))

    def do_encrypt(self, message_e, pubkey_e, encrypted_e):
        message = message_e.toPlainText()
        message = message.encode('utf-8')
        try:
            encrypted = bitcoin.encrypt_message(message, pubkey_e.text())
            encrypted_e.setText(encrypted.decode('ascii'))
        except BaseException as e:
            traceback.print_exc(file=sys.stdout)
            self.show_warning(str(e))

    def encrypt_message(self, address=''):
        d = WindowModalDialog(self, _('Encrypt/decrypt Message'))
        d.setMinimumSize(610, 490)

        layout = QGridLayout(d)

        message_e = QTextEdit()
        layout.addWidget(QLabel(_('Message')), 1, 0)
        layout.addWidget(message_e, 1, 1)
        layout.setRowStretch(2,3)

        pubkey_e = QLineEdit()
        if address:
            pubkey = self.wallet.get_public_key(address)
            pubkey_e.setText(pubkey)
        layout.addWidget(QLabel(_('Public key')), 2, 0)
        layout.addWidget(pubkey_e, 2, 1)

        encrypted_e = QTextEdit()
        layout.addWidget(QLabel(_('Encrypted')), 3, 0)
        layout.addWidget(encrypted_e, 3, 1)
        layout.setRowStretch(3,1)

        hbox = QHBoxLayout()
        b = QPushButton(_("Encrypt"))
        b.clicked.connect(lambda: self.do_encrypt(message_e, pubkey_e, encrypted_e))
        hbox.addWidget(b)

        b = QPushButton(_("Decrypt"))
        b.clicked.connect(lambda: self.do_decrypt(message_e, pubkey_e, encrypted_e))
        hbox.addWidget(b)

        b = QPushButton(_("Close"))
        b.clicked.connect(d.accept)
        hbox.addWidget(b)

        layout.addLayout(hbox, 4, 1)
        d.exec_()

    def password_dialog(self, msg=None, parent=None):
        from .password_dialog import PasswordDialog
        parent = parent or self
        d = PasswordDialog(parent, msg)
        return d.run()

    def tx_from_text(self, txt):
        from vialectrum.transaction import tx_from_str
        try:
            tx = tx_from_str(txt)
            return Transaction(tx)
        except BaseException as e:
            self.show_critical(_("Electrum was unable to parse your transaction") + ":\n" + str(e))
            return

    def read_tx_from_qrcode(self):
        from vialectrum import qrscanner
        try:
            data = qrscanner.scan_barcode(self.config.get_video_device())
        except BaseException as e:
            self.show_error(str(e))
            return
        if not data:
            return
        # if the user scanned a bitcoin URI
        if str(data).startswith("viacoin:"):
            self.pay_to_URI(data)
            return
        # else if the user scanned an offline signed tx
        data = bh2u(bitcoin.base_decode(data, length=None, base=43))
        tx = self.tx_from_text(data)
        if not tx:
            return
        self.show_transaction(tx)

    def read_tx_from_file(self):
        fileName = self.getOpenFileName(_("Select your transaction file"), "*.txn")
        if not fileName:
            return
        try:
            with open(fileName, "r") as f:
                file_content = f.read()
        except (ValueError, IOError, os.error) as reason:
            self.show_critical(_("Electrum was unable to open your transaction file") + "\n" + str(reason), title=_("Unable to read file or no transaction found"))
            return
        return self.tx_from_text(file_content)

    def do_process_from_text(self):
        from vialectrum.transaction import SerializationError
        text = text_dialog(self, _('Input raw transaction'), _("Transaction:"), _("Load transaction"))
        if not text:
            return
        try:
            tx = self.tx_from_text(text)
            if tx:
                self.show_transaction(tx)
        except SerializationError as e:
            self.show_critical(_("Electrum was unable to deserialize the transaction:") + "\n" + str(e))

    def do_process_from_file(self):
        from vialectrum.transaction import SerializationError
        try:
            tx = self.read_tx_from_file()
            if tx:
                self.show_transaction(tx)
        except SerializationError as e:
            self.show_critical(_("Electrum was unable to deserialize the transaction:") + "\n" + str(e))

    def do_process_from_txid(self):
        from vialectrum import transaction
        txid, ok = QInputDialog.getText(self, _('Lookup transaction'), _('Transaction ID') + ':')
        if ok and txid:
            txid = str(txid).strip()
            try:
                r = self.network.synchronous_get(('blockchain.transaction.get',[txid]))
            except BaseException as e:
                self.show_message(str(e))
                return
            tx = transaction.Transaction(r)
            self.show_transaction(tx)

    @protected
    def export_privkeys_dialog(self, password):
        if self.wallet.is_watching_only():
            self.show_message(_("This is a watching-only wallet"))
            return

        if isinstance(self.wallet, Multisig_Wallet):
            self.show_message(_('WARNING: This is a multi-signature wallet.') + '\n' +
                              _('It can not be "backed up" by simply exporting these private keys.'))

        d = WindowModalDialog(self, _('Private keys'))
        d.setMinimumSize(850, 300)
        vbox = QVBoxLayout(d)

        msg = "%s\n%s\n%s" % (_("WARNING: ALL your private keys are secret."),
                              _("Exposing a single private key can compromise your entire wallet!"),
                              _("In particular, DO NOT use 'redeem private key' services proposed by third parties."))
        vbox.addWidget(QLabel(msg))

        e = QTextEdit()
        e.setReadOnly(True)
        vbox.addWidget(e)

        defaultname = 'vialectrum-private-keys.csv'
        select_msg = _('Select file to export your private keys to')
        hbox, filename_e, csv_button = filename_field(self, self.config, defaultname, select_msg)
        vbox.addLayout(hbox)

        b = OkButton(d, _('Export'))
        b.setEnabled(False)
        vbox.addLayout(Buttons(CancelButton(d), b))

        private_keys = {}
        addresses = self.wallet.get_addresses()
        done = False
        cancelled = False
        def privkeys_thread():
            for addr in addresses:
                time.sleep(0.1)
                if done or cancelled:
                    break
                privkey = self.wallet.export_private_key(addr, password)[0]
                private_keys[addr] = privkey
                self.computing_privkeys_signal.emit()
            if not cancelled:
                self.computing_privkeys_signal.disconnect()
                self.show_privkeys_signal.emit()

        def show_privkeys():
            s = "\n".join( map( lambda x: x[0] + "\t"+ x[1], private_keys.items()))
            e.setText(s)
            b.setEnabled(True)
            self.show_privkeys_signal.disconnect()
            nonlocal done
            done = True

        def on_dialog_closed(*args):
            nonlocal done
            nonlocal cancelled
            if not done:
                cancelled = True
                self.computing_privkeys_signal.disconnect()
                self.show_privkeys_signal.disconnect()

        self.computing_privkeys_signal.connect(lambda: e.setText("Please wait... %d/%d"%(len(private_keys),len(addresses))))
        self.show_privkeys_signal.connect(show_privkeys)
        d.finished.connect(on_dialog_closed)
        threading.Thread(target=privkeys_thread).start()

        if not d.exec_():
            done = True
            return

        filename = filename_e.text()
        if not filename:
            return

        try:
            self.do_export_privkeys(filename, private_keys, csv_button.isChecked())
        except (IOError, os.error) as reason:
            txt = "\n".join([
                _("Electrum was unable to produce a private key-export."),
                str(reason)
            ])
            self.show_critical(txt, title=_("Unable to create csv"))

        except Exception as e:
            self.show_message(str(e))
            return

        self.show_message(_("Private keys exported."))

    def do_export_privkeys(self, fileName, pklist, is_csv):
        with open(fileName, "w+") as f:
            if is_csv:
                transaction = csv.writer(f)
                transaction.writerow(["address", "private_key"])
                for addr, pk in pklist.items():
                    transaction.writerow(["%34s"%addr,pk])
            else:
                import json
                f.write(json.dumps(pklist, indent = 4))

    def do_import_labels(self):
        labelsFile = self.getOpenFileName(_("Open labels file"), "*.json")
        if not labelsFile: return
        try:
            with open(labelsFile, 'r') as f:
                data = f.read()
            for key, value in json.loads(data).items():
                self.wallet.set_label(key, value)
            self.show_message(_("Your labels were imported from") + " '%s'" % str(labelsFile))
        except (IOError, os.error) as reason:
            self.show_critical(_("Electrum was unable to import your labels.") + "\n" + str(reason))
        self.address_list.update()
        self.history_list.update()

    def do_export_labels(self):
        labels = self.wallet.labels
        try:
            fileName = self.getSaveFileName(_("Select file to save your labels"), 'vialectrum_labels.json', "*.json")
            if fileName:
                with open(fileName, 'w+') as f:
                    json.dump(labels, f, indent=4, sort_keys=True)
                self.show_message(_("Your labels were exported to") + " '%s'" % str(fileName))
        except (IOError, os.error) as reason:
            self.show_critical(_("Electrum was unable to export your labels.") + "\n" + str(reason))

    def export_history_dialog(self):
        d = WindowModalDialog(self, _('Export History'))
        d.setMinimumSize(400, 200)
        vbox = QVBoxLayout(d)
        defaultname = os.path.expanduser('~/vialectrum-history.csv')
        select_msg = _('Select file to export your wallet transactions to')
        hbox, filename_e, csv_button = filename_field(self, self.config, defaultname, select_msg)
        vbox.addLayout(hbox)
        vbox.addStretch(1)
        hbox = Buttons(CancelButton(d), OkButton(d, _('Export')))
        vbox.addLayout(hbox)
        run_hook('export_history_dialog', self, hbox)
        self.update()
        if not d.exec_():
            return
        filename = filename_e.text()
        if not filename:
            return
        try:
            self.do_export_history(self.wallet, filename, csv_button.isChecked())
        except (IOError, os.error) as reason:
            export_error_label = _("Electrum was unable to produce a transaction export.")
            self.show_critical(export_error_label + "\n" + str(reason), title=_("Unable to export history"))
            return
        self.show_message(_("Your wallet history has been successfully exported."))

    def plot_history_dialog(self):
        if plot_history is None:
            return
        wallet = self.wallet
        history = wallet.get_history()
        if len(history) > 0:
            plt = plot_history(self.wallet, history)
            plt.show()

    def do_export_history(self, wallet, fileName, is_csv):
        history = wallet.export_history(fx=self.fx)
        lines = []
        for item in history:
            if is_csv:
                lines.append([item['txid'], item.get('label', ''), item['confirmations'], item['value'], item['date']])
            else:
                lines.append(item)

        with open(fileName, "w+") as f:
            if is_csv:
                transaction = csv.writer(f, lineterminator='\n')
                transaction.writerow(["transaction_hash","label", "confirmations", "value", "timestamp"])
                for line in lines:
                    transaction.writerow(line)
            else:
                import json
                f.write(json.dumps(lines, indent=4))

    def sweep_key_dialog(self):
        d = WindowModalDialog(self, title=_('Sweep private keys'))
        d.setMinimumSize(600, 300)

        vbox = QVBoxLayout(d)
        vbox.addWidget(QLabel(_("Enter private keys:")))

        keys_e = ScanQRTextEdit(allow_multi=True)
        keys_e.setTabChangesFocus(True)
        vbox.addWidget(keys_e)

        addresses = self.wallet.get_unused_addresses()
        if not addresses:
            try:
                addresses = self.wallet.get_receiving_addresses()
            except AttributeError:
                addresses = self.wallet.get_addresses()
        h, address_e = address_field(addresses)
        vbox.addLayout(h)

        vbox.addStretch(1)
        button = OkButton(d, _('Sweep'))
        vbox.addLayout(Buttons(CancelButton(d), button))
        button.setEnabled(False)

        def get_address():
            addr = str(address_e.text()).strip()
            if bitcoin.is_address(addr):
                return addr

        def get_pk():
            text = str(keys_e.toPlainText())
            return keystore.get_private_keys(text)

        f = lambda: button.setEnabled(get_address() is not None and get_pk() is not None)
        on_address = lambda text: address_e.setStyleSheet((ColorScheme.DEFAULT if get_address() else ColorScheme.RED).as_stylesheet())
        keys_e.textChanged.connect(f)
        address_e.textChanged.connect(f)
        address_e.textChanged.connect(on_address)
        if not d.exec_():
            return
        from vialectrum.wallet import sweep_preparations
        try:
            self.do_clear()
            coins, keypairs = sweep_preparations(get_pk(), self.network)
            self.tx_external_keypairs = keypairs
            self.spend_coins(coins)
            self.payto_e.setText(get_address())
            self.spend_max()
            self.payto_e.setFrozen(True)
            self.amount_e.setFrozen(True)
        except BaseException as e:
            self.show_message(str(e))
            return
        self.warn_if_watching_only()

    def _do_import(self, title, msg, func):
        text = text_dialog(self, title, msg + ' :', _('Import'),
                           allow_multi=True)
        if not text:
            return
        bad = []
        good = []
        for key in str(text).split():
            try:
                addr = func(key)
                good.append(addr)
            except BaseException as e:
                bad.append(key)
                continue
        if good:
            self.show_message(_("The following addresses were added") + ':\n' + '\n'.join(good))
        if bad:
            self.show_critical(_("The following inputs could not be imported") + ':\n'+ '\n'.join(bad))
        self.address_list.update()
        self.history_list.update()

    def import_addresses(self):
        if not self.wallet.can_import_address():
            return
        title, msg = _('Import addresses'), _("Enter addresses")
        self._do_import(title, msg, self.wallet.import_address)

    @protected
    def do_import_privkey(self, password):
        if not self.wallet.can_import_privkey():
            return
        title, msg = _('Import private keys'), _("Enter private keys")
        self._do_import(title, msg, lambda x: self.wallet.import_private_key(x, password))

    def update_fiat(self):
        b = self.fx and self.fx.is_enabled()
        self.fiat_send_e.setVisible(b)
        self.fiat_receive_e.setVisible(b)
        self.history_list.refresh_headers()
        self.history_list.update()
        self.address_list.refresh_headers()
        self.address_list.update()
        self.update_status()

    def settings_dialog(self):
        self.need_restart = False
        d = WindowModalDialog(self, _('Preferences'))
        vbox = QVBoxLayout()
        tabs = QTabWidget()
        gui_widgets = []
        fee_widgets = []
        tx_widgets = []
        id_widgets = []

        # language
        lang_help = _('Select which language is used in the GUI (after restart).')
        lang_label = HelpLabel(_('Language') + ':', lang_help)
        lang_combo = QComboBox()
        from vialectrum.i18n import languages
        lang_combo.addItems(list(languages.values()))
        try:
            index = languages.keys().index(self.config.get("language",''))
        except Exception:
            index = 0
        lang_combo.setCurrentIndex(index)
        if not self.config.is_modifiable('language'):
            for w in [lang_combo, lang_label]: w.setEnabled(False)
        def on_lang(x):
            lang_request = list(languages.keys())[lang_combo.currentIndex()]
            if lang_request != self.config.get('language'):
                self.config.set_key("language", lang_request, True)
                self.need_restart = True
        lang_combo.currentIndexChanged.connect(on_lang)
        gui_widgets.append((lang_label, lang_combo))

        nz_help = _('Number of zeros displayed after the decimal point. For example, if this is set to 2, "1." will be displayed as "1.00"')
        nz_label = HelpLabel(_('Zeros after decimal point') + ':', nz_help)
        nz = QSpinBox()
        nz.setMinimum(0)
        nz.setMaximum(self.decimal_point)
        nz.setValue(self.num_zeros)
        if not self.config.is_modifiable('num_zeros'):
            for w in [nz, nz_label]: w.setEnabled(False)
        def on_nz():
            value = nz.value()
            if self.num_zeros != value:
                self.num_zeros = value
                self.config.set_key('num_zeros', value, True)
                self.history_list.update()
                self.address_list.update()
        nz.valueChanged.connect(on_nz)
        gui_widgets.append((nz_label, nz))

        msg = '\n'.join([
            _('Time based: fee rate is based on average confirmation time estimates'),
            _('Mempool based: fee rate is targetting a depth in the memory pool')
            ]
        )
        fee_type_label = HelpLabel(_('Fee estimation') + ':', msg)
        fee_type_combo = QComboBox()
        fee_type_combo.addItems([_('Time based'), _('Mempool based')])
        fee_type_combo.setCurrentIndex(1 if self.config.use_mempool_fees() else 0)
        def on_fee_type(x):
            self.config.set_key('mempool_fees', x==1)
            self.fee_slider.update()
        fee_type_combo.currentIndexChanged.connect(on_fee_type)
        fee_widgets.append((fee_type_label, fee_type_combo))

        def on_dynfee(x):
            self.config.set_key('dynamic_fees', x == Qt.Checked)
            self.fee_slider.update()
        dynfee_cb = QCheckBox(_('Use dynamic fees'))
        dynfee_cb.setChecked(self.config.is_dynfee())
        dynfee_cb.setToolTip(_("Use fees recommended by the server."))
        fee_widgets.append((dynfee_cb, None))
        dynfee_cb.stateChanged.connect(on_dynfee)

        feebox_cb = QCheckBox(_('Edit fees manually'))
        feebox_cb.setChecked(self.config.get('show_fee', False))
        feebox_cb.setToolTip(_("Show fee edit box in send tab."))
        def on_feebox(x):
            self.config.set_key('show_fee', x == Qt.Checked)
            self.fee_adv_controls.setVisible(bool(x))
        feebox_cb.stateChanged.connect(on_feebox)
        fee_widgets.append((feebox_cb, None))

        use_rbf_cb = QCheckBox(_('Use Replace-By-Fee'))
        use_rbf_cb.setChecked(self.config.get('use_rbf', True))
        use_rbf_cb.setToolTip(
            _('If you check this box, your transactions will be marked as non-final,') + '\n' + \
            _('and you will have the possiblity, while they are unconfirmed, to replace them with transactions that pay higher fees.') + '\n' + \
            _('Note that some merchants do not accept non-final transactions until they are confirmed.'))
        def on_use_rbf(x):
            self.config.set_key('use_rbf', x == Qt.Checked)
        use_rbf_cb.stateChanged.connect(on_use_rbf)
        fee_widgets.append((use_rbf_cb, None))

<<<<<<< HEAD
        self.fee_unit = self.config.get('fee_unit', 0)
        fee_unit_label = HelpLabel(_('Fee Unit') + ':', '')
        fee_unit_combo = QComboBox()
        fee_unit_combo.addItems([_('sat/byte'), _('mVIA/kB')])
        fee_unit_combo.setCurrentIndex(self.fee_unit)
        def on_fee_unit(x):
            self.fee_unit = x
            self.config.set_key('fee_unit', x)
            self.fee_slider.update()
        fee_unit_combo.currentIndexChanged.connect(on_fee_unit)
        fee_widgets.append((fee_unit_label, fee_unit_combo))

=======
>>>>>>> f01ccad1
        msg = _('OpenAlias record, used to receive coins and to sign payment requests.') + '\n\n'\
              + _('The following alias providers are available:') + '\n'\
              + '\n'.join(['https://cryptoname.co/', 'http://xmr.link']) + '\n\n'\
              + 'For more information, see http://openalias.org'
        alias_label = HelpLabel(_('OpenAlias') + ':', msg)
        alias = self.config.get('alias','')
        alias_e = QLineEdit(alias)
        def set_alias_color():
            if not self.config.get('alias'):
                alias_e.setStyleSheet("")
                return
            if self.alias_info:
                alias_addr, alias_name, validated = self.alias_info
                alias_e.setStyleSheet((ColorScheme.GREEN if validated else ColorScheme.RED).as_stylesheet(True))
            else:
                alias_e.setStyleSheet(ColorScheme.RED.as_stylesheet(True))
        def on_alias_edit():
            alias_e.setStyleSheet("")
            alias = str(alias_e.text())
            self.config.set_key('alias', alias, True)
            if alias:
                self.fetch_alias()
        set_alias_color()
        self.alias_received_signal.connect(set_alias_color)
        alias_e.editingFinished.connect(on_alias_edit)
        id_widgets.append((alias_label, alias_e))

        # SSL certificate
        msg = ' '.join([
            _('SSL certificate used to sign payment requests.'),
            _('Use setconfig to set ssl_chain and ssl_privkey.'),
        ])
        if self.config.get('ssl_privkey') or self.config.get('ssl_chain'):
            try:
                SSL_identity = paymentrequest.check_ssl_config(self.config)
                SSL_error = None
            except BaseException as e:
                SSL_identity = "error"
                SSL_error = str(e)
        else:
            SSL_identity = ""
            SSL_error = None
        SSL_id_label = HelpLabel(_('SSL certificate') + ':', msg)
        SSL_id_e = QLineEdit(SSL_identity)
        SSL_id_e.setStyleSheet((ColorScheme.RED if SSL_error else ColorScheme.GREEN).as_stylesheet(True) if SSL_identity else '')
        if SSL_error:
            SSL_id_e.setToolTip(SSL_error)
        SSL_id_e.setReadOnly(True)
        id_widgets.append((SSL_id_label, SSL_id_e))

        units = ['VIA', 'mVIA', 'bits']
        msg = _('Base unit of your wallet.')\
              + '\n1VIA=1000mVIA.\n' \
              + _(' These settings affects the fields in the Send tab')+' '
        unit_label = HelpLabel(_('Base unit') + ':', msg)
        unit_combo = QComboBox()
        unit_combo.addItems(units)
        unit_combo.setCurrentIndex(units.index(self.base_unit()))
        def on_unit(x, nz):
            unit_result = units[unit_combo.currentIndex()]
            if self.base_unit() == unit_result:
                return
            edits = self.amount_e, self.fee_e, self.receive_amount_e
            amounts = [edit.get_amount() for edit in edits]
            if unit_result == 'VIA':
                self.decimal_point = 8
            elif unit_result == 'mVIA':
                self.decimal_point = 5
            elif unit_result == 'bits':
                self.decimal_point = 2
            else:
                raise Exception('Unknown base unit')
            self.config.set_key('decimal_point', self.decimal_point, True)
            nz.setMaximum(self.decimal_point)
            self.history_list.update()
            self.request_list.update()
            self.address_list.update()
            for edit, amount in zip(edits, amounts):
                edit.setAmount(amount)
            self.update_status()
        unit_combo.currentIndexChanged.connect(lambda x: on_unit(x, nz))
        gui_widgets.append((unit_label, unit_combo))

        block_explorers = sorted(util.block_explorer_info().keys())
        msg = _('Choose which online block explorer to use for functions that open a web browser')
        block_ex_label = HelpLabel(_('Online Block Explorer') + ':', msg)
        block_ex_combo = QComboBox()
        block_ex_combo.addItems(block_explorers)
        block_ex_combo.setCurrentIndex(block_ex_combo.findText(util.block_explorer(self.config)))
        def on_be(x):
            be_result = block_explorers[block_ex_combo.currentIndex()]
            self.config.set_key('block_explorer', be_result, True)
        block_ex_combo.currentIndexChanged.connect(on_be)
        gui_widgets.append((block_ex_label, block_ex_combo))

        from vialectrum import qrscanner
        system_cameras = qrscanner._find_system_cameras()
        qr_combo = QComboBox()
        qr_combo.addItem("Default","default")
        for camera, device in system_cameras.items():
            qr_combo.addItem(camera, device)
        #combo.addItem("Manually specify a device", config.get("video_device"))
        index = qr_combo.findData(self.config.get("video_device"))
        qr_combo.setCurrentIndex(index)
        msg = _("Install the zbar package to enable this.")
        qr_label = HelpLabel(_('Video Device') + ':', msg)
        qr_combo.setEnabled(qrscanner.libzbar is not None)
        on_video_device = lambda x: self.config.set_key("video_device", qr_combo.itemData(x), True)
        qr_combo.currentIndexChanged.connect(on_video_device)
        gui_widgets.append((qr_label, qr_combo))

        usechange_cb = QCheckBox(_('Use change addresses'))
        usechange_cb.setChecked(self.wallet.use_change)
        if not self.config.is_modifiable('use_change'): usechange_cb.setEnabled(False)
        def on_usechange(x):
            usechange_result = x == Qt.Checked
            if self.wallet.use_change != usechange_result:
                self.wallet.use_change = usechange_result
                self.wallet.storage.put('use_change', self.wallet.use_change)
                multiple_cb.setEnabled(self.wallet.use_change)
        usechange_cb.stateChanged.connect(on_usechange)
        usechange_cb.setToolTip(_('Using change addresses makes it more difficult for other people to track your transactions.'))
        tx_widgets.append((usechange_cb, None))

        def on_multiple(x):
            multiple = x == Qt.Checked
            if self.wallet.multiple_change != multiple:
                self.wallet.multiple_change = multiple
                self.wallet.storage.put('multiple_change', multiple)
        multiple_change = self.wallet.multiple_change
        multiple_cb = QCheckBox(_('Use multiple change addresses'))
        multiple_cb.setEnabled(self.wallet.use_change)
        multiple_cb.setToolTip('\n'.join([
            _('In some cases, use up to 3 change addresses in order to break '
              'up large coin amounts and obfuscate the recipient address.'),
            _('This may result in higher transactions fees.')
        ]))
        multiple_cb.setChecked(multiple_change)
        multiple_cb.stateChanged.connect(on_multiple)
        tx_widgets.append((multiple_cb, None))

        def fmt_docs(key, klass):
            lines = [ln.lstrip(" ") for ln in klass.__doc__.split("\n")]
            return '\n'.join([key, "", " ".join(lines)])

        choosers = sorted(coinchooser.COIN_CHOOSERS.keys())
        if len(choosers) > 1:
            chooser_name = coinchooser.get_name(self.config)
            msg = _('Choose coin (UTXO) selection method.  The following are available:\n\n')
            msg += '\n\n'.join(fmt_docs(*item) for item in coinchooser.COIN_CHOOSERS.items())
            chooser_label = HelpLabel(_('Coin selection') + ':', msg)
            chooser_combo = QComboBox()
            chooser_combo.addItems(choosers)
            i = choosers.index(chooser_name) if chooser_name in choosers else 0
            chooser_combo.setCurrentIndex(i)
            def on_chooser(x):
                chooser_name = choosers[chooser_combo.currentIndex()]
                self.config.set_key('coin_chooser', chooser_name)
            chooser_combo.currentIndexChanged.connect(on_chooser)
            tx_widgets.append((chooser_label, chooser_combo))

        def on_unconf(x):
            self.config.set_key('confirmed_only', bool(x))
        conf_only = self.config.get('confirmed_only', False)
        unconf_cb = QCheckBox(_('Spend only confirmed coins'))
        unconf_cb.setToolTip(_('Spend only confirmed inputs.'))
        unconf_cb.setChecked(conf_only)
        unconf_cb.stateChanged.connect(on_unconf)
        tx_widgets.append((unconf_cb, None))

        def on_outrounding(x):
            self.config.set_key('coin_chooser_output_rounding', bool(x))
        enable_outrounding = self.config.get('coin_chooser_output_rounding', False)
        outrounding_cb = QCheckBox(_('Enable output value rounding'))
        outrounding_cb.setToolTip(
            _('Set the value of the change output so that it has similar precision to the other outputs.') + '\n' +
            _('This might improve your privacy somewhat.') + '\n' +
            _('If enabled, at most 100 satoshis might be lost due to this, per transaction.'))
        outrounding_cb.setChecked(enable_outrounding)
        outrounding_cb.stateChanged.connect(on_outrounding)
        tx_widgets.append((outrounding_cb, None))

        # Fiat Currency
        hist_checkbox = QCheckBox()
        fiat_address_checkbox = QCheckBox()
        ccy_combo = QComboBox()
        ex_combo = QComboBox()

        def update_currencies():
            if not self.fx: return
            currencies = sorted(self.fx.get_currencies(self.fx.get_history_config()))
            ccy_combo.clear()
            ccy_combo.addItems([_('None')] + currencies)
            if self.fx.is_enabled():
                ccy_combo.setCurrentIndex(ccy_combo.findText(self.fx.get_currency()))

        def update_history_cb():
            if not self.fx: return
            hist_checkbox.setChecked(self.fx.get_history_config())
            hist_checkbox.setEnabled(self.fx.is_enabled())

        def update_fiat_address_cb():
            if not self.fx: return
            fiat_address_checkbox.setChecked(self.fx.get_fiat_address_config())

        def update_exchanges():
            if not self.fx: return
            b = self.fx.is_enabled()
            ex_combo.setEnabled(b)
            if b:
                h = self.fx.get_history_config()
                c = self.fx.get_currency()
                exchanges = self.fx.get_exchanges_by_ccy(c, h)
            else:
                exchanges = self.fx.get_exchanges_by_ccy('USD', False)
            ex_combo.clear()
            ex_combo.addItems(sorted(exchanges))
            ex_combo.setCurrentIndex(ex_combo.findText(self.fx.config_exchange()))

        def on_currency(hh):
            if not self.fx: return
            b = bool(ccy_combo.currentIndex())
            ccy = str(ccy_combo.currentText()) if b else None
            self.fx.set_enabled(b)
            if b and ccy != self.fx.ccy:
                self.fx.set_currency(ccy)
            update_history_cb()
            update_exchanges()
            self.update_fiat()

        def on_exchange(idx):
            exchange = str(ex_combo.currentText())
            if self.fx and self.fx.is_enabled() and exchange and exchange != self.fx.exchange.name():
                self.fx.set_exchange(exchange)

        def on_history(checked):
            if not self.fx: return
            self.fx.set_history_config(checked)
            update_exchanges()
            self.history_list.refresh_headers()
            if self.fx.is_enabled() and checked:
                # reset timeout to get historical rates
                self.fx.timeout = 0

        def on_fiat_address(checked):
            if not self.fx: return
            self.fx.set_fiat_address_config(checked)
            self.address_list.refresh_headers()
            self.address_list.update()

        update_currencies()
        update_history_cb()
        update_fiat_address_cb()
        update_exchanges()
        ccy_combo.currentIndexChanged.connect(on_currency)
        hist_checkbox.stateChanged.connect(on_history)
        fiat_address_checkbox.stateChanged.connect(on_fiat_address)
        ex_combo.currentIndexChanged.connect(on_exchange)

        fiat_widgets = []
        fiat_widgets.append((QLabel(_('Fiat currency')), ccy_combo))
        fiat_widgets.append((QLabel(_('Show history rates')), hist_checkbox))
        fiat_widgets.append((QLabel(_('Show Fiat balance for addresses')), fiat_address_checkbox))
        fiat_widgets.append((QLabel(_('Source')), ex_combo))

        tabs_info = [
            (fee_widgets, _('Fees')),
            (tx_widgets, _('Transactions')),
            (gui_widgets, _('Appearance')),
            (fiat_widgets, _('Fiat')),
            (id_widgets, _('Identity')),
        ]
        for widgets, name in tabs_info:
            tab = QWidget()
            grid = QGridLayout(tab)
            grid.setColumnStretch(0,1)
            for a,b in widgets:
                i = grid.rowCount()
                if b:
                    if a:
                        grid.addWidget(a, i, 0)
                    grid.addWidget(b, i, 1)
                else:
                    grid.addWidget(a, i, 0, 1, 2)
            tabs.addTab(tab, name)

        vbox.addWidget(tabs)
        vbox.addStretch(1)
        vbox.addLayout(Buttons(CloseButton(d)))
        d.setLayout(vbox)

        # run the dialog
        d.exec_()

        if self.fx:
            self.fx.timeout = 0

        self.alias_received_signal.disconnect(set_alias_color)

        run_hook('close_settings_dialog')
        if self.need_restart:
            self.show_warning(_('Please restart Electrum to activate the new GUI settings'), title=_('Success'))


    def closeEvent(self, event):
        # It seems in some rare cases this closeEvent() is called twice
        if not self.cleaned_up:
            self.cleaned_up = True
            self.clean_up()
        event.accept()

    def clean_up(self):
        self.wallet.thread.stop()
        if self.network:
            self.network.unregister_callback(self.on_network)
        self.config.set_key("is_maximized", self.isMaximized())
        if not self.isMaximized():
            g = self.geometry()
            self.wallet.storage.put("winpos-qt", [g.left(),g.top(),
                                                  g.width(),g.height()])
        self.config.set_key("console-history", self.console.history[-50:],
                            True)
        if self.qr_window:
            self.qr_window.close()
        self.close_wallet()
        self.gui_object.close_window(self)

    def plugins_dialog(self):
        self.pluginsdialog = d = WindowModalDialog(self, _('Electrum Plugins'))

        plugins = self.gui_object.plugins

        vbox = QVBoxLayout(d)

        # plugins
        scroll = QScrollArea()
        scroll.setEnabled(True)
        scroll.setWidgetResizable(True)
        scroll.setMinimumSize(400,250)
        vbox.addWidget(scroll)

        w = QWidget()
        scroll.setWidget(w)
        w.setMinimumHeight(plugins.count() * 35)

        grid = QGridLayout()
        grid.setColumnStretch(0,1)
        w.setLayout(grid)

        settings_widgets = {}

        def enable_settings_widget(p, name, i):
            widget = settings_widgets.get(name)
            if not widget and p and p.requires_settings():
                widget = settings_widgets[name] = p.settings_widget(d)
                grid.addWidget(widget, i, 1)
            if widget:
                widget.setEnabled(bool(p and p.is_enabled()))

        def do_toggle(cb, name, i):
            p = plugins.toggle(name)
            cb.setChecked(bool(p))
            enable_settings_widget(p, name, i)
            run_hook('init_qt', self.gui_object)

        for i, descr in enumerate(plugins.descriptions.values()):
            name = descr['__name__']
            p = plugins.get(name)
            if descr.get('registers_keystore'):
                continue
            try:
                cb = QCheckBox(descr['fullname'])
                plugin_is_loaded = p is not None
                cb_enabled = (not plugin_is_loaded and plugins.is_available(name, self.wallet)
                              or plugin_is_loaded and p.can_user_disable())
                cb.setEnabled(cb_enabled)
                cb.setChecked(plugin_is_loaded and p.is_enabled())
                grid.addWidget(cb, i, 0)
                enable_settings_widget(p, name, i)
                cb.clicked.connect(partial(do_toggle, cb, name, i))
                msg = descr['description']
                if descr.get('requires'):
                    msg += '\n\n' + _('Requires') + ':\n' + '\n'.join(map(lambda x: x[1], descr.get('requires')))
                grid.addWidget(HelpButton(msg), i, 2)
            except Exception:
                self.print_msg("error: cannot display plugin", name)
                traceback.print_exc(file=sys.stdout)
        grid.setRowStretch(len(plugins.descriptions.values()), 1)
        vbox.addLayout(Buttons(CloseButton(d)))
        d.exec_()

    def cpfp(self, parent_tx, new_tx):
        total_size = parent_tx.estimated_size() + new_tx.estimated_size()
        d = WindowModalDialog(self, _('Child Pays for Parent'))
        vbox = QVBoxLayout(d)
        msg = (
            "A CPFP is a transaction that sends an unconfirmed output back to "
            "yourself, with a high fee. The goal is to have miners confirm "
            "the parent transaction in order to get the fee attached to the "
            "child transaction.")
        vbox.addWidget(WWLabel(_(msg)))
        msg2 = ("The proposed fee is computed using your "
            "fee/kB settings, applied to the total size of both child and "
            "parent transactions. After you broadcast a CPFP transaction, "
            "it is normal to see a new unconfirmed transaction in your history.")
        vbox.addWidget(WWLabel(_(msg2)))
        grid = QGridLayout()
        grid.addWidget(QLabel(_('Total size') + ':'), 0, 0)
        grid.addWidget(QLabel('%d bytes'% total_size), 0, 1)
        max_fee = new_tx.output_value()
        grid.addWidget(QLabel(_('Input amount') + ':'), 1, 0)
        grid.addWidget(QLabel(self.format_amount(max_fee) + ' ' + self.base_unit()), 1, 1)
        output_amount = QLabel('')
        grid.addWidget(QLabel(_('Output amount') + ':'), 2, 0)
        grid.addWidget(output_amount, 2, 1)
        fee_e = BTCAmountEdit(self.get_decimal_point)
        # FIXME with dyn fees, without estimates, there are all kinds of crashes here
        def f(x):
            a = max_fee - fee_e.get_amount()
            output_amount.setText((self.format_amount(a) + ' ' + self.base_unit()) if a else '')
        fee_e.textChanged.connect(f)
        fee = self.config.fee_per_kb() * total_size / 1000
        fee_e.setAmount(fee)
        grid.addWidget(QLabel(_('Fee' + ':')), 3, 0)
        grid.addWidget(fee_e, 3, 1)
        def on_rate(dyn, pos, fee_rate):
            fee = fee_rate * total_size / 1000
            fee = min(max_fee, fee)
            fee_e.setAmount(fee)
        fee_slider = FeeSlider(self, self.config, on_rate)
        fee_slider.update()
        grid.addWidget(fee_slider, 4, 1)
        vbox.addLayout(grid)
        vbox.addLayout(Buttons(CancelButton(d), OkButton(d)))
        if not d.exec_():
            return
        fee = fee_e.get_amount()
        if fee > max_fee:
            self.show_error(_('Max fee exceeded'))
            return
        new_tx = self.wallet.cpfp(parent_tx, fee)
        new_tx.set_rbf(True)
        self.show_transaction(new_tx)

    def bump_fee_dialog(self, tx):
        is_relevant, is_mine, v, fee = self.wallet.get_wallet_delta(tx)
        tx_label = self.wallet.get_label(tx.txid())
        tx_size = tx.estimated_size()
        d = WindowModalDialog(self, _('Bump Fee'))
        vbox = QVBoxLayout(d)
        vbox.addWidget(QLabel(_('Current fee') + ': %s'% self.format_amount(fee) + ' ' + self.base_unit()))
        vbox.addWidget(QLabel(_('New fee' + ':')))

        fee_e = BTCAmountEdit(self.get_decimal_point)
        fee_e.setAmount(fee * 1.5)
        vbox.addWidget(fee_e)

        def on_rate(dyn, pos, fee_rate):
            fee = fee_rate * tx_size / 1000
            fee_e.setAmount(fee)
        fee_slider = FeeSlider(self, self.config, on_rate)
        vbox.addWidget(fee_slider)
        cb = QCheckBox(_('Final'))
        vbox.addWidget(cb)
        vbox.addLayout(Buttons(CancelButton(d), OkButton(d)))
        if not d.exec_():
            return
        is_final = cb.isChecked()
        new_fee = fee_e.get_amount()
        delta = new_fee - fee
        if delta < 0:
            self.show_error("fee too low")
            return
        try:
            new_tx = self.wallet.bump_fee(tx, delta)
        except BaseException as e:
            self.show_error(str(e))
            return
        if is_final:
            new_tx.set_rbf(False)
        self.show_transaction(new_tx, tx_label)<|MERGE_RESOLUTION|>--- conflicted
+++ resolved
@@ -2706,21 +2706,6 @@
         use_rbf_cb.stateChanged.connect(on_use_rbf)
         fee_widgets.append((use_rbf_cb, None))
 
-<<<<<<< HEAD
-        self.fee_unit = self.config.get('fee_unit', 0)
-        fee_unit_label = HelpLabel(_('Fee Unit') + ':', '')
-        fee_unit_combo = QComboBox()
-        fee_unit_combo.addItems([_('sat/byte'), _('mVIA/kB')])
-        fee_unit_combo.setCurrentIndex(self.fee_unit)
-        def on_fee_unit(x):
-            self.fee_unit = x
-            self.config.set_key('fee_unit', x)
-            self.fee_slider.update()
-        fee_unit_combo.currentIndexChanged.connect(on_fee_unit)
-        fee_widgets.append((fee_unit_label, fee_unit_combo))
-
-=======
->>>>>>> f01ccad1
         msg = _('OpenAlias record, used to receive coins and to sign payment requests.') + '\n\n'\
               + _('The following alias providers are available:') + '\n'\
               + '\n'.join(['https://cryptoname.co/', 'http://xmr.link']) + '\n\n'\
