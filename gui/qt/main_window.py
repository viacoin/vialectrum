#!/usr/bin/env python
#
# Electrum - lightweight Bitcoin client
# Copyright (C) 2012 thomasv@gitorious
#
# This program is free software: you can redistribute it and/or modify
# it under the terms of the GNU General Public License as published by
# the Free Software Foundation, either version 3 of the License, or
# (at your option) any later version.
#
# This program is distributed in the hope that it will be useful,
# but WITHOUT ANY WARRANTY; without even the implied warranty of
# MERCHANTABILITY or FITNESS FOR A PARTICULAR PURPOSE. See the
# GNU General Public License for more details.
#
# You should have received a copy of the GNU General Public License
# along with this program. If not, see <http://www.gnu.org/licenses/>.

import sys, time, datetime, re, threading
from electrum_ltc.i18n import _, set_language
from electrum_ltc.util import print_error, print_msg
import os.path, json, ast, traceback
import webbrowser
import shutil
import StringIO


import PyQt4
from PyQt4.QtGui import *
from PyQt4.QtCore import *
import PyQt4.QtCore as QtCore

from electrum_ltc.bitcoin import MIN_RELAY_TX_FEE, is_valid
from electrum_ltc.plugins import run_hook

import icons_rc

from electrum_ltc.util import format_satoshis
from electrum_ltc import Transaction
from electrum_ltc import mnemonic
from electrum_ltc import util, bitcoin, commands, Interface, Wallet
from electrum_ltc import SimpleConfig, Wallet, WalletStorage
from electrum_ltc import Imported_Wallet

from amountedit import AmountEdit, BTCAmountEdit, MyLineEdit
from network_dialog import NetworkDialog
from qrcodewidget import QRCodeWidget, QRDialog
from qrtextedit import QRTextEdit

from decimal import Decimal

import platform
import httplib
import socket
import webbrowser
import csv

if platform.system() == 'Windows':
    MONOSPACE_FONT = 'Lucida Console'
elif platform.system() == 'Darwin':
    MONOSPACE_FONT = 'Monaco'
else:
    MONOSPACE_FONT = 'monospace'



# status of payment requests
PR_UNPAID  = 0
PR_EXPIRED = 1
PR_SENT    = 2     # sent but not propagated
PR_PAID    = 3     # send and propagated
PR_ERROR   = 4     # could not parse


from electrum_ltc import ELECTRUM_VERSION
import re

from util import *


def format_status(x):
    if x == PR_UNPAID:
        return _('Unpaid')
    elif x == PR_PAID:
        return _('Paid')
    elif x == PR_EXPIRED:
        return _('Expired')


class StatusBarButton(QPushButton):
    def __init__(self, icon, tooltip, func):
        QPushButton.__init__(self, icon, '')
        self.setToolTip(tooltip)
        self.setFlat(True)
        self.setMaximumWidth(25)
        self.clicked.connect(func)
        self.func = func
        self.setIconSize(QSize(25,25))

    def keyPressEvent(self, e):
        if e.key() == QtCore.Qt.Key_Return:
            apply(self.func,())










default_column_widths = { "history":[40,140,350,140], "contacts":[350,330], "receive": [370,200,130] }

class ElectrumWindow(QMainWindow):



    def __init__(self, config, network, gui_object):
        QMainWindow.__init__(self)

        self.config = config
        self.network = network
        self.gui_object = gui_object
        self.tray = gui_object.tray
        self.go_lite = gui_object.go_lite
        self.lite = None

        self.create_status_bar()
        self.need_update = threading.Event()

        self.decimal_point = config.get('decimal_point', 8)
        self.num_zeros     = int(config.get('num_zeros',0))
        self.invoices      = {}

        set_language(config.get('language'))

        self.completions = QStringListModel()

        self.tabs = tabs = QTabWidget(self)
        self.column_widths = self.config.get("column_widths_2", default_column_widths )
        tabs.addTab(self.create_history_tab(), _('History') )
        tabs.addTab(self.create_send_tab(), _('Send') )
        tabs.addTab(self.create_receive_tab(), _('Receive') )
        tabs.addTab(self.create_addresses_tab(), _('Addresses') )
        tabs.addTab(self.create_contacts_tab(), _('Contacts') )
        tabs.addTab(self.create_invoices_tab(), _('Invoices') )
        tabs.addTab(self.create_console_tab(), _('Console') )
        tabs.setMinimumSize(600, 400)
        tabs.setSizePolicy(QSizePolicy.Expanding, QSizePolicy.Expanding)
        self.setCentralWidget(tabs)

        g = self.config.get("winpos-qt",[100, 100, 840, 400])
        self.setGeometry(g[0], g[1], g[2], g[3])
        if self.config.get("is_maximized"):
            self.showMaximized()

        self.setWindowIcon(QIcon(":icons/electrum-ltc.png"))
        self.init_menubar()

        QShortcut(QKeySequence("Ctrl+W"), self, self.close)
        QShortcut(QKeySequence("Ctrl+Q"), self, self.close)
        QShortcut(QKeySequence("Ctrl+R"), self, self.update_wallet)
        QShortcut(QKeySequence("Ctrl+PgUp"), self, lambda: tabs.setCurrentIndex( (tabs.currentIndex() - 1 )%tabs.count() ))
        QShortcut(QKeySequence("Ctrl+PgDown"), self, lambda: tabs.setCurrentIndex( (tabs.currentIndex() + 1 )%tabs.count() ))

        for i in range(tabs.count()):
            QShortcut(QKeySequence("Alt+" + str(i + 1)), self, lambda i=i: tabs.setCurrentIndex(i))

        self.connect(self, QtCore.SIGNAL('update_status'), self.update_status)
        self.connect(self, QtCore.SIGNAL('banner_signal'), lambda: self.console.showMessage(self.network.banner) )
        self.connect(self, QtCore.SIGNAL('transaction_signal'), lambda: self.notify_transactions() )
        self.connect(self, QtCore.SIGNAL('payment_request_ok'), self.payment_request_ok)
        self.connect(self, QtCore.SIGNAL('payment_request_error'), self.payment_request_error)

        self.history_list.setFocus(True)

        # network callbacks
        if self.network:
            self.network.register_callback('updated', lambda: self.need_update.set())
            self.network.register_callback('banner', lambda: self.emit(QtCore.SIGNAL('banner_signal')))
            self.network.register_callback('disconnected', lambda: self.emit(QtCore.SIGNAL('update_status')))
            self.network.register_callback('disconnecting', lambda: self.emit(QtCore.SIGNAL('update_status')))
            self.network.register_callback('new_transaction', lambda: self.emit(QtCore.SIGNAL('transaction_signal')))

            # set initial message
            self.console.showMessage(self.network.banner)

        self.wallet = None
        self.payment_request = None

    def update_account_selector(self):
        # account selector
        accounts = self.wallet.get_account_names()
        self.account_selector.clear()
        if len(accounts) > 1:
            self.account_selector.addItems([_("All accounts")] + accounts.values())
            self.account_selector.setCurrentIndex(0)
            self.account_selector.show()
        else:
            self.account_selector.hide()


    def load_wallet(self, wallet):
        import electrum_ltc as electrum

        self.wallet = wallet
        self.update_wallet_format()

        self.invoices = self.wallet.storage.get('invoices', {})
        self.accounts_expanded = self.wallet.storage.get('accounts_expanded',{})
        self.current_account = self.wallet.storage.get("current_account", None)
        title = 'Electrum-LTC ' + self.wallet.electrum_version + '  -  ' + self.wallet.storage.path
        if self.wallet.is_watching_only(): title += ' [%s]' % (_('watching only'))
        self.setWindowTitle( title )
        self.update_wallet()
        # Once GUI has been initialized check if we want to announce something since the callback has been called before the GUI was initialized
        self.notify_transactions()
        self.update_account_selector()
        # update menus
        self.new_account_menu.setEnabled(self.wallet.can_create_accounts())
        self.private_keys_menu.setEnabled(not self.wallet.is_watching_only())
        self.password_menu.setEnabled(not self.wallet.is_watching_only())
        self.seed_menu.setEnabled(self.wallet.has_seed())
        self.mpk_menu.setEnabled(self.wallet.is_deterministic())
        self.import_menu.setEnabled(self.wallet.can_import())

        self.update_lock_icon()
        self.update_buttons_on_seed()
        self.update_console()

        self.clear_receive_tab()
        self.update_receive_tab()
        run_hook('load_wallet', wallet)


    def update_wallet_format(self):
        # convert old-format imported keys
        if self.wallet.imported_keys:
            password = self.password_dialog(_("Please enter your password in order to update imported keys"))
            try:
                self.wallet.convert_imported_keys(password)
            except:
                self.show_message("error")


    def open_wallet(self):
        wallet_folder = self.wallet.storage.path
        filename = unicode( QFileDialog.getOpenFileName(self, "Select your wallet file", wallet_folder) )
        if not filename:
            return

        storage = WalletStorage({'wallet_path': filename})
        if not storage.file_exists:
            self.show_message("file not found "+ filename)
            return

        self.wallet.stop_threads()

        # create new wallet
        wallet = Wallet(storage)
        wallet.start_threads(self.network)

        self.load_wallet(wallet)



    def backup_wallet(self):
        import shutil
        path = self.wallet.storage.path
        wallet_folder = os.path.dirname(path)
        filename = unicode( QFileDialog.getSaveFileName(self, _('Enter a filename for the copy of your wallet'), wallet_folder) )
        if not filename:
            return

        new_path = os.path.join(wallet_folder, filename)
        if new_path != path:
            try:
                shutil.copy2(path, new_path)
                QMessageBox.information(None,"Wallet backup created", _("A copy of your wallet file was created in")+" '%s'" % str(new_path))
            except (IOError, os.error), reason:
                QMessageBox.critical(None,"Unable to create backup", _("Electrum was unable to copy your wallet file to the specified location.")+"\n" + str(reason))


    def new_wallet(self):
        import installwizard

        wallet_folder = os.path.dirname(self.wallet.storage.path)
        filename = unicode( QFileDialog.getSaveFileName(self, _('Enter a new file name'), wallet_folder) )
        if not filename:
            return
        filename = os.path.join(wallet_folder, filename)

        storage = WalletStorage({'wallet_path': filename})
        if storage.file_exists:
            QMessageBox.critical(None, "Error", _("File exists"))
            return

        wizard = installwizard.InstallWizard(self.config, self.network, storage)
        wallet = wizard.run('new')
        if wallet:
            self.load_wallet(wallet)



    def init_menubar(self):
        menubar = QMenuBar()

        file_menu = menubar.addMenu(_("&File"))
        file_menu.addAction(_("&Open"), self.open_wallet).setShortcut(QKeySequence.Open)
        file_menu.addAction(_("&New/Restore"), self.new_wallet).setShortcut(QKeySequence.New)
        file_menu.addAction(_("&Save Copy"), self.backup_wallet).setShortcut(QKeySequence.SaveAs)
        file_menu.addAction(_("&Quit"), self.close)

        wallet_menu = menubar.addMenu(_("&Wallet"))
        wallet_menu.addAction(_("&New contact"), self.new_contact_dialog)
        self.new_account_menu = wallet_menu.addAction(_("&New account"), self.new_account_dialog)

        wallet_menu.addSeparator()

        self.password_menu = wallet_menu.addAction(_("&Password"), self.change_password_dialog)
        self.seed_menu = wallet_menu.addAction(_("&Seed"), self.show_seed_dialog)
        self.mpk_menu = wallet_menu.addAction(_("&Master Public Keys"), self.show_master_public_keys)

        wallet_menu.addSeparator()
        labels_menu = wallet_menu.addMenu(_("&Labels"))
        labels_menu.addAction(_("&Import"), self.do_import_labels)
        labels_menu.addAction(_("&Export"), self.do_export_labels)

        self.private_keys_menu = wallet_menu.addMenu(_("&Private keys"))
        self.private_keys_menu.addAction(_("&Sweep"), self.sweep_key_dialog)
        self.import_menu = self.private_keys_menu.addAction(_("&Import"), self.do_import_privkey)
        self.private_keys_menu.addAction(_("&Export"), self.export_privkeys_dialog)
        wallet_menu.addAction(_("&Export History"), self.export_history_dialog)

        tools_menu = menubar.addMenu(_("&Tools"))

        # Settings / Preferences are all reserved keywords in OSX using this as work around
        tools_menu.addAction(_("Electrum preferences") if sys.platform == 'darwin' else _("Preferences"), self.settings_dialog)
        tools_menu.addAction(_("&Network"), self.run_network_dialog)
        tools_menu.addAction(_("&Plugins"), self.plugins_dialog)
        tools_menu.addSeparator()
        tools_menu.addAction(_("&Sign/verify message"), self.sign_verify_message)
        tools_menu.addAction(_("&Encrypt/decrypt message"), self.encrypt_message)
        tools_menu.addSeparator()

        csv_transaction_menu = tools_menu.addMenu(_("&Create transaction"))
        csv_transaction_menu.addAction(_("&From CSV file"), self.do_process_from_csv_file)
        csv_transaction_menu.addAction(_("&From CSV text"), self.do_process_from_csv_text)

        raw_transaction_menu = tools_menu.addMenu(_("&Load transaction"))
        raw_transaction_menu.addAction(_("&From file"), self.do_process_from_file)
        raw_transaction_menu.addAction(_("&From text"), self.do_process_from_text)
        raw_transaction_menu.addAction(_("&From the blockchain"), self.do_process_from_txid)
        self.raw_transaction_menu = raw_transaction_menu

        help_menu = menubar.addMenu(_("&Help"))
        help_menu.addAction(_("&About"), self.show_about)
        help_menu.addAction(_("&Official website"), lambda: webbrowser.open("http://electrum-ltc.org"))
        help_menu.addSeparator()
        help_menu.addAction(_("&Documentation"), lambda: webbrowser.open("http://electrum-ltc.org/documentation.html")).setShortcut(QKeySequence.HelpContents)
        help_menu.addAction(_("&Report Bug"), self.show_report_bug)

        self.setMenuBar(menubar)

    def show_about(self):
        QMessageBox.about(self, "Electrum-LTC",
            _("Version")+" %s" % (self.wallet.electrum_version) + "\n\n" + _("Electrum's focus is speed, with low resource usage and simplifying Litecoin. You do not need to perform regular backups, because your wallet can be recovered from a secret phrase that you can memorize or write on paper. Startup times are instant because it operates in conjunction with high-performance servers that handle the most complicated parts of the Litecoin system."))

    def show_report_bug(self):
        QMessageBox.information(self, "Electrum-LTC - " + _("Reporting Bugs"),
            _("Please report any bugs as issues on github:")+" <a href=\"https://github.com/pooler/electrum-ltc/issues\">https://github.com/pooler/electrum-ltc/issues</a>")


    def notify_transactions(self):
        if not self.network or not self.network.is_connected():
            return

        print_error("Notifying GUI")
        if len(self.network.pending_transactions_for_notifications) > 0:
            # Combine the transactions if there are more then three
            tx_amount = len(self.network.pending_transactions_for_notifications)
            if(tx_amount >= 3):
                total_amount = 0
                for tx in self.network.pending_transactions_for_notifications:
                    is_relevant, is_mine, v, fee = self.wallet.get_tx_value(tx)
                    if(v > 0):
                        total_amount += v

                self.notify(_("%(txs)s new transactions received. Total amount received in the new transactions %(amount)s %(unit)s") \
                                % { 'txs' : tx_amount, 'amount' : self.format_amount(total_amount), 'unit' : self.base_unit()})

                self.network.pending_transactions_for_notifications = []
            else:
              for tx in self.network.pending_transactions_for_notifications:
                  if tx:
                      self.network.pending_transactions_for_notifications.remove(tx)
                      is_relevant, is_mine, v, fee = self.wallet.get_tx_value(tx)
                      if(v > 0):
                          self.notify(_("New transaction received. %(amount)s %(unit)s") % { 'amount' : self.format_amount(v), 'unit' : self.base_unit()})

    def notify(self, message):
        self.tray.showMessage("Electrum-LTC", message, QSystemTrayIcon.Information, 20000)



    # custom wrappers for getOpenFileName and getSaveFileName, that remember the path selected by the user
    def getOpenFileName(self, title, filter = ""):
        directory = self.config.get('io_dir', unicode(os.path.expanduser('~')))
        fileName = unicode( QFileDialog.getOpenFileName(self, title, directory, filter) )
        if fileName and directory != os.path.dirname(fileName):
            self.config.set_key('io_dir', os.path.dirname(fileName), True)
        return fileName

    def getSaveFileName(self, title, filename, filter = ""):
        directory = self.config.get('io_dir', unicode(os.path.expanduser('~')))
        path = os.path.join( directory, filename )
        fileName = unicode( QFileDialog.getSaveFileName(self, title, path, filter) )
        if fileName and directory != os.path.dirname(fileName):
            self.config.set_key('io_dir', os.path.dirname(fileName), True)
        return fileName

    def close(self):
        QMainWindow.close(self)
        run_hook('close_main_window')

    def connect_slots(self, sender):
        self.connect(sender, QtCore.SIGNAL('timersignal'), self.timer_actions)
        self.previous_payto_e=''

    def timer_actions(self):
        if self.need_update.is_set():
            self.update_wallet()
            self.need_update.clear()

        run_hook('timer_actions')

    def format_amount(self, x, is_diff=False, whitespaces=False):
        return format_satoshis(x, is_diff, self.num_zeros, self.decimal_point, whitespaces)


    def get_decimal_point(self):
        return self.decimal_point


    def base_unit(self):
        assert self.decimal_point in [2, 5, 8]
        if self.decimal_point == 2:
            return 'bits'
        if self.decimal_point == 5:
            return 'mLTC'
        if self.decimal_point == 8:
            return 'LTC'
        raise Exception('Unknown base unit')

    def update_status(self):
        if self.network is None or not self.network.is_running():
            text = _("Offline")
            icon = QIcon(":icons/status_disconnected.png")

        elif self.network.is_connected():
            if not self.wallet.up_to_date:
                text = _("Synchronizing...")
                icon = QIcon(":icons/status_waiting.png")
            elif self.network.server_lag > 1:
                text = _("Server is lagging (%d blocks)"%self.network.server_lag)
                icon = QIcon(":icons/status_lagging.png")
            else:
                c, u = self.wallet.get_account_balance(self.current_account)
                text =  _( "Balance" ) + ": %s "%( self.format_amount(c) ) + self.base_unit()
                if u: text +=  " [%s unconfirmed]"%( self.format_amount(u,True).strip() )

                # append fiat balance and price from exchange rate plugin
                r = {}
                run_hook('get_fiat_status_text', c+u, r)
                quote = r.get(0)
                if quote:
                    text += "%s"%quote

                self.tray.setToolTip(text)
                icon = QIcon(":icons/status_connected.png")
        else:
            text = _("Not connected")
            icon = QIcon(":icons/status_disconnected.png")

        self.balance_label.setText(text)
        self.status_button.setIcon( icon )


    def update_wallet(self):
        self.update_status()
        if self.wallet.up_to_date or not self.network or not self.network.is_connected():
            self.update_history_tab()
            self.update_receive_tab()
            self.update_address_tab()
            self.update_contacts_tab()
            self.update_completions()
            self.update_invoices_tab()


    def create_history_tab(self):
        self.history_list = l = MyTreeWidget(self)
        l.setColumnCount(5)
        for i,width in enumerate(self.column_widths['history']):
            l.setColumnWidth(i, width)
        l.setHeaderLabels( [ '', _('Date'), _('Description') , _('Amount'), _('Balance')] )
        l.itemDoubleClicked.connect(self.tx_label_clicked)
        l.itemChanged.connect(self.tx_label_changed)
        l.customContextMenuRequested.connect(self.create_history_menu)
        return l


    def create_history_menu(self, position):
        self.history_list.selectedIndexes()
        item = self.history_list.currentItem()
        be = self.config.get('block_explorer', 'explorer.litecoin.net')
        if be == 'explorer.litecoin.net':
            block_explorer = 'http://explorer.litecoin.net/tx/'
        elif be == 'block-explorer.com':
            block_explorer = 'http://block-explorer.com/tx/'
        elif be == 'Blockr.io':
            block_explorer = 'https://ltc.blockr.io/tx/info/'
        if not item: return
        tx_hash = str(item.data(0, Qt.UserRole).toString())
        if not tx_hash: return
        menu = QMenu()
        menu.addAction(_("Copy ID to Clipboard"), lambda: self.app.clipboard().setText(tx_hash))
        menu.addAction(_("Details"), lambda: self.show_transaction(self.wallet.transactions.get(tx_hash)))
        menu.addAction(_("Edit description"), lambda: self.tx_label_clicked(item,2))
        menu.addAction(_("View on block explorer"), lambda: webbrowser.open(block_explorer + tx_hash))
        menu.exec_(self.contacts_list.viewport().mapToGlobal(position))


    def show_transaction(self, tx):
        import transaction_dialog
        d = transaction_dialog.TxDialog(tx, self)
        d.exec_()

    def tx_label_clicked(self, item, column):
        if column==2 and item.isSelected():
            self.is_edit=True
            item.setFlags(Qt.ItemIsEditable|Qt.ItemIsSelectable | Qt.ItemIsUserCheckable | Qt.ItemIsEnabled | Qt.ItemIsDragEnabled)
            self.history_list.editItem( item, column )
            item.setFlags(Qt.ItemIsSelectable | Qt.ItemIsUserCheckable | Qt.ItemIsEnabled | Qt.ItemIsDragEnabled)
            self.is_edit=False

    def tx_label_changed(self, item, column):
        if self.is_edit:
            return
        self.is_edit=True
        tx_hash = str(item.data(0, Qt.UserRole).toString())
        tx = self.wallet.transactions.get(tx_hash)
        text = unicode( item.text(2) )
        self.wallet.set_label(tx_hash, text)
        if text:
            item.setForeground(2, QBrush(QColor('black')))
        else:
            text = self.wallet.get_default_label(tx_hash)
            item.setText(2, text)
            item.setForeground(2, QBrush(QColor('gray')))
        self.is_edit=False


    def edit_label(self, is_recv):
        l = self.address_list if is_recv else self.contacts_list
        item = l.currentItem()
        item.setFlags(Qt.ItemIsEditable|Qt.ItemIsSelectable | Qt.ItemIsUserCheckable | Qt.ItemIsEnabled | Qt.ItemIsDragEnabled)
        l.editItem( item, 1 )
        item.setFlags(Qt.ItemIsSelectable | Qt.ItemIsUserCheckable | Qt.ItemIsEnabled | Qt.ItemIsDragEnabled)



    def address_label_clicked(self, item, column, l, column_addr, column_label):
        if column == column_label and item.isSelected():
            is_editable = item.data(0, 32).toBool()
            if not is_editable:
                return
            addr = unicode( item.text(column_addr) )
            label = unicode( item.text(column_label) )
            item.setFlags(Qt.ItemIsEditable|Qt.ItemIsSelectable | Qt.ItemIsUserCheckable | Qt.ItemIsEnabled | Qt.ItemIsDragEnabled)
            l.editItem( item, column )
            item.setFlags(Qt.ItemIsSelectable | Qt.ItemIsUserCheckable | Qt.ItemIsEnabled | Qt.ItemIsDragEnabled)


    def address_label_changed(self, item, column, l, column_addr, column_label):
        if column == column_label:
            addr = unicode( item.text(column_addr) )
            text = unicode( item.text(column_label) )
            is_editable = item.data(0, 32).toBool()
            if not is_editable:
                return

            changed = self.wallet.set_label(addr, text)
            if changed:
                self.update_history_tab()
                self.update_completions()

            self.current_item_changed(item)

        run_hook('item_changed', item, column)


    def current_item_changed(self, a):
        run_hook('current_item_changed', a)



    def update_history_tab(self):

        self.history_list.clear()
        for item in self.wallet.get_tx_history(self.current_account):
            tx_hash, conf, is_mine, value, fee, balance, timestamp = item
            time_str = _("unknown")
            if conf > 0:
                try:
                    time_str = datetime.datetime.fromtimestamp( timestamp).isoformat(' ')[:-3]
                except Exception:
                    time_str = _("error")

            if conf == -1:
                time_str = 'unverified'
                icon = QIcon(":icons/unconfirmed.png")
            elif conf == 0:
                time_str = 'pending'
                icon = QIcon(":icons/unconfirmed.png")
            elif conf < 6:
                icon = QIcon(":icons/clock%d.png"%conf)
            else:
                icon = QIcon(":icons/confirmed.png")

            if value is not None:
                v_str = self.format_amount(value, True, whitespaces=True)
            else:
                v_str = '--'

            balance_str = self.format_amount(balance, whitespaces=True)

            if tx_hash:
                label, is_default_label = self.wallet.get_label(tx_hash)
            else:
                label = _('Pruned transaction outputs')
                is_default_label = False

            item = QTreeWidgetItem( [ '', time_str, label, v_str, balance_str] )
            item.setFont(2, QFont(MONOSPACE_FONT))
            item.setFont(3, QFont(MONOSPACE_FONT))
            item.setFont(4, QFont(MONOSPACE_FONT))
            if value < 0:
                item.setForeground(3, QBrush(QColor("#BC1E1E")))
            if tx_hash:
                item.setData(0, Qt.UserRole, tx_hash)
                item.setToolTip(0, "%d %s\nTxId:%s" % (conf, _('Confirmations'), tx_hash) )
            if is_default_label:
                item.setForeground(2, QBrush(QColor('grey')))

            item.setIcon(0, icon)
            self.history_list.insertTopLevelItem(0,item)


        self.history_list.setCurrentItem(self.history_list.topLevelItem(0))
        run_hook('history_tab_update')


    def create_receive_tab(self):
        w = QWidget()
        grid = QGridLayout(w)
        grid.setColumnMinimumWidth(3, 300)
        grid.setColumnStretch(5, 1)

        self.receive_address_e = QLineEdit()
        self.receive_address_e.setReadOnly(True)
        grid.addWidget(QLabel(_('Receiving address')), 0, 0)
        grid.addWidget(self.receive_address_e, 0, 1, 1, 3)
        self.receive_address_e.textChanged.connect(self.update_receive_qr)

        self.receive_message_e = QLineEdit()
        grid.addWidget(QLabel(_('Message')), 1, 0)
        grid.addWidget(self.receive_message_e, 1, 1, 1, 3)
        self.receive_message_e.textChanged.connect(self.update_receive_qr)

        self.receive_amount_e = BTCAmountEdit(self.get_decimal_point)
        grid.addWidget(QLabel(_('Requested amount')), 2, 0)
        grid.addWidget(self.receive_amount_e, 2, 1, 1, 2)
        self.receive_amount_e.textChanged.connect(self.update_receive_qr)

        self.save_request_button = QPushButton(_('Save'))
        self.save_request_button.clicked.connect(self.save_payment_request)
        grid.addWidget(self.save_request_button, 3, 1)
        clear_button = QPushButton(_('New'))
        clear_button.clicked.connect(self.new_receive_address)
        grid.addWidget(clear_button, 3, 2)
        grid.setRowStretch(4, 1)

        self.receive_qr = QRCodeWidget(fixedSize=200)
        grid.addWidget(self.receive_qr, 0, 4, 5, 2)

        grid.setRowStretch(5, 1)

        self.receive_requests_label = QLabel(_('Saved Requests'))
        self.receive_list = MyTreeWidget(self)
        self.receive_list.customContextMenuRequested.connect(self.receive_list_menu)
        self.receive_list.currentItemChanged.connect(self.receive_item_changed)
        self.receive_list.itemClicked.connect(self.receive_item_changed)
        self.receive_list.setHeaderLabels( [_('Address'), _('Message'), _('Amount')] )
        self.receive_list.setColumnWidth(0, 340)
        h = self.receive_list.header()
        h.setStretchLastSection(False)
        h.setResizeMode(1, QHeaderView.Stretch)

        grid.addWidget(self.receive_requests_label, 6, 0)
        grid.addWidget(self.receive_list, 7, 0, 1, 6)
        return w

    def receive_item_changed(self, item):
        if item is None:
            return
        addr = str(item.text(0))
        amount, message = self.receive_requests[addr]
        self.receive_address_e.setText(addr)
        self.receive_message_e.setText(message)
        self.receive_amount_e.setAmount(amount)


    def receive_list_delete(self, item):
        addr = str(item.text(0))
        self.receive_requests.pop(addr)
        self.update_receive_tab()
        self.clear_receive_tab()

    def receive_list_menu(self, position):
        item = self.receive_list.itemAt(position)
        menu = QMenu()
        menu.addAction(_("Delete"), lambda: self.receive_list_delete(item))
        menu.exec_(self.receive_list.viewport().mapToGlobal(position))

    def save_payment_request(self):
        addr = str(self.receive_address_e.text())
        amount = self.receive_amount_e.get_amount()
        message = str(self.receive_message_e.text())
        if not message and not amount:
            QMessageBox.warning(self, _('Error'), _('No message or amount'), _('OK'))
            return
        self.receive_requests = self.wallet.storage.get('receive_requests',{}) 
        self.receive_requests[addr] = (amount, message)
        self.wallet.storage.put('receive_requests', self.receive_requests)
        self.update_receive_tab()

    def new_receive_address(self):
        domain = self.wallet.get_account_addresses(self.current_account, include_change=False)
        for addr in domain:
            if not self.wallet.history.get(addr) and addr not in self.receive_requests.keys():
                break
        else:
            if isinstance(self.wallet, Imported_Wallet):
                self.show_message(_('No more addresses in your wallet.'))
                return
            if not self.question(_("Warning: The next address will not be recovered automatically if you restore your wallet from seed; you may need to add it manually.\n\nThis occurs because you have too many unused addresses in your wallet. To avoid this situation, use the existing addresses first.\n\nCreate anyway?")):
                return
            addr = self.wallet.create_new_address(self.current_account, False)
        self.receive_address_e.setText(addr)
        self.receive_message_e.setText('')
        self.receive_amount_e.setAmount(None)

    def clear_receive_tab(self):
        self.receive_requests = self.wallet.storage.get('receive_requests',{}) 
        domain = self.wallet.get_account_addresses(self.current_account, include_change=False)
        for addr in domain:
            if not self.wallet.history.get(addr) and addr not in self.receive_requests.keys():
                break
        else:
            addr = ''
        self.receive_address_e.setText(addr)
        self.receive_message_e.setText('')
        self.receive_amount_e.setAmount(None)

    def receive_at(self, addr):
        if not bitcoin.is_address(addr):
            return
        self.tabs.setCurrentIndex(2)
        self.receive_address_e.setText(addr)

    def update_receive_tab(self):
        self.receive_requests = self.wallet.storage.get('receive_requests',{}) 
        b = len(self.receive_requests) > 0
        self.receive_list.setVisible(b)
        self.receive_requests_label.setVisible(b)

        self.receive_list.clear()
        for address, v in self.receive_requests.items():
            amount, message = v
            item = QTreeWidgetItem( [ address, message, self.format_amount(amount) if amount else ""] )
            item.setFont(0, QFont(MONOSPACE_FONT))
            self.receive_list.addTopLevelItem(item)


    def update_receive_qr(self):
        import urlparse, urllib
        addr = str(self.receive_address_e.text())
        amount = self.receive_amount_e.get_amount()
        message = unicode(self.receive_message_e.text()).encode('utf8')
        self.save_request_button.setEnabled((amount is not None) or (message != ""))
        if addr:
            query = []
            if amount:
                query.append('amount=%s'%format_satoshis(amount))
            if message:
                query.append('message=%s'%urllib.quote(message))
            p = urlparse.ParseResult(scheme='litecoin', netloc='', path=addr, params='', query='&'.join(query), fragment='')
            url = urlparse.urlunparse(p)
        else:
            url = ""
        self.receive_qr.setData(url)
        run_hook('update_receive_qr', addr, amount, message, url)


    def create_send_tab(self):
        w = QWidget()

        self.send_grid = grid = QGridLayout(w)
        grid.setSpacing(8)
        grid.setColumnMinimumWidth(3,300)
        grid.setColumnStretch(5,1)
        grid.setRowStretch(8, 1)

        from paytoedit import PayToEdit
        self.amount_e = BTCAmountEdit(self.get_decimal_point)
        self.payto_e = PayToEdit(self)
        self.payto_help = HelpButton(_('Recipient of the funds.') + '\n\n' + _('You may enter a Litecoin address, a label from your list of contacts (a list of completions will be proposed), or an alias (email-like address that forwards to a Litecoin address)'))
        grid.addWidget(QLabel(_('Pay to')), 1, 0)
        grid.addWidget(self.payto_e, 1, 1, 1, 3)
        grid.addWidget(self.payto_help, 1, 4)

        completer = QCompleter()
        completer.setCaseSensitivity(False)
        self.payto_e.setCompleter(completer)
        completer.setModel(self.completions)

        self.message_e = MyLineEdit()
        self.message_help = HelpButton(_('Description of the transaction (not mandatory).') + '\n\n' + _('The description is not sent to the recipient of the funds. It is stored in your wallet file, and displayed in the \'History\' tab.'))
        grid.addWidget(QLabel(_('Description')), 2, 0)
        grid.addWidget(self.message_e, 2, 1, 1, 3)
        grid.addWidget(self.message_help, 2, 4)

        self.from_label = QLabel(_('From'))
        grid.addWidget(self.from_label, 3, 0)
        self.from_list = MyTreeWidget(self)
        self.from_list.setColumnCount(2)
        self.from_list.setColumnWidth(0, 350)
        self.from_list.setColumnWidth(1, 50)
        self.from_list.setHeaderHidden(True)
        self.from_list.setMaximumHeight(80)
        self.from_list.setContextMenuPolicy(Qt.CustomContextMenu)
        self.from_list.customContextMenuRequested.connect(self.from_list_menu)
        grid.addWidget(self.from_list, 3, 1, 1, 3)
        self.set_pay_from([])

        self.amount_help = HelpButton(_('Amount to be sent.') + '\n\n' \
                                      + _('The amount will be displayed in red if you do not have enough funds in your wallet. Note that if you have frozen some of your addresses, the available funds will be lower than your total balance.') \
                                      + '\n\n' + _('Keyboard shortcut: type "!" to send all your coins.'))
        grid.addWidget(QLabel(_('Amount')), 4, 0)
        grid.addWidget(self.amount_e, 4, 1, 1, 2)
        grid.addWidget(self.amount_help, 4, 3)

        self.fee_e = BTCAmountEdit(self.get_decimal_point)
        grid.addWidget(QLabel(_('Fee')), 5, 0)
        grid.addWidget(self.fee_e, 5, 1, 1, 2)
        grid.addWidget(HelpButton(
                _('Litecoin transactions are in general not free. A transaction fee is paid by the sender of the funds.') + '\n\n'\
                    + _('The amount of fee can be decided freely by the sender. However, transactions with low fees take more time to be processed.') + '\n\n'\
                    + _('A suggested fee is automatically added to this field. You may override it. The suggested fee increases with the size of the transaction.')), 5, 3)

        self.send_button = EnterButton(_("Send"), self.do_send)
        grid.addWidget(self.send_button, 6, 1)

        b = EnterButton(_("Clear"), self.do_clear)
        grid.addWidget(b, 6, 2)

        self.payto_sig = QLabel('')
        grid.addWidget(self.payto_sig, 7, 0, 1, 4)

        #QShortcut(QKeySequence("Up"), w, w.focusPreviousChild)
        #QShortcut(QKeySequence("Down"), w, w.focusNextChild)
        w.setLayout(grid)

        def entry_changed( is_fee ):

            if self.amount_e.is_shortcut:
                self.amount_e.is_shortcut = False
                sendable = self.get_sendable_balance()
                # there is only one output because we are completely spending inputs
                inputs, total, fee = self.wallet.choose_tx_inputs( sendable, 0, 1, coins = self.get_coins())
                fee = self.wallet.estimated_fee(inputs, 1)
                amount = total - fee
                self.amount_e.setAmount(amount)
                self.amount_e.textEdited.emit("")
                self.fee_e.setAmount(fee)
                return

            amount = self.amount_e.get_amount()
            fee = self.fee_e.get_amount()
            outputs = self.payto_e.get_outputs()

            if not is_fee: 
                fee = None

            if amount is None:
                self.fee_e.setAmount(None)
                not_enough_funds = False
            else:
                inputs, total, fee = self.wallet.choose_tx_inputs(amount, fee, len(outputs), coins = self.get_coins())
                not_enough_funds = len(inputs) == 0
                if not is_fee:
                    self.fee_e.setAmount(fee)
                    
            if not not_enough_funds:
                palette = QPalette()
                palette.setColor(self.amount_e.foregroundRole(), QColor('black'))
                text = ""
            else:
                palette = QPalette()
                palette.setColor(self.amount_e.foregroundRole(), QColor('red'))
                text = _( "Not enough funds" )
                c, u = self.wallet.get_frozen_balance()
                if c+u: text += ' (' + self.format_amount(c+u).strip() + ' ' + self.base_unit() + ' ' +_("are frozen") + ')'

            self.statusBar().showMessage(text)
            self.amount_e.setPalette(palette)
            self.fee_e.setPalette(palette)

        self.amount_e.textChanged.connect(lambda: entry_changed(False) )
        self.fee_e.textChanged.connect(lambda: entry_changed(True) )

        run_hook('create_send_tab', grid)
        return w

    def from_list_delete(self, item):
        i = self.from_list.indexOfTopLevelItem(item)
        self.pay_from.pop(i)
        self.redraw_from_list()

    def from_list_menu(self, position):
        item = self.from_list.itemAt(position)
        menu = QMenu()
        menu.addAction(_("Remove"), lambda: self.from_list_delete(item))
        menu.exec_(self.from_list.viewport().mapToGlobal(position))

    def set_pay_from(self, domain = None):
        self.pay_from = [] if domain == [] else self.wallet.get_unspent_coins(domain)
        self.redraw_from_list()

    def redraw_from_list(self):
        self.from_list.clear()
        self.from_label.setHidden(len(self.pay_from) == 0)
        self.from_list.setHidden(len(self.pay_from) == 0)

        def format(x):
            h = x.get('prevout_hash')
            return h[0:8] + '...' + h[-8:] + ":%d"%x.get('prevout_n') + u'\t' + "%s"%x.get('address')

        for item in self.pay_from:
            self.from_list.addTopLevelItem(QTreeWidgetItem( [format(item), self.format_amount(item['value']) ]))

    def update_completions(self):
        l = []
        for addr,label in self.wallet.labels.items():
            if addr in self.wallet.addressbook:
                l.append( label + '  <' + addr + '>')

        run_hook('update_completions', l)
        self.completions.setStringList(l)


    def protected(func):
        return lambda s, *args: s.do_protect(func, args)


    def read_send_tab(self):

        if self.payment_request and self.payment_request.has_expired():
            QMessageBox.warning(self, _('Error'), _('Payment request has expired'), _('OK'))
            return

        label = unicode( self.message_e.text() )

        if self.payment_request:
            outputs = self.payment_request.get_outputs()
        else:
            outputs = self.payto_e.get_outputs()

        if not outputs:
            QMessageBox.warning(self, _('Error'), _('No outputs'), _('OK'))
            return

        for type, addr, amount in outputs:
            if addr is None:
                QMessageBox.warning(self, _('Error'), _('Litecoin Address is None'), _('OK'))
                return
            if type == 'op_return':
                continue
<<<<<<< HEAD
            if not bitcoin.is_address(addr):
                QMessageBox.warning(self, _('Error'), _('Invalid Litecoin Address'), _('OK'))
=======
            if type == 'address' and not bitcoin.is_address(addr):
                QMessageBox.warning(self, _('Error'), _('Invalid Bitcoin Address'), _('OK'))
>>>>>>> c329a037
                return
            if amount is None:
                QMessageBox.warning(self, _('Error'), _('Invalid Amount'), _('OK'))
                return

        amount = sum(map(lambda x:x[2], outputs))

        fee = self.fee_e.get_amount()
        if fee is None:
            QMessageBox.warning(self, _('Error'), _('Invalid Fee'), _('OK'))
            return

        confirm_amount = self.config.get('confirm_amount', 100000000)
        if amount >= confirm_amount:
            o = '\n'.join(map(lambda x:x[1], outputs))
            if not self.question(_("send %(amount)s to %(address)s?")%{ 'amount' : self.format_amount(amount) + ' '+ self.base_unit(), 'address' : o}):
                return
            
        confirm_fee = self.config.get('confirm_fee', 1000000)
        if fee >= confirm_fee:
            if not self.question(_("The fee for this transaction seems unusually high.\nAre you really sure you want to pay %(fee)s in fees?")%{ 'fee' : self.format_amount(fee) + ' '+ self.base_unit()}):
                return

        coins = self.get_coins()
        return outputs, fee, label, coins


    def do_send(self):
        r = self.read_send_tab()
        if not r:
            return
        outputs, fee, label, coins = r
        self.send_tx(outputs, fee, label, coins)


    @protected
    def send_tx(self, outputs, fee, label, coins, password):
        self.send_button.setDisabled(True)

        # first, create an unsigned tx 
        try:
            tx = self.wallet.make_unsigned_transaction(outputs, fee, None, coins = coins)
            tx.error = None
        except Exception as e:
            traceback.print_exc(file=sys.stdout)
            self.show_message(str(e))
            self.send_button.setDisabled(False)
            return

        # call hook to see if plugin needs gui interaction
        run_hook('send_tx', tx)

        # sign the tx
        def sign_thread():
            if self.wallet.is_watching_only():
                return tx
            keypairs = {}
            try:
                self.wallet.add_keypairs(tx, keypairs, password)
                self.wallet.sign_transaction(tx, keypairs, password)
            except Exception as e:
                traceback.print_exc(file=sys.stdout)
                tx.error = str(e)
            return tx

        def sign_done(tx):
            if tx.error:
                self.show_message(tx.error)
                self.send_button.setDisabled(False)
                return
            if fee < tx.required_fee(self.wallet.verifier):
                QMessageBox.warning(self, _('Error'), _("This transaction requires a higher fee, or it will not be propagated by the network."), _('OK'))
                self.send_button.setDisabled(False)
                return
            if label:
                self.wallet.set_label(tx.hash(), label)

            if not tx.is_complete() or self.config.get('show_before_broadcast'):
                self.show_transaction(tx)
                self.do_clear()
                self.send_button.setDisabled(False)
                return

            self.broadcast_transaction(tx)

        # keep a reference to WaitingDialog or the gui might crash
        self.waiting_dialog = WaitingDialog(self, 'Signing..', sign_thread, sign_done)
        self.waiting_dialog.start()



    def broadcast_transaction(self, tx):

        def broadcast_thread():
            pr = self.payment_request
            if pr is None:
                return self.wallet.sendtx(tx)

            if pr.has_expired():
                self.payment_request = None
                return False, _("Payment request has expired")

            status, msg =  self.wallet.sendtx(tx)
            if not status:
                return False, msg

            self.invoices[pr.get_id()] = (pr.get_domain(), pr.get_memo(), pr.get_amount(), pr.get_expiration_date(), PR_PAID, tx.hash())
            self.wallet.storage.put('invoices', self.invoices)
            self.update_invoices_tab()
            self.payment_request = None
            refund_address = self.wallet.addresses()[0]
            ack_status, ack_msg = pr.send_ack(str(tx), refund_address)
            if ack_status:
                msg = ack_msg

            return status, msg

        def broadcast_done(status, msg):
            if status:
                QMessageBox.information(self, '', _('Payment sent.') + '\n' + msg, _('OK'))
                self.do_clear()
            else:
                QMessageBox.warning(self, _('Error'), msg, _('OK'))
            self.send_button.setDisabled(False)

        self.waiting_dialog = WaitingDialog(self, 'Broadcasting..', broadcast_thread, broadcast_done)
        self.waiting_dialog.start()



    def prepare_for_payment_request(self):
        self.tabs.setCurrentIndex(1)
        self.payto_e.is_pr = True
        for e in [self.payto_e, self.amount_e, self.message_e]:
            e.setFrozen(True)
        for h in [self.payto_help, self.amount_help, self.message_help]:
            h.hide()
        self.payto_e.setText(_("please wait..."))
        return True

    def payment_request_ok(self):
        pr = self.payment_request
        pr_id = pr.get_id()
        if pr_id not in self.invoices:
            self.invoices[pr_id] = (pr.get_domain(), pr.get_memo(), pr.get_amount(), pr.get_expiration_date(), PR_UNPAID, None)
            self.wallet.storage.put('invoices', self.invoices)
            self.update_invoices_tab()
        else:
            print_error('invoice already in list')

        status = self.invoices[pr_id][4]
        if status == PR_PAID:
            self.do_clear()
            self.show_message("invoice already paid")
            self.payment_request = None
            return

        self.payto_help.show()
        self.payto_help.set_alt(lambda: self.show_pr_details(pr))

        if not pr.has_expired():
            self.payto_e.setGreen()
        else:
            self.payto_e.setExpired()

        self.payto_e.setText(pr.domain)
        self.amount_e.setText(self.format_amount(pr.get_amount()))
        self.message_e.setText(pr.get_memo())

    def payment_request_error(self):
        self.do_clear()
        self.show_message(self.payment_request.error)
        self.payment_request = None

    def pay_from_URI(self,URI):
        if not URI:
            return
        address, amount, label, message, request_url = util.parse_URI(URI)
        try:
            address, amount, label, message, request_url = util.parse_URI(URI)
        except Exception as e:
            QMessageBox.warning(self, _('Error'), _('Invalid litecoin URI:') + '\n' + str(e), _('OK'))
            return

        self.tabs.setCurrentIndex(1)

        if not request_url:
            if label:
                if self.wallet.labels.get(address) != label:
                    if self.question(_('Save label "%s" for address %s ?'%(label,address))):
                        if address not in self.wallet.addressbook and not self.wallet.is_mine(address):
                            self.wallet.addressbook.append(address)
                            self.wallet.set_label(address, label)
            else:
                label = self.wallet.labels.get(address)
            if address:
                self.payto_e.setText(label + '  <'+ address +'>' if label else address)
            if message:
                self.message_e.setText(message)
            if amount:
                self.amount_e.setAmount(amount)
            return

        from electrum_ltc import paymentrequest
        def payment_request():
            self.payment_request = paymentrequest.PaymentRequest(self.config)
            self.payment_request.read(request_url)
            if self.payment_request.verify():
                self.emit(SIGNAL('payment_request_ok'))
            else:
                self.emit(SIGNAL('payment_request_error'))

        self.pr_thread = threading.Thread(target=payment_request).start()
        self.prepare_for_payment_request()



    def do_clear(self):
        self.payto_e.is_pr = False
        self.payto_sig.setVisible(False)
        for e in [self.payto_e, self.message_e, self.amount_e, self.fee_e]:
            e.setText('')
            e.setFrozen(False)

        for h in [self.payto_help, self.amount_help, self.message_help]:
            h.show()

        self.payto_help.set_alt(None)
        self.set_pay_from([])
        self.update_status()



    def set_addrs_frozen(self,addrs,freeze):
        for addr in addrs:
            if not addr: continue
            if addr in self.wallet.frozen_addresses and not freeze:
                self.wallet.unfreeze(addr)
            elif addr not in self.wallet.frozen_addresses and freeze:
                self.wallet.freeze(addr)
        self.update_address_tab()



    def create_list_tab(self, headers):
        "generic tab creation method"
        l = MyTreeWidget(self)
        l.setColumnCount( len(headers) )
        l.setHeaderLabels( headers )

        w = QWidget()
        vbox = QVBoxLayout()
        w.setLayout(vbox)

        vbox.setMargin(0)
        vbox.setSpacing(0)
        vbox.addWidget(l)
        buttons = QWidget()
        vbox.addWidget(buttons)

        return l, w


    def create_addresses_tab(self):
        l, w = self.create_list_tab([ _('Address'), _('Label'), _('Balance'), _('Tx')])
        for i,width in enumerate(self.column_widths['receive']):
            l.setColumnWidth(i, width)
        l.setContextMenuPolicy(Qt.CustomContextMenu)
        l.customContextMenuRequested.connect(self.create_receive_menu)
        l.setSelectionMode(QAbstractItemView.ExtendedSelection)
        l.itemDoubleClicked.connect(lambda a, b: self.address_label_clicked(a,b,l,0,1))
        l.itemChanged.connect(lambda a,b: self.address_label_changed(a,b,l,0,1))
        l.currentItemChanged.connect(lambda a,b: self.current_item_changed(a))
        self.address_list = l
        return w




    def save_column_widths(self):
        self.column_widths["receive"] = []
        for i in range(self.address_list.columnCount() -1):
            self.column_widths["receive"].append(self.address_list.columnWidth(i))

        self.column_widths["history"] = []
        for i in range(self.history_list.columnCount() - 1):
            self.column_widths["history"].append(self.history_list.columnWidth(i))

        self.column_widths["contacts"] = []
        for i in range(self.contacts_list.columnCount() - 1):
            self.column_widths["contacts"].append(self.contacts_list.columnWidth(i))

        self.config.set_key("column_widths_2", self.column_widths, True)


    def create_contacts_tab(self):
        l, w = self.create_list_tab([_('Address'), _('Label'), _('Tx')])
        l.setContextMenuPolicy(Qt.CustomContextMenu)
        l.customContextMenuRequested.connect(self.create_contact_menu)
        for i,width in enumerate(self.column_widths['contacts']):
            l.setColumnWidth(i, width)
        l.itemDoubleClicked.connect(lambda a, b: self.address_label_clicked(a,b,l,0,1))
        l.itemChanged.connect(lambda a,b: self.address_label_changed(a,b,l,0,1))
        self.contacts_list = l
        return w


    def create_invoices_tab(self):
        l, w = self.create_list_tab([_('Requestor'), _('Memo'),_('Amount'), _('Status')])
        l.setColumnWidth(0, 150)
        h = l.header()
        h.setStretchLastSection(False)
        h.setResizeMode(1, QHeaderView.Stretch)
        l.setContextMenuPolicy(Qt.CustomContextMenu)
        l.customContextMenuRequested.connect(self.create_invoice_menu)
        self.invoices_list = l
        return w

    def update_invoices_tab(self):
        invoices = self.wallet.storage.get('invoices', {})
        l = self.invoices_list
        l.clear()
        for key, value in invoices.items():
            try:
                domain, memo, amount, expiration_date, status, tx_hash = value
            except:
                invoices.pop(key)
                continue
            if status == PR_UNPAID and expiration_date and expiration_date < time.time():
                status = PR_EXPIRED
            item = QTreeWidgetItem( [ domain, memo, self.format_amount(amount), format_status(status)] )
            l.addTopLevelItem(item)

        l.setCurrentItem(l.topLevelItem(0))



    def delete_imported_key(self, addr):
        if self.question(_("Do you want to remove")+" %s "%addr +_("from your wallet?")):
            self.wallet.delete_imported_key(addr)
            self.update_address_tab()
            self.update_history_tab()

    def edit_account_label(self, k):
        text, ok = QInputDialog.getText(self, _('Rename account'), _('Name') + ':', text = self.wallet.labels.get(k,''))
        if ok:
            label = unicode(text)
            self.wallet.set_label(k,label)
            self.update_address_tab()

    def account_set_expanded(self, item, k, b):
        item.setExpanded(b)
        self.accounts_expanded[k] = b

    def create_account_menu(self, position, k, item):
        menu = QMenu()
        if item.isExpanded():
            menu.addAction(_("Minimize"), lambda: self.account_set_expanded(item, k, False))
        else:
            menu.addAction(_("Maximize"), lambda: self.account_set_expanded(item, k, True))
        menu.addAction(_("Rename"), lambda: self.edit_account_label(k))
        if self.wallet.seed_version > 4:
            menu.addAction(_("View details"), lambda: self.show_account_details(k))
        if self.wallet.account_is_pending(k):
            menu.addAction(_("Delete"), lambda: self.delete_pending_account(k))
        menu.exec_(self.address_list.viewport().mapToGlobal(position))

    def delete_pending_account(self, k):
        self.wallet.delete_pending_account(k)
        self.update_address_tab()

    def create_receive_menu(self, position):
        # fixme: this function apparently has a side effect.
        # if it is not called the menu pops up several times
        #self.address_list.selectedIndexes()

        selected = self.address_list.selectedItems()
        multi_select = len(selected) > 1
        addrs = [unicode(item.text(0)) for item in selected]
        if not multi_select:
            item = self.address_list.itemAt(position)
            if not item: return

            addr = addrs[0]
            if not is_valid(addr):
                k = str(item.data(0,32).toString())
                if k:
                    self.create_account_menu(position, k, item)
                else:
                    item.setExpanded(not item.isExpanded())
                return

        menu = QMenu()
        if not multi_select:
            menu.addAction(_("Copy to clipboard"), lambda: self.app.clipboard().setText(addr))
            menu.addAction(_("Request payment"), lambda: self.receive_at(addr))
            menu.addAction(_("Edit label"), lambda: self.edit_label(True))
            menu.addAction(_("Public keys"), lambda: self.show_public_keys(addr))
            if not self.wallet.is_watching_only():
                menu.addAction(_("Private key"), lambda: self.show_private_key(addr))
                menu.addAction(_("Sign/verify message"), lambda: self.sign_verify_message(addr))
                menu.addAction(_("Encrypt/decrypt message"), lambda: self.encrypt_message(addr))
            if self.wallet.is_imported(addr):
                menu.addAction(_("Remove from wallet"), lambda: self.delete_imported_key(addr))

        if any(addr not in self.wallet.frozen_addresses for addr in addrs):
            menu.addAction(_("Freeze"), lambda: self.set_addrs_frozen(addrs, True))
        if any(addr in self.wallet.frozen_addresses for addr in addrs):
            menu.addAction(_("Unfreeze"), lambda: self.set_addrs_frozen(addrs, False))

        def can_send(addr):
            return addr not in self.wallet.frozen_addresses and self.wallet.get_addr_balance(addr) != (0, 0)
        if any(can_send(addr) for addr in addrs):
            menu.addAction(_("Send From"), lambda: self.send_from_addresses(addrs))

        run_hook('receive_menu', menu, addrs)
        menu.exec_(self.address_list.viewport().mapToGlobal(position))


    def get_sendable_balance(self):
        return sum(map(lambda x:x['value'], self.get_coins()))


    def get_coins(self):
        if self.pay_from:
            return self.pay_from
        else:
            domain = self.wallet.get_account_addresses(self.current_account)
            for i in self.wallet.frozen_addresses:
                if i in domain: domain.remove(i)
            return self.wallet.get_unspent_coins(domain)


    def send_from_addresses(self, addrs):
        self.set_pay_from( addrs )
        self.tabs.setCurrentIndex(1)


    def payto(self, addr):
        if not addr: return
        label = self.wallet.labels.get(addr)
        m_addr = label + '  <' + addr + '>' if label else addr
        self.tabs.setCurrentIndex(1)
        self.payto_e.setText(m_addr)
        self.amount_e.setFocus()


    def delete_contact(self, x):
        if self.question(_("Do you want to remove")+" %s "%x +_("from your list of contacts?")):
            self.wallet.delete_contact(x)
            self.wallet.set_label(x, None)
            self.update_history_tab()
            self.update_contacts_tab()
            self.update_completions()


    def create_contact_menu(self, position):
        item = self.contacts_list.itemAt(position)
        menu = QMenu()
        if not item:
            menu.addAction(_("New contact"), lambda: self.new_contact_dialog())
        else:
            addr = unicode(item.text(0))
            label = unicode(item.text(1))
            is_editable = item.data(0,32).toBool()
            payto_addr = item.data(0,33).toString()
            menu.addAction(_("Copy to Clipboard"), lambda: self.app.clipboard().setText(addr))
            menu.addAction(_("Pay to"), lambda: self.payto(payto_addr))
            menu.addAction(_("QR code"), lambda: self.show_qrcode("litecoin:" + addr, _("Address")))
            if is_editable:
                menu.addAction(_("Edit label"), lambda: self.edit_label(False))
                menu.addAction(_("Delete"), lambda: self.delete_contact(addr))

        run_hook('create_contact_menu', menu, item)
        menu.exec_(self.contacts_list.viewport().mapToGlobal(position))

    def delete_invoice(self, key):
        self.invoices.pop(key)
        self.wallet.storage.put('invoices', self.invoices)
        self.update_invoices_tab()

    def show_invoice(self, key):
        from electrum_ltc.paymentrequest import PaymentRequest
        domain, memo, value, expiration, status, tx_hash = self.invoices[key]
        pr = PaymentRequest(self.config)
        pr.read_file(key)
        pr.domain = domain
        pr.verify()
        self.show_pr_details(pr)

    def show_pr_details(self, pr):
        msg = 'Domain: ' + pr.domain
        msg += '\nStatus: ' + pr.get_status()
        msg += '\nMemo: ' + pr.get_memo()
        msg += '\nPayment URL: ' + pr.payment_url
        msg += '\n\nOutputs:\n' + '\n'.join(map(lambda x: x[0] + ' ' + self.format_amount(x[1])+ self.base_unit(), pr.get_outputs()))
        QMessageBox.information(self, 'Invoice', msg , 'OK')

    def do_pay_invoice(self, key):
        from electrum_ltc.paymentrequest import PaymentRequest
        domain, memo, value, expiration, status, tx_hash = self.invoices[key]
        pr = PaymentRequest(self.config)
        pr.read_file(key)
        pr.domain = domain
        self.payment_request = pr
        self.prepare_for_payment_request()
        if pr.verify():
            self.payment_request_ok()
        else:
            self.payment_request_error()
            

    def create_invoice_menu(self, position):
        item = self.invoices_list.itemAt(position)
        if not item:
            return
        k = self.invoices_list.indexOfTopLevelItem(item)
        key = self.invoices.keys()[k]
        domain, memo, value, expiration, status, tx_hash = self.invoices[key]
        menu = QMenu()
        menu.addAction(_("Details"), lambda: self.show_invoice(key))
        if status == PR_UNPAID:
            menu.addAction(_("Pay Now"), lambda: self.do_pay_invoice(key))
        menu.addAction(_("Delete"), lambda: self.delete_invoice(key))
        menu.exec_(self.invoices_list.viewport().mapToGlobal(position))



    def update_address_tab(self):
        l = self.address_list
        # extend the syntax for consistency
        l.addChild = l.addTopLevelItem
        l.insertChild = l.insertTopLevelItem

        l.clear()

        accounts = self.wallet.get_accounts()
        if self.current_account is None:
            account_items = sorted(accounts.items())
        else:
            account_items = [(self.current_account, accounts.get(self.current_account))]


        for k, account in account_items:

            if len(accounts) > 1:
                name = self.wallet.get_account_name(k)
                c,u = self.wallet.get_account_balance(k)
                account_item = QTreeWidgetItem( [ name, '', self.format_amount(c+u), ''] )
                l.addTopLevelItem(account_item)
                account_item.setExpanded(self.accounts_expanded.get(k, True))
                account_item.setData(0, 32, k)
            else:
                account_item = l

            sequences = [0,1] if account.has_change() else [0]
            for is_change in sequences:
                if len(sequences) > 1:
                    name = _("Receiving") if not is_change else _("Change")
                    seq_item = QTreeWidgetItem( [ name, '', '', '', ''] )
                    account_item.addChild(seq_item)
                    if not is_change: 
                        seq_item.setExpanded(True)
                else:
                    seq_item = account_item
                    
                used_item = QTreeWidgetItem( [ _("Used"), '', '', '', ''] )
                used_flag = False

                addr_list = account.get_addresses(is_change)
                for address in addr_list:
                    num, is_used = self.wallet.is_used(address)
                    label = self.wallet.labels.get(address,'')
                    c, u = self.wallet.get_addr_balance(address)
                    balance = self.format_amount(c + u)
                    item = QTreeWidgetItem( [ address, label, balance, "%d"%num] )
                    item.setFont(0, QFont(MONOSPACE_FONT))
                    item.setData(0, 32, True) # label can be edited
                    if address in self.wallet.frozen_addresses:
                        item.setBackgroundColor(0, QColor('lightblue'))
                    if self.wallet.is_beyond_limit(address, account, is_change):
                        item.setBackgroundColor(0, QColor('red'))
                    if is_used:
                        if not used_flag:
                            seq_item.insertChild(0, used_item)
                            used_flag = True
                        used_item.addChild(item)
                    else:
                        seq_item.addChild(item)

        # we use column 1 because column 0 may be hidden
        l.setCurrentItem(l.topLevelItem(0),1)


    def update_contacts_tab(self):
        l = self.contacts_list
        l.clear()

        for address in self.wallet.addressbook:
            label = self.wallet.labels.get(address,'')
            n = self.wallet.get_num_tx(address)
            item = QTreeWidgetItem( [ address, label, "%d"%n] )
            item.setFont(0, QFont(MONOSPACE_FONT))
            # 32 = label can be edited (bool)
            item.setData(0,32, True)
            # 33 = payto string
            item.setData(0,33, address)
            l.addTopLevelItem(item)

        run_hook('update_contacts_tab', l)
        l.setCurrentItem(l.topLevelItem(0))


    def create_console_tab(self):
        from console import Console
        self.console = console = Console()
        return console


    def update_console(self):
        console = self.console
        console.history = self.config.get("console-history",[])
        console.history_index = len(console.history)

        console.updateNamespace({'wallet' : self.wallet, 'network' : self.network, 'gui':self})
        console.updateNamespace({'util' : util, 'bitcoin':bitcoin})

        c = commands.Commands(self.wallet, self.network, lambda: self.console.set_json(True))
        methods = {}
        def mkfunc(f, method):
            return lambda *args: apply( f, (method, args, self.password_dialog ))
        for m in dir(c):
            if m[0]=='_' or m in ['network','wallet']: continue
            methods[m] = mkfunc(c._run, m)

        console.updateNamespace(methods)


    def change_account(self,s):
        if s == _("All accounts"):
            self.current_account = None
        else:
            accounts = self.wallet.get_account_names()
            for k, v in accounts.items():
                if v == s:
                    self.current_account = k
        self.update_history_tab()
        self.update_status()
        self.update_address_tab()
        self.update_receive_tab()

    def create_status_bar(self):

        sb = QStatusBar()
        sb.setFixedHeight(35)
        qtVersion = qVersion()

        self.balance_label = QLabel("")
        sb.addWidget(self.balance_label)

        from version_getter import UpdateLabel
        self.updatelabel = UpdateLabel(self.config, sb)

        self.account_selector = QComboBox()
        self.account_selector.setSizeAdjustPolicy(QComboBox.AdjustToContents)
        self.connect(self.account_selector,SIGNAL("activated(QString)"),self.change_account)
        sb.addPermanentWidget(self.account_selector)

        if (int(qtVersion[0]) >= 4 and int(qtVersion[2]) >= 7):
            sb.addPermanentWidget( StatusBarButton( QIcon(":icons/switchgui.png"), _("Switch to Lite Mode"), self.go_lite ) )

        self.lock_icon = QIcon()
        self.password_button = StatusBarButton( self.lock_icon, _("Password"), self.change_password_dialog )
        sb.addPermanentWidget( self.password_button )

        sb.addPermanentWidget( StatusBarButton( QIcon(":icons/preferences.png"), _("Preferences"), self.settings_dialog ) )
        self.seed_button = StatusBarButton( QIcon(":icons/seed.png"), _("Seed"), self.show_seed_dialog )
        sb.addPermanentWidget( self.seed_button )
        self.status_button = StatusBarButton( QIcon(":icons/status_disconnected.png"), _("Network"), self.run_network_dialog )
        sb.addPermanentWidget( self.status_button )

        run_hook('create_status_bar', (sb,))

        self.setStatusBar(sb)


    def update_lock_icon(self):
        icon = QIcon(":icons/lock.png") if self.wallet.use_encryption else QIcon(":icons/unlock.png")
        self.password_button.setIcon( icon )


    def update_buttons_on_seed(self):
        if self.wallet.has_seed():
           self.seed_button.show()
        else:
           self.seed_button.hide()

        if not self.wallet.is_watching_only():
           self.password_button.show()
           self.send_button.setText(_("Send"))
        else:
           self.password_button.hide()
           self.send_button.setText(_("Create unsigned transaction"))


    def change_password_dialog(self):
        from password_dialog import PasswordDialog
        d = PasswordDialog(self.wallet, self)
        d.run()
        self.update_lock_icon()


    def new_contact_dialog(self):

        d = QDialog(self)
        d.setWindowTitle(_("New Contact"))
        vbox = QVBoxLayout(d)
        vbox.addWidget(QLabel(_('New Contact')+':'))

        grid = QGridLayout()
        line1 = QLineEdit()
        line2 = QLineEdit()
        grid.addWidget(QLabel(_("Address")), 1, 0)
        grid.addWidget(line1, 1, 1)
        grid.addWidget(QLabel(_("Name")), 2, 0)
        grid.addWidget(line2, 2, 1)

        vbox.addLayout(grid)
        vbox.addLayout(ok_cancel_buttons(d))

        if not d.exec_():
            return

        address = str(line1.text())
        label = unicode(line2.text())

        if not is_valid(address):
            QMessageBox.warning(self, _('Error'), _('Invalid Address'), _('OK'))
            return

        self.wallet.add_contact(address)
        if label:
            self.wallet.set_label(address, label)

        self.update_contacts_tab()
        self.update_history_tab()
        self.update_completions()
        self.tabs.setCurrentIndex(3)


    @protected
    def new_account_dialog(self, password):

        dialog = QDialog(self)
        dialog.setModal(1)
        dialog.setWindowTitle(_("New Account"))

        vbox = QVBoxLayout()
        vbox.addWidget(QLabel(_('Account name')+':'))
        e = QLineEdit()
        vbox.addWidget(e)
        msg = _("Note: Newly created accounts are 'pending' until they receive litecoins.") + " " \
            + _("You will need to wait for 2 confirmations until the correct balance is displayed and more addresses are created for that account.")
        l = QLabel(msg)
        l.setWordWrap(True)
        vbox.addWidget(l)

        vbox.addLayout(ok_cancel_buttons(dialog))
        dialog.setLayout(vbox)
        r = dialog.exec_()
        if not r: return

        name = str(e.text())
        if not name: return

        self.wallet.create_pending_account(name, password)
        self.update_address_tab()
        self.tabs.setCurrentIndex(3)




    def show_master_public_keys(self):

        dialog = QDialog(self)
        dialog.setModal(1)
        dialog.setWindowTitle(_("Master Public Keys"))

        main_layout = QGridLayout()
        mpk_dict = self.wallet.get_master_public_keys()
        i = 0
        for key, value in mpk_dict.items():
            main_layout.addWidget(QLabel(key), i, 0)
            mpk_text = QTextEdit()
            mpk_text.setReadOnly(True)
            mpk_text.setMaximumHeight(170)
            mpk_text.setText(value)
            main_layout.addWidget(mpk_text, i + 1, 0)
            i += 2

        vbox = QVBoxLayout()
        vbox.addLayout(main_layout)
        vbox.addLayout(close_button(dialog))

        dialog.setLayout(vbox)
        dialog.exec_()


    @protected
    def show_seed_dialog(self, password):
        if not self.wallet.has_seed():
            QMessageBox.information(self, _('Message'), _('This wallet has no seed'), _('OK'))
            return

        try:
            mnemonic = self.wallet.get_mnemonic(password)
        except Exception:
            QMessageBox.warning(self, _('Error'), _('Incorrect Password'), _('OK'))
            return
        from seed_dialog import SeedDialog
        d = SeedDialog(self, mnemonic, self.wallet.has_imported_keys())
        d.exec_()



    def show_qrcode(self, data, title = _("QR code")):
        if not data: 
            return
        d = QRDialog(data, self, title)
        d.exec_()


    def do_protect(self, func, args):
        if self.wallet.use_encryption:
            password = self.password_dialog()
            if not password:
                return
        else:
            password = None

        if args != (False,):
            args = (self,) + args + (password,)
        else:
            args = (self,password)
        apply( func, args)


    def show_public_keys(self, address):
        if not address: return
        try:
            pubkey_list = self.wallet.get_public_keys(address)
        except Exception as e:
            traceback.print_exc(file=sys.stdout)
            self.show_message(str(e))
            return

        d = QDialog(self)
        d.setMinimumSize(600, 200)
        d.setModal(1)
        vbox = QVBoxLayout()
        vbox.addWidget( QLabel(_("Address") + ': ' + address))
        vbox.addWidget( QLabel(_("Public key") + ':'))
        keys = QRTextEdit()
        keys.setReadOnly(True)
        keys.setText('\n'.join(pubkey_list))
        vbox.addWidget(keys)
        vbox.addLayout(close_button(d))
        d.setLayout(vbox)
        d.exec_()

    @protected
    def show_private_key(self, address, password):
        if not address: return
        try:
            pk_list = self.wallet.get_private_key(address, password)
        except Exception as e:
            traceback.print_exc(file=sys.stdout)
            self.show_message(str(e))
            return

        d = QDialog(self)
        d.setMinimumSize(600, 200)
        d.setModal(1)
        vbox = QVBoxLayout()
        vbox.addWidget( QLabel(_("Address") + ': ' + address))
        vbox.addWidget( QLabel(_("Private key") + ':'))
        keys = QRTextEdit()
        keys.setReadOnly(True)
        keys.setText('\n'.join(pk_list))
        vbox.addWidget(keys)
        vbox.addLayout(close_button(d))
        d.setLayout(vbox)
        d.exec_()


    @protected
    def do_sign(self, address, message, signature, password):
        message = unicode(message.toPlainText())
        message = message.encode('utf-8')
        try:
            sig = self.wallet.sign_message(str(address.text()), message, password)
            signature.setText(sig)
        except Exception as e:
            self.show_message(str(e))

    def do_verify(self, address, message, signature):
        message = unicode(message.toPlainText())
        message = message.encode('utf-8')
        if bitcoin.verify_message(address.text(), str(signature.toPlainText()), message):
            self.show_message(_("Signature verified"))
        else:
            self.show_message(_("Error: wrong signature"))


    def sign_verify_message(self, address=''):
        d = QDialog(self)
        d.setModal(1)
        d.setWindowTitle(_('Sign/verify Message'))
        d.setMinimumSize(410, 290)

        layout = QGridLayout(d)

        message_e = QTextEdit()
        layout.addWidget(QLabel(_('Message')), 1, 0)
        layout.addWidget(message_e, 1, 1)
        layout.setRowStretch(2,3)

        address_e = QLineEdit()
        address_e.setText(address)
        layout.addWidget(QLabel(_('Address')), 2, 0)
        layout.addWidget(address_e, 2, 1)

        signature_e = QTextEdit()
        layout.addWidget(QLabel(_('Signature')), 3, 0)
        layout.addWidget(signature_e, 3, 1)
        layout.setRowStretch(3,1)

        hbox = QHBoxLayout()

        b = QPushButton(_("Sign"))
        b.clicked.connect(lambda: self.do_sign(address_e, message_e, signature_e))
        hbox.addWidget(b)

        b = QPushButton(_("Verify"))
        b.clicked.connect(lambda: self.do_verify(address_e, message_e, signature_e))
        hbox.addWidget(b)

        b = QPushButton(_("Close"))
        b.clicked.connect(d.accept)
        hbox.addWidget(b)
        layout.addLayout(hbox, 4, 1)
        d.exec_()


    @protected
    def do_decrypt(self, message_e, pubkey_e, encrypted_e, password):
        try:
            decrypted = self.wallet.decrypt_message(str(pubkey_e.text()), str(encrypted_e.toPlainText()), password)
            message_e.setText(decrypted)
        except Exception as e:
            self.show_message(str(e))


    def do_encrypt(self, message_e, pubkey_e, encrypted_e):
        message = unicode(message_e.toPlainText())
        message = message.encode('utf-8')
        try:
            encrypted = bitcoin.encrypt_message(message, str(pubkey_e.text()))
            encrypted_e.setText(encrypted)
        except Exception as e:
            self.show_message(str(e))



    def encrypt_message(self, address = ''):
        d = QDialog(self)
        d.setModal(1)
        d.setWindowTitle(_('Encrypt/decrypt Message'))
        d.setMinimumSize(610, 490)

        layout = QGridLayout(d)

        message_e = QTextEdit()
        layout.addWidget(QLabel(_('Message')), 1, 0)
        layout.addWidget(message_e, 1, 1)
        layout.setRowStretch(2,3)

        pubkey_e = QLineEdit()
        if address:
            pubkey = self.wallet.get_public_keys(address)[0]
            pubkey_e.setText(pubkey)
        layout.addWidget(QLabel(_('Public key')), 2, 0)
        layout.addWidget(pubkey_e, 2, 1)

        encrypted_e = QTextEdit()
        layout.addWidget(QLabel(_('Encrypted')), 3, 0)
        layout.addWidget(encrypted_e, 3, 1)
        layout.setRowStretch(3,1)

        hbox = QHBoxLayout()
        b = QPushButton(_("Encrypt"))
        b.clicked.connect(lambda: self.do_encrypt(message_e, pubkey_e, encrypted_e))
        hbox.addWidget(b)

        b = QPushButton(_("Decrypt"))
        b.clicked.connect(lambda: self.do_decrypt(message_e, pubkey_e, encrypted_e))
        hbox.addWidget(b)

        b = QPushButton(_("Close"))
        b.clicked.connect(d.accept)
        hbox.addWidget(b)

        layout.addLayout(hbox, 4, 1)
        d.exec_()


    def question(self, msg):
        return QMessageBox.question(self, _('Message'), msg, QMessageBox.Yes | QMessageBox.No, QMessageBox.No) == QMessageBox.Yes

    def show_message(self, msg):
        QMessageBox.information(self, _('Message'), msg, _('OK'))

    def password_dialog(self, msg=None):
        d = QDialog(self)
        d.setModal(1)
        d.setWindowTitle(_("Enter Password"))

        pw = QLineEdit()
        pw.setEchoMode(2)

        vbox = QVBoxLayout()
        if not msg:
            msg = _('Please enter your password')
        vbox.addWidget(QLabel(msg))

        grid = QGridLayout()
        grid.setSpacing(8)
        grid.addWidget(QLabel(_('Password')), 1, 0)
        grid.addWidget(pw, 1, 1)
        vbox.addLayout(grid)

        vbox.addLayout(ok_cancel_buttons(d))
        d.setLayout(vbox)

        run_hook('password_dialog', pw, grid, 1)
        if not d.exec_(): return
        return unicode(pw.text())








    def tx_from_text(self, txt):
        "json or raw hexadecimal"
        try:
            txt.decode('hex')
            is_hex = True
        except:
            is_hex = False

        if is_hex:
            try:
                return Transaction.deserialize(txt)
            except:
                traceback.print_exc(file=sys.stdout)
                QMessageBox.critical(None, _("Unable to parse transaction"), _("Electrum was unable to parse your transaction"))
                return

        try:
            tx_dict = json.loads(str(txt))
            assert "hex" in tx_dict.keys()
            tx = Transaction.deserialize(tx_dict["hex"])
            #if tx_dict.has_key("input_info"):
            #    input_info = json.loads(tx_dict['input_info'])
            #    tx.add_input_info(input_info)
            return tx
        except Exception:
            traceback.print_exc(file=sys.stdout)
            QMessageBox.critical(None, _("Unable to parse transaction"), _("Electrum was unable to parse your transaction"))



    def read_tx_from_file(self):
        fileName = self.getOpenFileName(_("Select your transaction file"), "*.txn")
        if not fileName:
            return
        try:
            with open(fileName, "r") as f:
                file_content = f.read()
        except (ValueError, IOError, os.error), reason:
            QMessageBox.critical(None, _("Unable to read file or no transaction found"), _("Electrum was unable to open your transaction file") + "\n" + str(reason))

        return self.tx_from_text(file_content)


    @protected
    def sign_raw_transaction(self, tx, password):
        try:
            self.wallet.signrawtransaction(tx, [], password)
        except Exception as e:
            traceback.print_exc(file=sys.stdout)
            QMessageBox.warning(self, _("Error"), str(e))

    def do_process_from_text(self):
        text = text_dialog(self, _('Input raw transaction'), _("Transaction:"), _("Load transaction"))
        if not text:
            return
        tx = self.tx_from_text(text)
        if tx:
            self.show_transaction(tx)

    def do_process_from_file(self):
        tx = self.read_tx_from_file()
        if tx:
            self.show_transaction(tx)

    def do_process_from_txid(self):
        from electrum_ltc import transaction
        txid, ok = QInputDialog.getText(self, _('Lookup transaction'), _('Transaction ID') + ':')
        if ok and txid:
            r = self.network.synchronous_get([ ('blockchain.transaction.get',[str(txid)]) ])[0]
            if r:
                tx = transaction.Transaction.deserialize(r)
                if tx:
                    self.show_transaction(tx)
                else:
                    self.show_message("unknown transaction")

    def do_process_from_csvReader(self, csvReader):
        outputs = []
        errors = []
        errtext = ""
        try:
            for position, row in enumerate(csvReader):
                address = row[0]
                if not is_address(address):
                    errors.append((position, address))
                    continue
                amount = Decimal(row[1])
                amount = int(100000000*amount)
                outputs.append(('address', address, amount))
        except (ValueError, IOError, os.error), reason:
            QMessageBox.critical(None, _("Unable to read file or no transaction found"), _("Electrum was unable to open your transaction file") + "\n" + str(reason))
            return
        if errors != []:
            for x in errors:
                errtext += "CSV Row " + str(x[0]+1) + ": " + x[1] + "\n"
            QMessageBox.critical(None, _("Invalid Addresses"), _("ABORTING! Invalid Addresses found:") + "\n\n" + errtext)
            return

        try:
            tx = self.wallet.make_unsigned_transaction(outputs, None, None)
        except Exception as e:
            self.show_message(str(e))
            return

        self.show_transaction(tx)

    def do_process_from_csv_file(self):
        fileName = self.getOpenFileName(_("Select your transaction CSV"), "*.csv")
        if not fileName:
            return
        try:
            with open(fileName, "r") as f:
                csvReader = csv.reader(f)
                self.do_process_from_csvReader(csvReader)
        except (ValueError, IOError, os.error), reason:
            QMessageBox.critical(None, _("Unable to read file or no transaction found"), _("Electrum was unable to open your transaction file") + "\n" + str(reason))
            return

    def do_process_from_csv_text(self):
        text = text_dialog(self, _('Input CSV'), _("Please enter a list of outputs.") + '\n' \
                               + _("Format: address, amount. One output per line"), _("Load CSV"))
        if not text:
            return
        f = StringIO.StringIO(text)
        csvReader = csv.reader(f)
        self.do_process_from_csvReader(csvReader)



    @protected
    def export_privkeys_dialog(self, password):
        if self.wallet.is_watching_only():
            self.show_message(_("This is a watching-only wallet"))
            return

        d = QDialog(self)
        d.setWindowTitle(_('Private keys'))
        d.setMinimumSize(850, 300)
        vbox = QVBoxLayout(d)

        msg = "%s\n%s\n%s" % (_("WARNING: ALL your private keys are secret."), 
                              _("Exposing a single private key can compromise your entire wallet!"), 
                              _("In particular, DO NOT use 'redeem private key' services proposed by third parties."))
        vbox.addWidget(QLabel(msg))

        e = QTextEdit()
        e.setReadOnly(True)
        vbox.addWidget(e)

        defaultname = 'electrum-ltc-private-keys.csv'
        select_msg = _('Select file to export your private keys to')
        hbox, filename_e, csv_button = filename_field(self, self.config, defaultname, select_msg)
        vbox.addLayout(hbox)

        h, b = ok_cancel_buttons2(d, _('Export'))
        b.setEnabled(False)
        vbox.addLayout(h)

        private_keys = {}
        addresses = self.wallet.addresses(True)
        done = False
        def privkeys_thread():
            for addr in addresses:
                time.sleep(0.1)
                if done: 
                    break
                private_keys[addr] = "\n".join(self.wallet.get_private_key(addr, password))
                d.emit(SIGNAL('computing_privkeys'))
            d.emit(SIGNAL('show_privkeys'))

        def show_privkeys():
            s = "\n".join( map( lambda x: x[0] + "\t"+ x[1], private_keys.items()))
            e.setText(s)
            b.setEnabled(True)

        d.connect(d, QtCore.SIGNAL('computing_privkeys'), lambda: e.setText("Please wait... %d/%d"%(len(private_keys),len(addresses))))
        d.connect(d, QtCore.SIGNAL('show_privkeys'), show_privkeys)
        threading.Thread(target=privkeys_thread).start()

        if not d.exec_():
            done = True
            return

        filename = filename_e.text()
        if not filename:
            return

        try:
            self.do_export_privkeys(filename, private_keys, csv_button.isChecked())
        except (IOError, os.error), reason:
            export_error_label = _("Electrum was unable to produce a private key-export.")
            QMessageBox.critical(None, _("Unable to create csv"), export_error_label + "\n" + str(reason))

        except Exception as e:
            self.show_message(str(e))
            return

        self.show_message(_("Private keys exported."))


    def do_export_privkeys(self, fileName, pklist, is_csv):
        with open(fileName, "w+") as f:
            if is_csv:
                transaction = csv.writer(f)
                transaction.writerow(["address", "private_key"])
                for addr, pk in pklist.items():
                    transaction.writerow(["%34s"%addr,pk])
            else:
                import json
                f.write(json.dumps(pklist, indent = 4))


    def do_import_labels(self):
        labelsFile = self.getOpenFileName(_("Open labels file"), "*.dat")
        if not labelsFile: return
        try:
            f = open(labelsFile, 'r')
            data = f.read()
            f.close()
            for key, value in json.loads(data).items():
                self.wallet.set_label(key, value)
            QMessageBox.information(None, _("Labels imported"), _("Your labels were imported from")+" '%s'" % str(labelsFile))
        except (IOError, os.error), reason:
            QMessageBox.critical(None, _("Unable to import labels"), _("Electrum was unable to import your labels.")+"\n" + str(reason))


    def do_export_labels(self):
        labels = self.wallet.labels
        try:
            fileName = self.getSaveFileName(_("Select file to save your labels"), 'electrum-ltc_labels.dat', "*.dat")
            if fileName:
                with open(fileName, 'w+') as f:
                    json.dump(labels, f)
                QMessageBox.information(None, _("Labels exported"), _("Your labels where exported to")+" '%s'" % str(fileName))
        except (IOError, os.error), reason:
            QMessageBox.critical(None, _("Unable to export labels"), _("Electrum was unable to export your labels.")+"\n" + str(reason))


    def export_history_dialog(self):

        d = QDialog(self)
        d.setWindowTitle(_('Export History'))
        d.setMinimumSize(400, 200)
        vbox = QVBoxLayout(d)

        defaultname = os.path.expanduser('~/electrum-ltc-history.csv')
        select_msg = _('Select file to export your wallet transactions to')

        hbox, filename_e, csv_button = filename_field(self, self.config, defaultname, select_msg)
        vbox.addLayout(hbox)

        vbox.addStretch(1)

        h, b = ok_cancel_buttons2(d, _('Export'))
        vbox.addLayout(h)
        if not d.exec_():
            return

        filename = filename_e.text()
        if not filename:
            return

        try:
            self.do_export_history(self.wallet, filename, csv_button.isChecked())
        except (IOError, os.error), reason:
            export_error_label = _("Electrum was unable to produce a transaction export.")
            QMessageBox.critical(self, _("Unable to export history"), export_error_label + "\n" + str(reason))
            return

        QMessageBox.information(self,_("History exported"), _("Your wallet history has been successfully exported."))


    def do_export_history(self, wallet, fileName, is_csv):
        history = wallet.get_tx_history()
        lines = []
        for item in history:
            tx_hash, confirmations, is_mine, value, fee, balance, timestamp = item
            if confirmations:
                if timestamp is not None:
                    try:
                        time_string = datetime.datetime.fromtimestamp(timestamp).isoformat(' ')[:-3]
                    except [RuntimeError, TypeError, NameError] as reason:
                        time_string = "unknown"
                        pass
                else:
                    time_string = "unknown"
            else:
                time_string = "pending"

            if value is not None:
                value_string = format_satoshis(value, True)
            else:
                value_string = '--'

            if fee is not None:
                fee_string = format_satoshis(fee, True)
            else:
                fee_string = '0'

            if tx_hash:
                label, is_default_label = wallet.get_label(tx_hash)
                label = label.encode('utf-8')
            else:
                label = ""

            balance_string = format_satoshis(balance, False)
            if is_csv:
                lines.append([tx_hash, label, confirmations, value_string, fee_string, balance_string, time_string])
            else:
                lines.append({'txid':tx_hash, 'date':"%16s"%time_string, 'label':label, 'value':value_string})

        with open(fileName, "w+") as f:
            if is_csv:
                transaction = csv.writer(f)
                transaction.writerow(["transaction_hash","label", "confirmations", "value", "fee", "balance", "timestamp"])
                for line in lines:
                    transaction.writerow(line)
            else:
                import json
                f.write(json.dumps(lines, indent = 4))


    def sweep_key_dialog(self):
        d = QDialog(self)
        d.setWindowTitle(_('Sweep private keys'))
        d.setMinimumSize(600, 300)

        vbox = QVBoxLayout(d)
        vbox.addWidget(QLabel(_("Enter private keys")))

        keys_e = QTextEdit()
        keys_e.setTabChangesFocus(True)
        vbox.addWidget(keys_e)

        h, address_e = address_field(self.wallet.addresses())
        vbox.addLayout(h)

        vbox.addStretch(1)
        hbox, button = ok_cancel_buttons2(d, _('Sweep'))
        vbox.addLayout(hbox)
        button.setEnabled(False)

        def get_address():
            addr = str(address_e.text())
            if bitcoin.is_address(addr):
                return addr

        def get_pk():
            pk = str(keys_e.toPlainText()).strip()
            if Wallet.is_private_key(pk):
                return pk.split()

        f = lambda: button.setEnabled(get_address() is not None and get_pk() is not None)
        keys_e.textChanged.connect(f)
        address_e.textChanged.connect(f)
        if not d.exec_():
            return

        fee = self.wallet.fee
        tx = Transaction.sweep(get_pk(), self.network, get_address(), fee)
        self.show_transaction(tx)


    @protected
    def do_import_privkey(self, password):
        if not self.wallet.has_imported_keys():
            r = QMessageBox.question(None, _('Warning'), '<b>'+_('Warning') +':\n</b><br/>'+ _('Imported keys are not recoverable from seed.') + ' ' \
                                         + _('If you ever need to restore your wallet from its seed, these keys will be lost.') + '<p>' \
                                         + _('Are you sure you understand what you are doing?'), 3, 4)
            if r == 4: return

        text = text_dialog(self, _('Import private keys'), _("Enter private keys")+':', _("Import"))
        if not text: return

        text = str(text).split()
        badkeys = []
        addrlist = []
        for key in text:
            try:
                addr = self.wallet.import_key(key, password)
            except Exception as e:
                badkeys.append(key)
                continue
            if not addr:
                badkeys.append(key)
            else:
                addrlist.append(addr)
        if addrlist:
            QMessageBox.information(self, _('Information'), _("The following addresses were added") + ':\n' + '\n'.join(addrlist))
        if badkeys:
            QMessageBox.critical(self, _('Error'), _("The following inputs could not be imported") + ':\n'+ '\n'.join(badkeys))
        self.update_address_tab()
        self.update_history_tab()


    def settings_dialog(self):
        d = QDialog(self)
        d.setWindowTitle(_('Electrum Settings'))
        d.setModal(1)
        vbox = QVBoxLayout()
        grid = QGridLayout()
        grid.setColumnStretch(0,1)

        nz_label = QLabel(_('Display zeros') + ':')
        grid.addWidget(nz_label, 0, 0)
        nz_e = AmountEdit(None,True)
        nz_e.setText("%d"% self.num_zeros)
        grid.addWidget(nz_e, 0, 1)
        msg = _('Number of zeros displayed after the decimal point. For example, if this is set to 2, "1." will be displayed as "1.00"')
        grid.addWidget(HelpButton(msg), 0, 2)
        if not self.config.is_modifiable('num_zeros'):
            for w in [nz_e, nz_label]: w.setEnabled(False)

        lang_label=QLabel(_('Language') + ':')
        grid.addWidget(lang_label, 1, 0)
        lang_combo = QComboBox()
        from electrum_ltc.i18n import languages
        lang_combo.addItems(languages.values())
        try:
            index = languages.keys().index(self.config.get("language",''))
        except Exception:
            index = 0
        lang_combo.setCurrentIndex(index)
        grid.addWidget(lang_combo, 1, 1)
        grid.addWidget(HelpButton(_('Select which language is used in the GUI (after restart).')+' '), 1, 2)
        if not self.config.is_modifiable('language'):
            for w in [lang_combo, lang_label]: w.setEnabled(False)


        fee_label = QLabel(_('Transaction fee') + ':')
        grid.addWidget(fee_label, 2, 0)
        fee_e = BTCAmountEdit(self.get_decimal_point)
        fee_e.setAmount(self.wallet.fee)
        grid.addWidget(fee_e, 2, 1)
        msg = _('Fee per kilobyte of transaction.') + '\n' \
            + _('Recommended value') + ': ' + self.format_amount(100000) + ' ' + self.base_unit()
        grid.addWidget(HelpButton(msg), 2, 2)
        if not self.config.is_modifiable('fee_per_kb'):
            for w in [fee_e, fee_label]: w.setEnabled(False)

        units = ['LTC', 'mLTC', 'bits']
        unit_label = QLabel(_('Base unit') + ':')
        grid.addWidget(unit_label, 3, 0)
        unit_combo = QComboBox()
        unit_combo.addItems(units)
        unit_combo.setCurrentIndex(units.index(self.base_unit()))
        grid.addWidget(unit_combo, 3, 1)
        grid.addWidget(HelpButton(_('Base unit of your wallet.')\
                                             + '\n1LTC=1000mLTC.\n' \
                                             + _(' These settings affects the fields in the Send tab')+' '), 3, 2)

        usechange_cb = QCheckBox(_('Use change addresses'))
        usechange_cb.setChecked(self.wallet.use_change)
        grid.addWidget(usechange_cb, 4, 0)
        grid.addWidget(HelpButton(_('Using change addresses makes it more difficult for other people to track your transactions.')+' '), 4, 2)
        if not self.config.is_modifiable('use_change'): usechange_cb.setEnabled(False)

        block_explorers = ['explorer.litecoin.net', 'block-explorer.com', 'Blockr.io']
        block_ex_label = QLabel(_('Online Block Explorer') + ':')
        grid.addWidget(block_ex_label, 5, 0)
        block_ex_combo = QComboBox()
        block_ex_combo.addItems(block_explorers)
        block_ex_combo.setCurrentIndex(block_explorers.index(self.config.get('block_explorer', 'explorer.litecoin.net')))
        grid.addWidget(block_ex_combo, 5, 1)
        grid.addWidget(HelpButton(_('Choose which online block explorer to use for functions that open a web browser')+' '), 5, 2)

        show_tx = self.config.get('show_before_broadcast', False)
        showtx_cb = QCheckBox(_('Show before broadcast'))
        showtx_cb.setChecked(show_tx)
        grid.addWidget(showtx_cb, 6, 0)
        grid.addWidget(HelpButton(_('Display the details of your transactions before broadcasting it.')), 6, 2)

        vbox.addLayout(grid)
        vbox.addStretch(1)
        vbox.addLayout(ok_cancel_buttons(d))
        d.setLayout(vbox)

        # run the dialog
        if not d.exec_(): return

        fee = fee_e.get_amount()
        if fee is None:
            QMessageBox.warning(self, _('Error'), _('Invalid value') +': %s'%fee, _('OK'))
            return

        self.wallet.set_fee(fee)

        nz = unicode(nz_e.text())
        try:
            nz = int( nz )
            if nz>8: nz=8
        except Exception:
            QMessageBox.warning(self, _('Error'), _('Invalid value')+':%s'%nz, _('OK'))
            return

        if self.num_zeros != nz:
            self.num_zeros = nz
            self.config.set_key('num_zeros', nz, True)
            self.update_history_tab()
            self.update_address_tab()

        usechange_result = usechange_cb.isChecked()
        if self.wallet.use_change != usechange_result:
            self.wallet.use_change = usechange_result
            self.wallet.storage.put('use_change', self.wallet.use_change)

        if showtx_cb.isChecked() != show_tx:
            self.config.set_key('show_before_broadcast', not show_tx)

        unit_result = units[unit_combo.currentIndex()]
        if self.base_unit() != unit_result:
            if unit_result == 'LTC':
                self.decimal_point = 8
            elif unit_result == 'mLTC':
                self.decimal_point = 5
            elif unit_result == 'bits':
                self.decimal_point = 2
            else:
                raise Exception('Unknown base unit')
            self.config.set_key('decimal_point', self.decimal_point, True)
            self.update_history_tab()
            self.update_status()

        need_restart = False

        lang_request = languages.keys()[lang_combo.currentIndex()]
        if lang_request != self.config.get('language'):
            self.config.set_key("language", lang_request, True)
            need_restart = True

        be_result = block_explorers[block_ex_combo.currentIndex()]
        self.config.set_key('block_explorer', be_result, True)

        run_hook('close_settings_dialog')

        if need_restart:
            QMessageBox.warning(self, _('Success'), _('Please restart Electrum to activate the new GUI settings'), _('OK'))


    def run_network_dialog(self):
        if not self.network:
            return
        NetworkDialog(self.wallet.network, self.config, self).do_exec()

    def closeEvent(self, event):
        self.tray.hide()
        self.config.set_key("is_maximized", self.isMaximized())
        if not self.isMaximized():
            g = self.geometry()
            self.config.set_key("winpos-qt", [g.left(),g.top(),g.width(),g.height()])
        self.save_column_widths()
        self.config.set_key("console-history", self.console.history[-50:], True)
        self.wallet.storage.put('accounts_expanded', self.accounts_expanded)
        event.accept()


    def plugins_dialog(self):
        from electrum_ltc.plugins import plugins

        d = QDialog(self)
        d.setWindowTitle(_('Electrum Plugins'))
        d.setModal(1)

        vbox = QVBoxLayout(d)

        # plugins
        scroll = QScrollArea()
        scroll.setEnabled(True)
        scroll.setWidgetResizable(True)
        scroll.setMinimumSize(400,250)
        vbox.addWidget(scroll)

        w = QWidget()
        scroll.setWidget(w)
        w.setMinimumHeight(len(plugins)*35)

        grid = QGridLayout()
        grid.setColumnStretch(0,1)
        w.setLayout(grid)

        def do_toggle(cb, p, w):
            r = p.toggle()
            cb.setChecked(r)
            if w: w.setEnabled(r)

        def mk_toggle(cb, p, w):
            return lambda: do_toggle(cb,p,w)

        for i, p in enumerate(plugins):
            try:
                cb = QCheckBox(p.fullname())
                cb.setDisabled(not p.is_available())
                cb.setChecked(p.is_enabled())
                grid.addWidget(cb, i, 0)
                if p.requires_settings():
                    w = p.settings_widget(self)
                    w.setEnabled( p.is_enabled() )
                    grid.addWidget(w, i, 1)
                else:
                    w = None
                cb.clicked.connect(mk_toggle(cb,p,w))
                grid.addWidget(HelpButton(p.description()), i, 2)
            except Exception:
                print_msg(_("Error: cannot display plugin"), p)
                traceback.print_exc(file=sys.stdout)
        grid.setRowStretch(i+1,1)

        vbox.addLayout(close_button(d))

        d.exec_()


    def show_account_details(self, k):
        account = self.wallet.accounts[k]

        d = QDialog(self)
        d.setWindowTitle(_('Account Details'))
        d.setModal(1)

        vbox = QVBoxLayout(d)
        name = self.wallet.get_account_name(k)
        label = QLabel('Name: ' + name)
        vbox.addWidget(label)

        vbox.addWidget(QLabel(_('Address type') + ': ' + account.get_type()))

        vbox.addWidget(QLabel(_('Derivation') + ': ' + k))

        vbox.addWidget(QLabel(_('Master Public Key:')))

        text = QTextEdit()
        text.setReadOnly(True)
        text.setMaximumHeight(170)
        vbox.addWidget(text)

        mpk_text = '\n'.join( account.get_master_pubkeys() )
        text.setText(mpk_text)

        vbox.addLayout(close_button(d))
        d.exec_()<|MERGE_RESOLUTION|>--- conflicted
+++ resolved
@@ -997,13 +997,8 @@
                 return
             if type == 'op_return':
                 continue
-<<<<<<< HEAD
-            if not bitcoin.is_address(addr):
+            if type == 'address' and not bitcoin.is_address(addr):
                 QMessageBox.warning(self, _('Error'), _('Invalid Litecoin Address'), _('OK'))
-=======
-            if type == 'address' and not bitcoin.is_address(addr):
-                QMessageBox.warning(self, _('Error'), _('Invalid Bitcoin Address'), _('OK'))
->>>>>>> c329a037
                 return
             if amount is None:
                 QMessageBox.warning(self, _('Error'), _('Invalid Amount'), _('OK'))
