#!/usr/bin/env python
#
# Electrum - lightweight Bitcoin client
# Copyright (C) 2012 thomasv@gitorious
#
# Permission is hereby granted, free of charge, to any person
# obtaining a copy of this software and associated documentation files
# (the "Software"), to deal in the Software without restriction,
# including without limitation the rights to use, copy, modify, merge,
# publish, distribute, sublicense, and/or sell copies of the Software,
# and to permit persons to whom the Software is furnished to do so,
# subject to the following conditions:
#
# The above copyright notice and this permission notice shall be
# included in all copies or substantial portions of the Software.
#
# THE SOFTWARE IS PROVIDED "AS IS", WITHOUT WARRANTY OF ANY KIND,
# EXPRESS OR IMPLIED, INCLUDING BUT NOT LIMITED TO THE WARRANTIES OF
# MERCHANTABILITY, FITNESS FOR A PARTICULAR PURPOSE AND
# NONINFRINGEMENT. IN NO EVENT SHALL THE AUTHORS OR COPYRIGHT HOLDERS
# BE LIABLE FOR ANY CLAIM, DAMAGES OR OTHER LIABILITY, WHETHER IN AN
# ACTION OF CONTRACT, TORT OR OTHERWISE, ARISING FROM, OUT OF OR IN
# CONNECTION WITH THE SOFTWARE OR THE USE OR OTHER DEALINGS IN THE
# SOFTWARE.
import sys, time, threading
import os, json, traceback
import shutil
import weakref
import webbrowser
import csv
from decimal import Decimal
import base64
from functools import partial

from PyQt5.QtGui import *
from PyQt5.QtCore import *
import PyQt5.QtCore as QtCore

from .exception_window import Exception_Hook
from PyQt5.QtWidgets import *

from vialectrum import keystore, simple_config
from vialectrum.bitcoin import COIN, is_address, TYPE_ADDRESS
from vialectrum import constants
from vialectrum.plugins import run_hook
from vialectrum.i18n import _
from vialectrum.util import (format_time, format_satoshis, PrintError,
                               format_satoshis_plain, NotEnoughFunds,
                               UserCancelled, NoDynamicFeeEstimates, profiler,
                               export_meta, import_meta, bh2u, bfh, InvalidPassword)
from vialectrum import Transaction
from vialectrum import util, bitcoin, commands, coinchooser
from vialectrum import paymentrequest
from vialectrum.wallet import Multisig_Wallet, AddTransactionException

from .amountedit import AmountEdit, BTCAmountEdit, MyLineEdit, FeerateEdit
from .qrcodewidget import QRCodeWidget, QRDialog
from .qrtextedit import ShowQRTextEdit, ScanQRTextEdit
from .transaction_dialog import show_transaction
from .fee_slider import FeeSlider
from .util import *


class StatusBarButton(QPushButton):
    def __init__(self, icon, tooltip, func):
        QPushButton.__init__(self, icon, '')
        self.setToolTip(tooltip)
        self.setFlat(True)
        self.setMaximumWidth(25)
        self.clicked.connect(self.onPress)
        self.func = func
        self.setIconSize(QSize(25,25))

    def onPress(self, checked=False):
        '''Drops the unwanted PyQt5 "checked" argument'''
        self.func()

    def keyPressEvent(self, e):
        if e.key() == Qt.Key_Return:
            self.func()


from vialectrum.paymentrequest import PR_PAID


class ElectrumWindow(QMainWindow, MessageBoxMixin, PrintError):

    payment_request_ok_signal = pyqtSignal()
    payment_request_error_signal = pyqtSignal()
    notify_transactions_signal = pyqtSignal()
    new_fx_quotes_signal = pyqtSignal()
    new_fx_history_signal = pyqtSignal()
    network_signal = pyqtSignal(str, object)
    alias_received_signal = pyqtSignal()
    computing_privkeys_signal = pyqtSignal()
    show_privkeys_signal = pyqtSignal()

    def __init__(self, gui_object, wallet):
        QMainWindow.__init__(self)

        self.gui_object = gui_object
        self.config = config = gui_object.config

        self.setup_exception_hook()

        self.network = gui_object.daemon.network
        self.fx = gui_object.daemon.fx
        self.invoices = wallet.invoices
        self.contacts = wallet.contacts
        self.tray = gui_object.tray
        self.app = gui_object.app
        self.cleaned_up = False
        self.is_max = False
        self.payment_request = None
        self.checking_accounts = False
        self.qr_window = None
        self.not_enough_funds = False
        self.pluginsdialog = None
        self.require_fee_update = False
        self.tx_notifications = []
        self.tl_windows = []
        self.tx_external_keypairs = {}

        self.create_status_bar()
        self.need_update = threading.Event()

        self.decimal_point = config.get('decimal_point', 8)
        self.num_zeros     = int(config.get('num_zeros',0))

        self.completions = QStringListModel()

        self.tabs = tabs = QTabWidget(self)
        self.send_tab = self.create_send_tab()
        self.receive_tab = self.create_receive_tab()
        self.addresses_tab = self.create_addresses_tab()
        self.utxo_tab = self.create_utxo_tab()
        self.console_tab = self.create_console_tab()
        self.contacts_tab = self.create_contacts_tab()
        tabs.addTab(self.create_history_tab(), QIcon(":icons/tab_history.png"), _('History'))
        tabs.addTab(self.send_tab, QIcon(":icons/tab_send.png"), _('Send'))
        tabs.addTab(self.receive_tab, QIcon(":icons/tab_receive.png"), _('Receive'))

        def add_optional_tab(tabs, tab, icon, description, name):
            tab.tab_icon = icon
            tab.tab_description = description
            tab.tab_pos = len(tabs)
            tab.tab_name = name
            if self.config.get('show_{}_tab'.format(name), False):
                tabs.addTab(tab, icon, description.replace("&", ""))

        add_optional_tab(tabs, self.addresses_tab, QIcon(":icons/tab_addresses.png"), _("&Addresses"), "addresses")
        add_optional_tab(tabs, self.utxo_tab, QIcon(":icons/tab_coins.png"), _("Co&ins"), "utxo")
        add_optional_tab(tabs, self.contacts_tab, QIcon(":icons/tab_contacts.png"), _("Con&tacts"), "contacts")
        add_optional_tab(tabs, self.console_tab, QIcon(":icons/tab_console.png"), _("Con&sole"), "console")

        tabs.setSizePolicy(QSizePolicy.Expanding, QSizePolicy.Expanding)
        self.setCentralWidget(tabs)

        if self.config.get("is_maximized"):
            self.showMaximized()

        self.setWindowIcon(QIcon(":icons/vialectrum.png"))
        self.init_menubar()

        wrtabs = weakref.proxy(tabs)
        QShortcut(QKeySequence("Ctrl+W"), self, self.close)
        QShortcut(QKeySequence("Ctrl+Q"), self, self.close)
        QShortcut(QKeySequence("Ctrl+R"), self, self.update_wallet)
        QShortcut(QKeySequence("Ctrl+PgUp"), self, lambda: wrtabs.setCurrentIndex((wrtabs.currentIndex() - 1)%wrtabs.count()))
        QShortcut(QKeySequence("Ctrl+PgDown"), self, lambda: wrtabs.setCurrentIndex((wrtabs.currentIndex() + 1)%wrtabs.count()))

        for i in range(wrtabs.count()):
            QShortcut(QKeySequence("Alt+" + str(i + 1)), self, lambda i=i: wrtabs.setCurrentIndex(i))

        self.payment_request_ok_signal.connect(self.payment_request_ok)
        self.payment_request_error_signal.connect(self.payment_request_error)
        self.notify_transactions_signal.connect(self.notify_transactions)
        self.history_list.setFocus(True)

        # network callbacks
        if self.network:
            self.network_signal.connect(self.on_network_qt)
            interests = ['updated', 'new_transaction', 'status',
                         'banner', 'verified', 'fee']
            # To avoid leaking references to "self" that prevent the
            # window from being GC-ed when closed, callbacks should be
            # methods of this class only, and specifically not be
            # partials, lambdas or methods of subobjects.  Hence...
            self.network.register_callback(self.on_network, interests)
            # set initial message
            self.console.showMessage(self.network.banner)
            self.network.register_callback(self.on_quotes, ['on_quotes'])
            self.network.register_callback(self.on_history, ['on_history'])
            self.new_fx_quotes_signal.connect(self.on_fx_quotes)
            self.new_fx_history_signal.connect(self.on_fx_history)

        # update fee slider in case we missed the callback
        self.fee_slider.update()
        self.load_wallet(wallet)
        self.connect_slots(gui_object.timer)
        self.fetch_alias()

    def on_history(self, b):
        self.new_fx_history_signal.emit()

    def setup_exception_hook(self):
        Exception_Hook(self)

    def on_fx_history(self):
        self.history_list.refresh_headers()
        self.history_list.update()
        self.address_list.update()

    def on_quotes(self, b):
        self.new_fx_quotes_signal.emit()

    def on_fx_quotes(self):
        self.update_status()
        # Refresh edits with the new rate
        edit = self.fiat_send_e if self.fiat_send_e.is_last_edited else self.amount_e
        edit.textEdited.emit(edit.text())
        edit = self.fiat_receive_e if self.fiat_receive_e.is_last_edited else self.receive_amount_e
        edit.textEdited.emit(edit.text())
        # History tab needs updating if it used spot
        if self.fx.history_used_spot:
            self.history_list.update()

    def toggle_tab(self, tab):
        show = not self.config.get('show_{}_tab'.format(tab.tab_name), False)
        self.config.set_key('show_{}_tab'.format(tab.tab_name), show)
        item_text = (_("Hide") if show else _("Show")) + " " + tab.tab_description
        tab.menu_action.setText(item_text)
        if show:
            # Find out where to place the tab
            index = len(self.tabs)
            for i in range(len(self.tabs)):
                try:
                    if tab.tab_pos < self.tabs.widget(i).tab_pos:
                        index = i
                        break
                except AttributeError:
                    pass
            self.tabs.insertTab(index, tab, tab.tab_icon, tab.tab_description.replace("&", ""))
        else:
            i = self.tabs.indexOf(tab)
            self.tabs.removeTab(i)

    def push_top_level_window(self, window):
        '''Used for e.g. tx dialog box to ensure new dialogs are appropriately
        parented.  This used to be done by explicitly providing the parent
        window, but that isn't something hardware wallet prompts know.'''
        self.tl_windows.append(window)

    def pop_top_level_window(self, window):
        self.tl_windows.remove(window)

    def top_level_window(self, test_func=None):
        '''Do the right thing in the presence of tx dialog windows'''
        override = self.tl_windows[-1] if self.tl_windows else None
        if override and test_func and not test_func(override):
            override = None  # only override if ok for test_func
        return self.top_level_window_recurse(override, test_func)

    def diagnostic_name(self):
        return "%s/%s" % (PrintError.diagnostic_name(self),
                          self.wallet.basename() if self.wallet else "None")

    def is_hidden(self):
        return self.isMinimized() or self.isHidden()

    def show_or_hide(self):
        if self.is_hidden():
            self.bring_to_top()
        else:
            self.hide()

    def bring_to_top(self):
        self.show()
        self.raise_()

    def on_error(self, exc_info):
        if not isinstance(exc_info[1], UserCancelled):
            traceback.print_exception(*exc_info)
            self.show_error(str(exc_info[1]))

    def on_network(self, event, *args):
        if event == 'updated':
            self.need_update.set()
            self.gui_object.network_updated_signal_obj.network_updated_signal \
                .emit(event, args)
        elif event == 'new_transaction':
            self.tx_notifications.append(args[0])
            self.notify_transactions_signal.emit()
        elif event in ['status', 'banner', 'verified', 'fee']:
            # Handle in GUI thread
            self.network_signal.emit(event, args)
        else:
            self.print_error("unexpected network message:", event, args)

    def on_network_qt(self, event, args=None):
        # Handle a network message in the GUI thread
        if event == 'status':
            self.update_status()
        elif event == 'banner':
            self.console.showMessage(args[0])
        elif event == 'verified':
            self.history_list.update_item(*args)
        elif event == 'fee':
            if self.config.is_dynfee():
                self.fee_slider.update()
                self.do_update_fee()
        elif event == 'fee_histogram':
            if self.config.is_dynfee():
                self.fee_slider.update()
                self.do_update_fee()
            # todo: update only unconfirmed tx
            self.history_list.update()
        else:
            self.print_error("unexpected network_qt signal:", event, args)

    def fetch_alias(self):
        self.alias_info = None
        alias = self.config.get('alias')
        if alias:
            alias = str(alias)
            def f():
                self.alias_info = self.contacts.resolve_openalias(alias)
                self.alias_received_signal.emit()
            t = threading.Thread(target=f)
            t.setDaemon(True)
            t.start()

    def close_wallet(self):
        if self.wallet:
            self.print_error('close_wallet', self.wallet.storage.path)
        run_hook('close_wallet', self.wallet)

    @profiler
    def load_wallet(self, wallet):
        wallet.thread = TaskThread(self, self.on_error)
        self.wallet = wallet
        self.update_recently_visited(wallet.storage.path)
        # address used to create a dummy transaction and estimate transaction fee
        self.history_list.update()
        self.address_list.update()
        self.utxo_list.update()
        self.need_update.set()
        # Once GUI has been initialized check if we want to announce something since the callback has been called before the GUI was initialized
        self.notify_transactions()
        # update menus
        self.seed_menu.setEnabled(self.wallet.has_seed())
        self.update_lock_icon()
        self.update_buttons_on_seed()
        self.update_console()
        self.clear_receive_tab()
        self.request_list.update()
        self.tabs.show()
        self.init_geometry()
        if self.config.get('hide_gui') and self.gui_object.tray.isVisible():
            self.hide()
        else:
            self.show()
        self.watching_only_changed()
        run_hook('load_wallet', wallet, self)

    def init_geometry(self):
        winpos = self.wallet.storage.get("winpos-qt")
        try:
            screen = self.app.desktop().screenGeometry()
            assert screen.contains(QRect(*winpos))
            self.setGeometry(*winpos)
        except:
            self.print_error("using default geometry")
            self.setGeometry(100, 100, 840, 400)

    def watching_only_changed(self):
        name = "Vialectrum Testnet" if constants.net.TESTNET else "Vialectrum"
        title = '%s %s  -  %s' % (name, self.wallet.electrum_version,
                                        self.wallet.basename())
        extra = [self.wallet.storage.get('wallet_type', '?')]
        if self.wallet.is_watching_only():
            self.warn_if_watching_only()
            extra.append(_('watching only'))
        title += '  [%s]'% ', '.join(extra)
        self.setWindowTitle(title)
        self.password_menu.setEnabled(self.wallet.may_have_password())
        self.import_privkey_menu.setVisible(self.wallet.can_import_privkey())
        self.import_address_menu.setVisible(self.wallet.can_import_address())
        self.export_menu.setEnabled(self.wallet.can_export())

    def warn_if_watching_only(self):
        if self.wallet.is_watching_only():
            msg = ' '.join([
                _("This wallet is watching-only."),
                _("This means you will not be able to spend viacoins with it."),
                _("Make sure you own the seed phrase or the private keys, before you request viacoins to be sent to this wallet.")
            ])
            self.show_warning(msg, title=_('Information'))

    def open_wallet(self):
        try:
            wallet_folder = self.get_wallet_folder()
        except FileNotFoundError as e:
            self.show_error(str(e))
            return
        filename, __ = QFileDialog.getOpenFileName(self, "Select your wallet file", wallet_folder)
        if not filename:
            return
        self.gui_object.new_window(filename)


    def backup_wallet(self):
        path = self.wallet.storage.path
        wallet_folder = os.path.dirname(path)
        filename, __ = QFileDialog.getSaveFileName(self, _('Enter a filename for the copy of your wallet'), wallet_folder)
        if not filename:
            return
        new_path = os.path.join(wallet_folder, filename)
        if new_path != path:
            try:
                shutil.copy2(path, new_path)
                self.show_message(_("A copy of your wallet file was created in")+" '%s'" % str(new_path), title=_("Wallet backup created"))
            except BaseException as reason:
                self.show_critical(_("Electrum was unable to copy your wallet file to the specified location.") + "\n" + str(reason), title=_("Unable to create backup"))

    def update_recently_visited(self, filename):
        recent = self.config.get('recently_open', [])
        try:
            sorted(recent)
        except:
            recent = []
        if filename in recent:
            recent.remove(filename)
        recent.insert(0, filename)
        recent = recent[:5]
        self.config.set_key('recently_open', recent)
        self.recently_visited_menu.clear()
        for i, k in enumerate(sorted(recent)):
            b = os.path.basename(k)
            def loader(k):
                return lambda: self.gui_object.new_window(k)
            self.recently_visited_menu.addAction(b, loader(k)).setShortcut(QKeySequence("Ctrl+%d"%(i+1)))
        self.recently_visited_menu.setEnabled(len(recent))

    def get_wallet_folder(self):
        return os.path.dirname(os.path.abspath(self.config.get_wallet_path()))

    def new_wallet(self):
        try:
            wallet_folder = self.get_wallet_folder()
        except FileNotFoundError as e:
            self.show_error(str(e))
            return
        i = 1
        while True:
            filename = "wallet_%d" % i
            if filename in os.listdir(wallet_folder):
                i += 1
            else:
                break
        full_path = os.path.join(wallet_folder, filename)
        self.gui_object.start_new_window(full_path, None)

    def init_menubar(self):
        menubar = QMenuBar()

        file_menu = menubar.addMenu(_("&File"))
        self.recently_visited_menu = file_menu.addMenu(_("&Recently open"))
        file_menu.addAction(_("&Open"), self.open_wallet).setShortcut(QKeySequence.Open)
        file_menu.addAction(_("&New/Restore"), self.new_wallet).setShortcut(QKeySequence.New)
        file_menu.addAction(_("&Save Copy"), self.backup_wallet).setShortcut(QKeySequence.SaveAs)
        file_menu.addAction(_("Delete"), self.remove_wallet)
        file_menu.addSeparator()
        file_menu.addAction(_("&Quit"), self.close)

        wallet_menu = menubar.addMenu(_("&Wallet"))
        wallet_menu.addAction(_("&Information"), self.show_master_public_keys)
        wallet_menu.addSeparator()
        self.password_menu = wallet_menu.addAction(_("&Password"), self.change_password_dialog)
        self.seed_menu = wallet_menu.addAction(_("&Seed"), self.show_seed_dialog)
        self.private_keys_menu = wallet_menu.addMenu(_("&Private keys"))
        self.private_keys_menu.addAction(_("&Sweep"), self.sweep_key_dialog)
        self.import_privkey_menu = self.private_keys_menu.addAction(_("&Import"), self.do_import_privkey)
        self.export_menu = self.private_keys_menu.addAction(_("&Export"), self.export_privkeys_dialog)
        self.import_address_menu = wallet_menu.addAction(_("Import addresses"), self.import_addresses)
        wallet_menu.addSeparator()

        addresses_menu = wallet_menu.addMenu(_("&Addresses"))
        addresses_menu.addAction(_("&Filter"), lambda: self.address_list.toggle_toolbar(self.config))
        labels_menu = wallet_menu.addMenu(_("&Labels"))
        labels_menu.addAction(_("&Import"), self.do_import_labels)
        labels_menu.addAction(_("&Export"), self.do_export_labels)
        history_menu = wallet_menu.addMenu(_("&History"))
        history_menu.addAction(_("&Filter"), lambda: self.history_list.toggle_toolbar(self.config))
        history_menu.addAction(_("&Summary"), self.history_list.show_summary)
        history_menu.addAction(_("&Plot"), self.history_list.plot_history_dialog)
        history_menu.addAction(_("&Export"), self.history_list.export_history_dialog)
        contacts_menu = wallet_menu.addMenu(_("Contacts"))
        contacts_menu.addAction(_("&New"), self.new_contact_dialog)
        contacts_menu.addAction(_("Import"), lambda: self.contact_list.import_contacts())
        contacts_menu.addAction(_("Export"), lambda: self.contact_list.export_contacts())
        invoices_menu = wallet_menu.addMenu(_("Invoices"))
        invoices_menu.addAction(_("Import"), lambda: self.invoice_list.import_invoices())
        invoices_menu.addAction(_("Export"), lambda: self.invoice_list.export_invoices())

        wallet_menu.addSeparator()
        wallet_menu.addAction(_("Find"), self.toggle_search).setShortcut(QKeySequence("Ctrl+F"))

        def add_toggle_action(view_menu, tab):
            is_shown = self.config.get('show_{}_tab'.format(tab.tab_name), False)
            item_name = (_("Hide") if is_shown else _("Show")) + " " + tab.tab_description
            tab.menu_action = view_menu.addAction(item_name, lambda: self.toggle_tab(tab))

        view_menu = menubar.addMenu(_("&View"))
        add_toggle_action(view_menu, self.addresses_tab)
        add_toggle_action(view_menu, self.utxo_tab)
        add_toggle_action(view_menu, self.contacts_tab)
        add_toggle_action(view_menu, self.console_tab)

        tools_menu = menubar.addMenu(_("&Tools"))

        # Settings / Preferences are all reserved keywords in OSX using this as work around
        tools_menu.addAction(_("Electrum preferences") if sys.platform == 'darwin' else _("Preferences"), self.settings_dialog)
        tools_menu.addAction(_("&Network"), lambda: self.gui_object.show_network_dialog(self))
        tools_menu.addAction(_("&Plugins"), self.plugins_dialog)
        tools_menu.addSeparator()
        tools_menu.addAction(_("&Sign/verify message"), self.sign_verify_message)
        tools_menu.addAction(_("&Encrypt/decrypt message"), self.encrypt_message)
        tools_menu.addSeparator()

        paytomany_menu = tools_menu.addAction(_("&Pay to many"), self.paytomany)

        raw_transaction_menu = tools_menu.addMenu(_("&Load transaction"))
        raw_transaction_menu.addAction(_("&From file"), self.do_process_from_file)
        raw_transaction_menu.addAction(_("&From text"), self.do_process_from_text)
        raw_transaction_menu.addAction(_("&From the blockchain"), self.do_process_from_txid)
        raw_transaction_menu.addAction(_("&From QR code"), self.read_tx_from_qrcode)
        self.raw_transaction_menu = raw_transaction_menu
        run_hook('init_menubar_tools', self, tools_menu)

        help_menu = menubar.addMenu(_("&Help"))
        help_menu.addAction(_("&About"), self.show_about)
<<<<<<< HEAD
        help_menu.addAction(_("&Official website"), lambda: webbrowser.open("http://vialectrum.org"))
=======
        help_menu.addAction(_("&Official website"), lambda: webbrowser.open("https://electrum-ltc.org"))
>>>>>>> 35ce0806
        help_menu.addSeparator()
        help_menu.addAction(_("&Documentation"), lambda: webbrowser.open("http://docs.electrum.org/")).setShortcut(QKeySequence.HelpContents)
        help_menu.addAction(_("&Report Bug"), self.show_report_bug)
        help_menu.addSeparator()
        help_menu.addAction(_("&Donate to server"), self.donate_to_server)

        self.setMenuBar(menubar)

    def donate_to_server(self):
        d = self.network.get_donation_address()
        if d:
            host = self.network.get_parameters()[0]
            self.pay_to_URI('viacoin:%s?message=donation for %s'%(d, host))
        else:
            self.show_error(_('No donation address for this server'))

    def show_about(self):
        QMessageBox.about(self, "Vialectrum",
            _("Version")+" %s" % (self.wallet.electrum_version) + "\n\n" +
                _("Electrum's focus is speed, with low resource usage and simplifying Viacoin. You do not need to perform regular backups, because your wallet can be recovered from a secret phrase that you can memorize or write on paper. Startup times are instant because it operates in conjunction with high-performance servers that handle the most complicated parts of the Viacoin system."  + "\n\n" +
                _("Uses icons from the Icons8 icon pack (icons8.com).")))

    def show_report_bug(self):
        msg = ' '.join([
            _("Please report any bugs as issues on github:<br/>"),
            "<a href=\"https://github.com/vialectrum/vialectrum/issues\">https://github.com/vialectrum/vialectrum/issues</a><br/><br/>",
            _("Before reporting a bug, upgrade to the most recent version of Electrum (latest release or git HEAD), and include the version number in your report."),
            _("Try to explain not only what the bug is, but how it occurs.")
         ])
        self.show_message(msg, title="Vialectrum - " + _("Reporting Bugs"))

    def notify_transactions(self):
        if not self.network or not self.network.is_connected():
            return
        self.print_error("Notifying GUI")
        if len(self.tx_notifications) > 0:
            # Combine the transactions if there are at least three
            num_txns = len(self.tx_notifications)
            if num_txns >= 3:
                total_amount = 0
                for tx in self.tx_notifications:
                    is_relevant, is_mine, v, fee = self.wallet.get_wallet_delta(tx)
                    if v > 0:
                        total_amount += v
                self.notify(_("{} new transactions received: Total amount received in the new transactions {}")
                            .format(num_txns, self.format_amount_and_units(total_amount)))
                self.tx_notifications = []
            else:
                for tx in self.tx_notifications:
                    if tx:
                        self.tx_notifications.remove(tx)
                        is_relevant, is_mine, v, fee = self.wallet.get_wallet_delta(tx)
                        if v > 0:
                            self.notify(_("New transaction received: {}").format(self.format_amount_and_units(v)))

    def notify(self, message):
        if self.tray:
            try:
                # this requires Qt 5.9
                self.tray.showMessage("Vialectrum", message, QIcon(":icons/electrum_dark_icon"), 20000)
            except TypeError:
                self.tray.showMessage("Vialectrum", message, QSystemTrayIcon.Information, 20000)



    # custom wrappers for getOpenFileName and getSaveFileName, that remember the path selected by the user
    def getOpenFileName(self, title, filter = ""):
        directory = self.config.get('io_dir', os.path.expanduser('~'))
        fileName, __ = QFileDialog.getOpenFileName(self, title, directory, filter)
        if fileName and directory != os.path.dirname(fileName):
            self.config.set_key('io_dir', os.path.dirname(fileName), True)
        return fileName

    def getSaveFileName(self, title, filename, filter = ""):
        directory = self.config.get('io_dir', os.path.expanduser('~'))
        path = os.path.join( directory, filename )
        fileName, __ = QFileDialog.getSaveFileName(self, title, path, filter)
        if fileName and directory != os.path.dirname(fileName):
            self.config.set_key('io_dir', os.path.dirname(fileName), True)
        return fileName

    def connect_slots(self, sender):
        sender.timer_signal.connect(self.timer_actions)

    def timer_actions(self):
        # Note this runs in the GUI thread
        if self.need_update.is_set():
            self.need_update.clear()
            self.update_wallet()
        # resolve aliases
        # FIXME this is a blocking network call that has a timeout of 5 sec
        self.payto_e.resolve()
        # update fee
        if self.require_fee_update:
            self.do_update_fee()
            self.require_fee_update = False

    def format_amount(self, x, is_diff=False, whitespaces=False):
        return format_satoshis(x, is_diff, self.num_zeros, self.decimal_point, whitespaces)

    def format_amount_and_units(self, amount):
        text = self.format_amount(amount) + ' '+ self.base_unit()
        x = self.fx.format_amount_and_units(amount) if self.fx else None
        if text and x:
            text += ' (%s)'%x
        return text

    def format_fee_rate(self, fee_rate):
        return format_satoshis(fee_rate/1000, False, self.num_zeros, 0, False)  + ' sat/byte'

    def get_decimal_point(self):
        return self.decimal_point

    def base_unit(self):
        assert self.decimal_point in [2, 5, 8]
        if self.decimal_point == 2:
            return 'uLTC'
        if self.decimal_point == 5:
            return 'mVIA'
        if self.decimal_point == 8:
            return 'VIA'
        raise Exception('Unknown base unit')

    def connect_fields(self, window, btc_e, fiat_e, fee_e):

        def edit_changed(edit):
            if edit.follows:
                return
            edit.setStyleSheet(ColorScheme.DEFAULT.as_stylesheet())
            fiat_e.is_last_edited = (edit == fiat_e)
            amount = edit.get_amount()
            rate = self.fx.exchange_rate() if self.fx else Decimal('NaN')
            if rate.is_nan() or amount is None:
                if edit is fiat_e:
                    btc_e.setText("")
                    if fee_e:
                        fee_e.setText("")
                else:
                    fiat_e.setText("")
            else:
                if edit is fiat_e:
                    btc_e.follows = True
                    btc_e.setAmount(int(amount / Decimal(rate) * COIN))
                    btc_e.setStyleSheet(ColorScheme.BLUE.as_stylesheet())
                    btc_e.follows = False
                    if fee_e:
                        window.update_fee()
                else:
                    fiat_e.follows = True
                    fiat_e.setText(self.fx.ccy_amount_str(
                        amount * Decimal(rate) / COIN, False))
                    fiat_e.setStyleSheet(ColorScheme.BLUE.as_stylesheet())
                    fiat_e.follows = False

        btc_e.follows = False
        fiat_e.follows = False
        fiat_e.textChanged.connect(partial(edit_changed, fiat_e))
        btc_e.textChanged.connect(partial(edit_changed, btc_e))
        fiat_e.is_last_edited = False

    def update_status(self):
        if not self.wallet:
            return

        if self.network is None or not self.network.is_running():
            text = _("Offline")
            icon = QIcon(":icons/status_disconnected.png")

        elif self.network.is_connected():
            server_height = self.network.get_server_height()
            server_lag = self.network.get_local_height() - server_height
            # Server height can be 0 after switching to a new server
            # until we get a headers subscription request response.
            # Display the synchronizing message in that case.
            if not self.wallet.up_to_date or server_height == 0:
                text = _("Synchronizing...")
                icon = QIcon(":icons/status_waiting.png")
            elif server_lag > 1:
                text = _("Server is lagging ({} blocks)").format(server_lag)
                icon = QIcon(":icons/status_lagging.png")
            else:
                c, u, x = self.wallet.get_balance()
                text =  _("Balance" ) + ": %s "%(self.format_amount_and_units(c))
                if u:
                    text +=  " [%s unconfirmed]"%(self.format_amount(u, True).strip())
                if x:
                    text +=  " [%s unmatured]"%(self.format_amount(x, True).strip())

                # append fiat balance and price
                if self.fx.is_enabled():
                    text += self.fx.get_fiat_status_text(c + u + x,
                        self.base_unit(), self.get_decimal_point()) or ''
                if not self.network.proxy:
                    icon = QIcon(":icons/status_connected.png")
                else:
                    icon = QIcon(":icons/status_connected_proxy.png")
        else:
            text = _("Not connected")
            icon = QIcon(":icons/status_disconnected.png")

        self.tray.setToolTip("%s (%s)" % (text, self.wallet.basename()))
        self.balance_label.setText(text)
        self.status_button.setIcon( icon )


    def update_wallet(self):
        self.update_status()
        if self.wallet.up_to_date or not self.network or not self.network.is_connected():
            self.update_tabs()

    def update_tabs(self):
        self.history_list.update()
        self.request_list.update()
        self.address_list.update()
        self.utxo_list.update()
        self.contact_list.update()
        self.invoice_list.update()
        self.update_completions()

    def create_history_tab(self):
        from .history_list import HistoryList
        self.history_list = l = HistoryList(self)
        l.searchable_list = l
        toolbar = l.create_toolbar(self.config)
        toolbar_shown = self.config.get('show_toolbar_history', False)
        l.show_toolbar(toolbar_shown)
        return self.create_list_tab(l, toolbar)

    def show_address(self, addr):
        from . import address_dialog
        d = address_dialog.AddressDialog(self, addr)
        d.exec_()

    def show_transaction(self, tx, tx_desc = None):
        '''tx_desc is set only for txs created in the Send tab'''
        show_transaction(tx, self, tx_desc)

    def create_receive_tab(self):
        # A 4-column grid layout.  All the stretch is in the last column.
        # The exchange rate plugin adds a fiat widget in column 2
        self.receive_grid = grid = QGridLayout()
        grid.setSpacing(8)
        grid.setColumnStretch(3, 1)

        self.receive_address_e = ButtonsLineEdit()
        self.receive_address_e.addCopyButton(self.app)
        self.receive_address_e.setReadOnly(True)
        msg = _('Viacoin address where the payment should be received. Note that each payment request uses a different Viacoin address.')
        self.receive_address_label = HelpLabel(_('Receiving address'), msg)
        self.receive_address_e.textChanged.connect(self.update_receive_qr)
        self.receive_address_e.setFocusPolicy(Qt.NoFocus)
        grid.addWidget(self.receive_address_label, 0, 0)
        grid.addWidget(self.receive_address_e, 0, 1, 1, -1)

        self.receive_message_e = QLineEdit()
        grid.addWidget(QLabel(_('Description')), 1, 0)
        grid.addWidget(self.receive_message_e, 1, 1, 1, -1)
        self.receive_message_e.textChanged.connect(self.update_receive_qr)

        self.receive_amount_e = BTCAmountEdit(self.get_decimal_point)
        grid.addWidget(QLabel(_('Requested amount')), 2, 0)
        grid.addWidget(self.receive_amount_e, 2, 1)
        self.receive_amount_e.textChanged.connect(self.update_receive_qr)

        self.fiat_receive_e = AmountEdit(self.fx.get_currency if self.fx else '')
        if not self.fx or not self.fx.is_enabled():
            self.fiat_receive_e.setVisible(False)
        grid.addWidget(self.fiat_receive_e, 2, 2, Qt.AlignLeft)
        self.connect_fields(self, self.receive_amount_e, self.fiat_receive_e, None)

        self.expires_combo = QComboBox()
        self.expires_combo.addItems([i[0] for i in expiration_values])
        self.expires_combo.setCurrentIndex(3)
        self.expires_combo.setFixedWidth(self.receive_amount_e.width())
        msg = ' '.join([
            _('Expiration date of your request.'),
            _('This information is seen by the recipient if you send them a signed payment request.'),
            _('Expired requests have to be deleted manually from your list, in order to free the corresponding Viacoin addresses.'),
            _('The Viacoin address never expires and will always be part of this Electrum wallet.'),
        ])
        grid.addWidget(HelpLabel(_('Request expires'), msg), 3, 0)
        grid.addWidget(self.expires_combo, 3, 1)
        self.expires_label = QLineEdit('')
        self.expires_label.setReadOnly(1)
        self.expires_label.setFocusPolicy(Qt.NoFocus)
        self.expires_label.hide()
        grid.addWidget(self.expires_label, 3, 1)

        self.save_request_button = QPushButton(_('Save'))
        self.save_request_button.clicked.connect(self.save_payment_request)

        self.new_request_button = QPushButton(_('New'))
        self.new_request_button.clicked.connect(self.new_payment_request)

        self.receive_qr = QRCodeWidget(fixedSize=200)
        self.receive_qr.mouseReleaseEvent = lambda x: self.toggle_qr_window()
        self.receive_qr.enterEvent = lambda x: self.app.setOverrideCursor(QCursor(Qt.PointingHandCursor))
        self.receive_qr.leaveEvent = lambda x: self.app.setOverrideCursor(QCursor(Qt.ArrowCursor))

        self.receive_buttons = buttons = QHBoxLayout()
        buttons.addStretch(1)
        buttons.addWidget(self.save_request_button)
        buttons.addWidget(self.new_request_button)
        grid.addLayout(buttons, 4, 1, 1, 2)

        self.receive_requests_label = QLabel(_('Requests'))

        from .request_list import RequestList
        self.request_list = RequestList(self)

        # layout
        vbox_g = QVBoxLayout()
        vbox_g.addLayout(grid)
        vbox_g.addStretch()

        hbox = QHBoxLayout()
        hbox.addLayout(vbox_g)
        hbox.addWidget(self.receive_qr)

        w = QWidget()
        w.searchable_list = self.request_list
        vbox = QVBoxLayout(w)
        vbox.addLayout(hbox)
        vbox.addStretch(1)
        vbox.addWidget(self.receive_requests_label)
        vbox.addWidget(self.request_list)
        vbox.setStretchFactor(self.request_list, 1000)

        return w


    def delete_payment_request(self, addr):
        self.wallet.remove_payment_request(addr, self.config)
        self.request_list.update()
        self.clear_receive_tab()

    def get_request_URI(self, addr):
        req = self.wallet.receive_requests[addr]
        message = self.wallet.labels.get(addr, '')
        amount = req['amount']
        URI = util.create_URI(addr, amount, message)
        if req.get('time'):
            URI += "&time=%d"%req.get('time')
        if req.get('exp'):
            URI += "&exp=%d"%req.get('exp')
        if req.get('name') and req.get('sig'):
            sig = bfh(req.get('sig'))
            sig = bitcoin.base_encode(sig, base=58)
            URI += "&name=" + req['name'] + "&sig="+sig
        return str(URI)


    def sign_payment_request(self, addr):
        alias = self.config.get('alias')
        alias_privkey = None
        if alias and self.alias_info:
            alias_addr, alias_name, validated = self.alias_info
            if alias_addr:
                if self.wallet.is_mine(alias_addr):
                    msg = _('This payment request will be signed.') + '\n' + _('Please enter your password')
                    password = None
                    if self.wallet.has_keystore_encryption():
                        password = self.password_dialog(msg)
                        if not password:
                            return
                    try:
                        self.wallet.sign_payment_request(addr, alias, alias_addr, password)
                    except Exception as e:
                        self.show_error(str(e))
                        return
                else:
                    return

    def save_payment_request(self):
        addr = str(self.receive_address_e.text())
        amount = self.receive_amount_e.get_amount()
        message = self.receive_message_e.text()
        if not message and not amount:
            self.show_error(_('No message or amount'))
            return False
        i = self.expires_combo.currentIndex()
        expiration = list(map(lambda x: x[1], expiration_values))[i]
        req = self.wallet.make_payment_request(addr, amount, message, expiration)
        try:
            self.wallet.add_payment_request(req, self.config)
        except Exception as e:
            traceback.print_exc(file=sys.stderr)
            self.show_error(_('Error adding payment request') + ':\n' + str(e))
        else:
            self.sign_payment_request(addr)
            self.save_request_button.setEnabled(False)
        finally:
            self.request_list.update()
            self.address_list.update()

    def view_and_paste(self, title, msg, data):
        dialog = WindowModalDialog(self, title)
        vbox = QVBoxLayout()
        label = QLabel(msg)
        label.setWordWrap(True)
        vbox.addWidget(label)
        pr_e = ShowQRTextEdit(text=data)
        vbox.addWidget(pr_e)
        vbox.addLayout(Buttons(CopyCloseButton(pr_e.text, self.app, dialog)))
        dialog.setLayout(vbox)
        dialog.exec_()

    def export_payment_request(self, addr):
        r = self.wallet.receive_requests.get(addr)
        pr = paymentrequest.serialize_request(r).SerializeToString()
        name = r['id'] + '.bip70'
        fileName = self.getSaveFileName(_("Select where to save your payment request"), name, "*.bip70")
        if fileName:
            with open(fileName, "wb+") as f:
                f.write(util.to_bytes(pr))
            self.show_message(_("Request saved successfully"))
            self.saved = True

    def new_payment_request(self):
        addr = self.wallet.get_unused_address()
        if addr is None:
            if not self.wallet.is_deterministic():
                msg = [
                    _('No more addresses in your wallet.'),
                    _('You are using a non-deterministic wallet, which cannot create new addresses.'),
                    _('If you want to create new addresses, use a deterministic wallet instead.')
                   ]
                self.show_message(' '.join(msg))
                return
            if not self.question(_("Warning: The next address will not be recovered automatically if you restore your wallet from seed; you may need to add it manually.\n\nThis occurs because you have too many unused addresses in your wallet. To avoid this situation, use the existing addresses first.\n\nCreate anyway?")):
                return
            addr = self.wallet.create_new_address(False)
        self.set_receive_address(addr)
        self.expires_label.hide()
        self.expires_combo.show()
        self.new_request_button.setEnabled(False)
        self.receive_message_e.setFocus(1)

    def set_receive_address(self, addr):
        self.receive_address_e.setText(addr)
        self.receive_message_e.setText('')
        self.receive_amount_e.setAmount(None)

    def clear_receive_tab(self):
        addr = self.wallet.get_receiving_address() or ''
        self.receive_address_e.setText(addr)
        self.receive_message_e.setText('')
        self.receive_amount_e.setAmount(None)
        self.expires_label.hide()
        self.expires_combo.show()

    def toggle_qr_window(self):
        from . import qrwindow
        if not self.qr_window:
            self.qr_window = qrwindow.QR_Window(self)
            self.qr_window.setVisible(True)
            self.qr_window_geometry = self.qr_window.geometry()
        else:
            if not self.qr_window.isVisible():
                self.qr_window.setVisible(True)
                self.qr_window.setGeometry(self.qr_window_geometry)
            else:
                self.qr_window_geometry = self.qr_window.geometry()
                self.qr_window.setVisible(False)
        self.update_receive_qr()

    def show_send_tab(self):
        self.tabs.setCurrentIndex(self.tabs.indexOf(self.send_tab))

    def show_receive_tab(self):
        self.tabs.setCurrentIndex(self.tabs.indexOf(self.receive_tab))

    def receive_at(self, addr):
        if not bitcoin.is_address(addr):
            return
        self.show_receive_tab()
        self.receive_address_e.setText(addr)
        self.new_request_button.setEnabled(True)

    def update_receive_qr(self):
        addr = str(self.receive_address_e.text())
        amount = self.receive_amount_e.get_amount()
        message = self.receive_message_e.text()
        self.save_request_button.setEnabled((amount is not None) or (message != ""))
        uri = util.create_URI(addr, amount, message)
        self.receive_qr.setData(uri)
        if self.qr_window and self.qr_window.isVisible():
            self.qr_window.set_content(addr, amount, message, uri)

    def set_feerounding_text(self, num_satoshis_added):
        self.feerounding_text = (_('Additional {} satoshis are going to be added.')
                                 .format(num_satoshis_added))

    def create_send_tab(self):
        # A 4-column grid layout.  All the stretch is in the last column.
        # The exchange rate plugin adds a fiat widget in column 2
        self.send_grid = grid = QGridLayout()
        grid.setSpacing(8)
        grid.setColumnStretch(3, 1)

        from .paytoedit import PayToEdit
        self.amount_e = BTCAmountEdit(self.get_decimal_point)
        self.payto_e = PayToEdit(self)
        msg = _('Recipient of the funds.') + '\n\n'\
              + _('You may enter a Viacoin address, a label from your list of contacts (a list of completions will be proposed), or an alias (email-like address that forwards to a Viacoin address)')
        payto_label = HelpLabel(_('Pay to'), msg)
        grid.addWidget(payto_label, 1, 0)
        grid.addWidget(self.payto_e, 1, 1, 1, -1)

        completer = QCompleter()
        completer.setCaseSensitivity(False)
        self.payto_e.set_completer(completer)
        completer.setModel(self.completions)

        msg = _('Description of the transaction (not mandatory).') + '\n\n'\
              + _('The description is not sent to the recipient of the funds. It is stored in your wallet file, and displayed in the \'History\' tab.')
        description_label = HelpLabel(_('Description'), msg)
        grid.addWidget(description_label, 2, 0)
        self.message_e = MyLineEdit()
        grid.addWidget(self.message_e, 2, 1, 1, -1)

        self.from_label = QLabel(_('From'))
        grid.addWidget(self.from_label, 3, 0)
        self.from_list = MyTreeWidget(self, self.from_list_menu, ['',''])
        self.from_list.setHeaderHidden(True)
        self.from_list.setMaximumHeight(80)
        grid.addWidget(self.from_list, 3, 1, 1, -1)
        self.set_pay_from([])

        msg = _('Amount to be sent.') + '\n\n' \
              + _('The amount will be displayed in red if you do not have enough funds in your wallet.') + ' ' \
              + _('Note that if you have frozen some of your addresses, the available funds will be lower than your total balance.') + '\n\n' \
              + _('Keyboard shortcut: type "!" to send all your coins.')
        amount_label = HelpLabel(_('Amount'), msg)
        grid.addWidget(amount_label, 4, 0)
        grid.addWidget(self.amount_e, 4, 1)

        self.fiat_send_e = AmountEdit(self.fx.get_currency if self.fx else '')
        if not self.fx or not self.fx.is_enabled():
            self.fiat_send_e.setVisible(False)
        grid.addWidget(self.fiat_send_e, 4, 2)
        self.amount_e.frozen.connect(
            lambda: self.fiat_send_e.setFrozen(self.amount_e.isReadOnly()))

        self.max_button = EnterButton(_("Max"), self.spend_max)
        self.max_button.setFixedWidth(140)
        grid.addWidget(self.max_button, 4, 3)
        hbox = QHBoxLayout()
        hbox.addStretch(1)
        grid.addLayout(hbox, 4, 4)

        msg = _('Viacoin transactions are in general not free. A transaction fee is paid by the sender of the funds.') + '\n\n'\
              + _('The amount of fee can be decided freely by the sender. However, transactions with low fees take more time to be processed.') + '\n\n'\
              + _('A suggested fee is automatically added to this field. You may override it. The suggested fee increases with the size of the transaction.')
        self.fee_e_label = HelpLabel(_('Fee'), msg)

        def fee_cb(dyn, pos, fee_rate):
            if dyn:
                if self.config.use_mempool_fees():
                    self.config.set_key('depth_level', pos, False)
                else:
                    self.config.set_key('fee_level', pos, False)
            else:
                self.config.set_key('fee_per_kb', fee_rate, False)

            if fee_rate:
                self.feerate_e.setAmount(fee_rate // 1000)
            else:
                self.feerate_e.setAmount(None)
            self.fee_e.setModified(False)

            self.fee_slider.activate()
            self.spend_max() if self.is_max else self.update_fee()

        self.fee_slider = FeeSlider(self, self.config, fee_cb)
        self.fee_slider.setFixedWidth(140)

        def on_fee_or_feerate(edit_changed, editing_finished):
            edit_other = self.feerate_e if edit_changed == self.fee_e else self.fee_e
            if editing_finished:
                if not edit_changed.get_amount():
                    # This is so that when the user blanks the fee and moves on,
                    # we go back to auto-calculate mode and put a fee back.
                    edit_changed.setModified(False)
            else:
                # edit_changed was edited just now, so make sure we will
                # freeze the correct fee setting (this)
                edit_other.setModified(False)
            self.fee_slider.deactivate()
            self.update_fee()

        class TxSizeLabel(QLabel):
            def setAmount(self, byte_size):
                self.setText(('x   %s bytes   =' % byte_size) if byte_size else '')

        self.size_e = TxSizeLabel()
        self.size_e.setAlignment(Qt.AlignCenter)
        self.size_e.setAmount(0)
        self.size_e.setFixedWidth(140)
        self.size_e.setStyleSheet(ColorScheme.DEFAULT.as_stylesheet())

        self.feerate_e = FeerateEdit(lambda: 0)
        self.feerate_e.setAmount(self.config.fee_per_byte())
        self.feerate_e.textEdited.connect(partial(on_fee_or_feerate, self.feerate_e, False))
        self.feerate_e.editingFinished.connect(partial(on_fee_or_feerate, self.feerate_e, True))

        self.fee_e = BTCAmountEdit(self.get_decimal_point)
        self.fee_e.textEdited.connect(partial(on_fee_or_feerate, self.fee_e, False))
        self.fee_e.editingFinished.connect(partial(on_fee_or_feerate, self.fee_e, True))

        def feerounding_onclick():
            text = (self.feerounding_text + '\n\n' +
                    _('To somewhat protect your privacy, Electrum tries to create change with similar precision to other outputs.') + ' ' +
                    _('At most 100 satoshis might be lost due to this rounding.') + ' ' +
                    _("You can disable this setting in '{}'.").format(_('Preferences')) + '\n' +
                    _('Also, dust is not kept as change, but added to the fee.'))
            QMessageBox.information(self, 'Fee rounding', text)

        self.feerounding_icon = QPushButton(QIcon(':icons/info.png'), '')
        self.feerounding_icon.setFixedWidth(20)
        self.feerounding_icon.setFlat(True)
        self.feerounding_icon.clicked.connect(feerounding_onclick)
        self.feerounding_icon.setVisible(False)

        self.connect_fields(self, self.amount_e, self.fiat_send_e, self.fee_e)

        vbox_feelabel = QVBoxLayout()
        vbox_feelabel.addWidget(self.fee_e_label)
        vbox_feelabel.addStretch(1)
        grid.addLayout(vbox_feelabel, 5, 0)

        self.fee_adv_controls = QWidget()
        hbox = QHBoxLayout(self.fee_adv_controls)
        hbox.setContentsMargins(0, 0, 0, 0)
        hbox.addWidget(self.feerate_e)
        hbox.addWidget(self.size_e)
        hbox.addWidget(self.fee_e)
        hbox.addWidget(self.feerounding_icon, Qt.AlignLeft)
        hbox.addStretch(1)

        vbox_feecontrol = QVBoxLayout()
        vbox_feecontrol.addWidget(self.fee_adv_controls)
        vbox_feecontrol.addWidget(self.fee_slider)

        grid.addLayout(vbox_feecontrol, 5, 1, 1, -1)

        if not self.config.get('show_fee', False):
            self.fee_adv_controls.setVisible(False)

        self.preview_button = EnterButton(_("Preview"), self.do_preview)
        self.preview_button.setToolTip(_('Display the details of your transaction before signing it.'))
        self.send_button = EnterButton(_("Send"), self.do_send)
        self.clear_button = EnterButton(_("Clear"), self.do_clear)
        buttons = QHBoxLayout()
        buttons.addStretch(1)
        buttons.addWidget(self.clear_button)
        buttons.addWidget(self.preview_button)
        buttons.addWidget(self.send_button)
        grid.addLayout(buttons, 6, 1, 1, 3)

        self.amount_e.shortcut.connect(self.spend_max)
        self.payto_e.textChanged.connect(self.update_fee)
        self.amount_e.textEdited.connect(self.update_fee)

        def reset_max(t):
            self.is_max = False
            self.max_button.setEnabled(not bool(t))
        self.amount_e.textEdited.connect(reset_max)
        self.fiat_send_e.textEdited.connect(reset_max)

        def entry_changed():
            text = ""

            amt_color = ColorScheme.DEFAULT
            fee_color = ColorScheme.DEFAULT
            feerate_color = ColorScheme.DEFAULT

            if self.not_enough_funds:
                amt_color, fee_color = ColorScheme.RED, ColorScheme.RED
                feerate_color = ColorScheme.RED
                text = _( "Not enough funds" )
                c, u, x = self.wallet.get_frozen_balance()
                if c+u+x:
                    text += ' (' + self.format_amount(c+u+x).strip() + ' ' + self.base_unit() + ' ' +_("are frozen") + ')'

            # blue color denotes auto-filled values
            elif self.fee_e.isModified():
                feerate_color = ColorScheme.BLUE
            elif self.feerate_e.isModified():
                fee_color = ColorScheme.BLUE
            elif self.amount_e.isModified():
                fee_color = ColorScheme.BLUE
                feerate_color = ColorScheme.BLUE
            else:
                amt_color = ColorScheme.BLUE
                fee_color = ColorScheme.BLUE
                feerate_color = ColorScheme.BLUE

            self.statusBar().showMessage(text)
            self.amount_e.setStyleSheet(amt_color.as_stylesheet())
            self.fee_e.setStyleSheet(fee_color.as_stylesheet())
            self.feerate_e.setStyleSheet(feerate_color.as_stylesheet())

        self.amount_e.textChanged.connect(entry_changed)
        self.fee_e.textChanged.connect(entry_changed)
        self.feerate_e.textChanged.connect(entry_changed)

        self.invoices_label = QLabel(_('Invoices'))
        from .invoice_list import InvoiceList
        self.invoice_list = InvoiceList(self)

        vbox0 = QVBoxLayout()
        vbox0.addLayout(grid)
        hbox = QHBoxLayout()
        hbox.addLayout(vbox0)
        w = QWidget()
        vbox = QVBoxLayout(w)
        vbox.addLayout(hbox)
        vbox.addStretch(1)
        vbox.addWidget(self.invoices_label)
        vbox.addWidget(self.invoice_list)
        vbox.setStretchFactor(self.invoice_list, 1000)
        w.searchable_list = self.invoice_list
        run_hook('create_send_tab', grid)
        return w

    def spend_max(self):
        self.is_max = True
        self.do_update_fee()

    def update_fee(self):
        self.require_fee_update = True

    def get_payto_or_dummy(self):
        r = self.payto_e.get_recipient()
        if r:
            return r
        return (TYPE_ADDRESS, self.wallet.dummy_address())

    def do_update_fee(self):
        '''Recalculate the fee.  If the fee was manually input, retain it, but
        still build the TX to see if there are enough funds.
        '''
        freeze_fee = self.is_send_fee_frozen()
        freeze_feerate = self.is_send_feerate_frozen()
        amount = '!' if self.is_max else self.amount_e.get_amount()
        if amount is None:
            if not freeze_fee:
                self.fee_e.setAmount(None)
            self.not_enough_funds = False
            self.statusBar().showMessage('')
        else:
            fee_estimator = self.get_send_fee_estimator()
            outputs = self.payto_e.get_outputs(self.is_max)
            if not outputs:
                _type, addr = self.get_payto_or_dummy()
                outputs = [(_type, addr, amount)]
            is_sweep = bool(self.tx_external_keypairs)
            make_tx = lambda fee_est: \
                self.wallet.make_unsigned_transaction(
                    self.get_coins(), outputs, self.config,
                    fixed_fee=fee_est, is_sweep=is_sweep)
            try:
                tx = make_tx(fee_estimator)
                self.not_enough_funds = False
            except (NotEnoughFunds, NoDynamicFeeEstimates) as e:
                if not freeze_fee:
                    self.fee_e.setAmount(None)
                if not freeze_feerate:
                    self.feerate_e.setAmount(None)
                self.feerounding_icon.setVisible(False)

                if isinstance(e, NotEnoughFunds):
                    self.not_enough_funds = True
                elif isinstance(e, NoDynamicFeeEstimates):
                    try:
                        tx = make_tx(0)
                        size = tx.estimated_size()
                        self.size_e.setAmount(size)
                    except BaseException:
                        pass
                return
            except BaseException:
                traceback.print_exc(file=sys.stderr)
                return

            size = tx.estimated_size()
            self.size_e.setAmount(size)

            fee = tx.get_fee()
            fee = None if self.not_enough_funds else fee

            # Displayed fee/fee_rate values are set according to user input.
            # Due to rounding or dropping dust in CoinChooser,
            # actual fees often differ somewhat.
            if freeze_feerate or self.fee_slider.is_active():
                displayed_feerate = self.feerate_e.get_amount()
                if displayed_feerate:
                    displayed_feerate = displayed_feerate // 1000
                else:
                    # fallback to actual fee
                    displayed_feerate = fee // size if fee is not None else None
                    self.feerate_e.setAmount(displayed_feerate)
                displayed_fee = displayed_feerate * size if displayed_feerate is not None else None
                self.fee_e.setAmount(displayed_fee)
            else:
                if freeze_fee:
                    displayed_fee = self.fee_e.get_amount()
                else:
                    # fallback to actual fee if nothing is frozen
                    displayed_fee = fee
                    self.fee_e.setAmount(displayed_fee)
                displayed_fee = displayed_fee if displayed_fee else 0
                displayed_feerate = displayed_fee // size if displayed_fee is not None else None
                self.feerate_e.setAmount(displayed_feerate)

            # show/hide fee rounding icon
            feerounding = (fee - displayed_fee) if fee else 0
            self.set_feerounding_text(feerounding)
            self.feerounding_icon.setToolTip(self.feerounding_text)
            self.feerounding_icon.setVisible(bool(feerounding))

            if self.is_max:
                amount = tx.output_value()
                self.amount_e.setAmount(amount)

    def from_list_delete(self, item):
        i = self.from_list.indexOfTopLevelItem(item)
        self.pay_from.pop(i)
        self.redraw_from_list()
        self.update_fee()

    def from_list_menu(self, position):
        item = self.from_list.itemAt(position)
        menu = QMenu()
        menu.addAction(_("Remove"), lambda: self.from_list_delete(item))
        menu.exec_(self.from_list.viewport().mapToGlobal(position))

    def set_pay_from(self, coins):
        self.pay_from = list(coins)
        self.redraw_from_list()

    def redraw_from_list(self):
        self.from_list.clear()
        self.from_label.setHidden(len(self.pay_from) == 0)
        self.from_list.setHidden(len(self.pay_from) == 0)

        def format(x):
            h = x.get('prevout_hash')
            return h[0:10] + '...' + h[-10:] + ":%d"%x.get('prevout_n') + u'\t' + "%s"%x.get('address')

        for item in self.pay_from:
            self.from_list.addTopLevelItem(QTreeWidgetItem( [format(item), self.format_amount(item['value']) ]))

    def get_contact_payto(self, key):
        _type, label = self.contacts.get(key)
        return label + '  <' + key + '>' if _type == 'address' else key

    def update_completions(self):
        l = [self.get_contact_payto(key) for key in self.contacts.keys()]
        self.completions.setStringList(l)

    def protected(func):
        '''Password request wrapper.  The password is passed to the function
        as the 'password' named argument.  "None" indicates either an
        unencrypted wallet, or the user cancelled the password request.
        An empty input is passed as the empty string.'''
        def request_password(self, *args, **kwargs):
            parent = self.top_level_window()
            password = None
            while self.wallet.has_keystore_encryption():
                password = self.password_dialog(parent=parent)
                if password is None:
                    # User cancelled password input
                    return
                try:
                    self.wallet.check_password(password)
                    break
                except Exception as e:
                    self.show_error(str(e), parent=parent)
                    continue

            kwargs['password'] = password
            return func(self, *args, **kwargs)
        return request_password

    def is_send_fee_frozen(self):
        return self.fee_e.isVisible() and self.fee_e.isModified() \
               and (self.fee_e.text() or self.fee_e.hasFocus())

    def is_send_feerate_frozen(self):
        return self.feerate_e.isVisible() and self.feerate_e.isModified() \
               and (self.feerate_e.text() or self.feerate_e.hasFocus())

    def get_send_fee_estimator(self):
        if self.is_send_fee_frozen():
            fee_estimator = self.fee_e.get_amount()
        elif self.is_send_feerate_frozen():
            amount = self.feerate_e.get_amount()
            amount = 0 if amount is None else amount
            fee_estimator = partial(
                simple_config.SimpleConfig.estimate_fee_for_feerate, amount)
        else:
            fee_estimator = None
        return fee_estimator

    def read_send_tab(self):
        if self.payment_request and self.payment_request.has_expired():
            self.show_error(_('Payment request has expired'))
            return
        label = self.message_e.text()

        if self.payment_request:
            outputs = self.payment_request.get_outputs()
        else:
            errors = self.payto_e.get_errors()
            if errors:
                self.show_warning(_("Invalid Lines found:") + "\n\n" + '\n'.join([ _("Line #") + str(x[0]+1) + ": " + x[1] for x in errors]))
                return
            outputs = self.payto_e.get_outputs(self.is_max)

            if self.payto_e.is_alias and self.payto_e.validated is False:
                alias = self.payto_e.toPlainText()
                msg = _('WARNING: the alias "{}" could not be validated via an additional '
                        'security check, DNSSEC, and thus may not be correct.').format(alias) + '\n'
                msg += _('Do you wish to continue?')
                if not self.question(msg):
                    return

        if not outputs:
            self.show_error(_('No outputs'))
            return

        for _type, addr, amount in outputs:
            if addr is None:
                self.show_error(_('Viacoin Address is None'))
                return
            if _type == TYPE_ADDRESS and not bitcoin.is_address(addr):
                self.show_error(_('Invalid Viacoin Address'))
                return
            if amount is None:
                self.show_error(_('Invalid Amount'))
                return

        fee_estimator = self.get_send_fee_estimator()
        coins = self.get_coins()
        return outputs, fee_estimator, label, coins

    def do_preview(self):
        self.do_send(preview = True)

    def do_send(self, preview = False):
        if run_hook('abort_send', self):
            return
        r = self.read_send_tab()
        if not r:
            return
        outputs, fee_estimator, tx_desc, coins = r
        try:
            is_sweep = bool(self.tx_external_keypairs)
            tx = self.wallet.make_unsigned_transaction(
                coins, outputs, self.config, fixed_fee=fee_estimator,
                is_sweep=is_sweep)
        except NotEnoughFunds:
            self.show_message(_("Insufficient funds"))
            return
        except BaseException as e:
            traceback.print_exc(file=sys.stdout)
            self.show_message(str(e))
            return

        amount = tx.output_value() if self.is_max else sum(map(lambda x:x[2], outputs))
        fee = tx.get_fee()

        use_rbf = self.config.get('use_rbf', True)
        if use_rbf:
            tx.set_rbf(True)

        if fee < self.wallet.relayfee() * tx.estimated_size() / 1000:
            self.show_error('\n'.join([
                _("This transaction requires a higher fee, or it will not be propagated by your current server"),
                _("Try to raise your transaction fee, or use a server with a lower relay fee.")
            ]))
            return

        if preview:
            self.show_transaction(tx, tx_desc)
            return

        if not self.network:
            self.show_error(_("You can't broadcast a transaction without a live network connection."))
            return

        # confirmation dialog
        msg = [
            _("Amount to be sent") + ": " + self.format_amount_and_units(amount),
            _("Mining fee") + ": " + self.format_amount_and_units(fee),
        ]

        x_fee = run_hook('get_tx_extra_fee', self.wallet, tx)
        if x_fee:
            x_fee_address, x_fee_amount = x_fee
            msg.append( _("Additional fees") + ": " + self.format_amount_and_units(x_fee_amount) )

        confirm_rate = simple_config.FEERATE_WARNING_HIGH_FEE
        if fee > confirm_rate * tx.estimated_size() / 1000:
            msg.append(_('Warning') + ': ' + _("The fee for this transaction seems unusually high."))

        if self.wallet.has_keystore_encryption():
            msg.append("")
            msg.append(_("Enter your password to proceed"))
            password = self.password_dialog('\n'.join(msg))
            if not password:
                return
        else:
            msg.append(_('Proceed?'))
            password = None
            if not self.question('\n'.join(msg)):
                return

        def sign_done(success):
            if success:
                if not tx.is_complete():
                    self.show_transaction(tx)
                    self.do_clear()
                else:
                    self.broadcast_transaction(tx, tx_desc)
        self.sign_tx_with_password(tx, sign_done, password)

    @protected
    def sign_tx(self, tx, callback, password):
        self.sign_tx_with_password(tx, callback, password)

    def sign_tx_with_password(self, tx, callback, password):
        '''Sign the transaction in a separate thread.  When done, calls
        the callback with a success code of True or False.
        '''

        def on_signed(result):
            callback(True)
        def on_failed(exc_info):
            self.on_error(exc_info)
            callback(False)

        if self.tx_external_keypairs:
            # can sign directly
            task = partial(Transaction.sign, tx, self.tx_external_keypairs)
        else:
            # call hook to see if plugin needs gui interaction
            run_hook('sign_tx', self, tx)
            task = partial(self.wallet.sign_transaction, tx, password)
        WaitingDialog(self, _('Signing transaction...'), task,
                      on_signed, on_failed)

    def broadcast_transaction(self, tx, tx_desc):

        def broadcast_thread():
            # non-GUI thread
            pr = self.payment_request
            if pr and pr.has_expired():
                self.payment_request = None
                return False, _("Payment request has expired")
            status, msg =  self.network.broadcast(tx)
            if pr and status is True:
                self.invoices.set_paid(pr, tx.txid())
                self.invoices.save()
                self.payment_request = None
                refund_address = self.wallet.get_receiving_addresses()[0]
                ack_status, ack_msg = pr.send_ack(str(tx), refund_address)
                if ack_status:
                    msg = ack_msg
            return status, msg

        # Capture current TL window; override might be removed on return
        parent = self.top_level_window(lambda win: isinstance(win, MessageBoxMixin))

        def broadcast_done(result):
            # GUI thread
            if result:
                status, msg = result
                if status:
                    if tx_desc is not None and tx.is_complete():
                        self.wallet.set_label(tx.txid(), tx_desc)
                    parent.show_message(_('Payment sent.') + '\n' + msg)
                    self.invoice_list.update()
                    self.do_clear()
                else:
                    parent.show_error(msg)

        WaitingDialog(self, _('Broadcasting transaction...'),
                      broadcast_thread, broadcast_done, self.on_error)

    def query_choice(self, msg, choices):
        # Needed by QtHandler for hardware wallets
        dialog = WindowModalDialog(self.top_level_window())
        clayout = ChoicesLayout(msg, choices)
        vbox = QVBoxLayout(dialog)
        vbox.addLayout(clayout.layout())
        vbox.addLayout(Buttons(OkButton(dialog)))
        if not dialog.exec_():
            return None
        return clayout.selected_index()

    def lock_amount(self, b):
        self.amount_e.setFrozen(b)
        self.max_button.setEnabled(not b)

    def prepare_for_payment_request(self):
        self.show_send_tab()
        self.payto_e.is_pr = True
        for e in [self.payto_e, self.amount_e, self.message_e]:
            e.setFrozen(True)
        self.payto_e.setText(_("please wait..."))
        return True

    def delete_invoice(self, key):
        self.invoices.remove(key)
        self.invoice_list.update()

    def payment_request_ok(self):
        pr = self.payment_request
        key = self.invoices.add(pr)
        status = self.invoices.get_status(key)
        self.invoice_list.update()
        if status == PR_PAID:
            self.show_message("invoice already paid")
            self.do_clear()
            self.payment_request = None
            return
        self.payto_e.is_pr = True
        if not pr.has_expired():
            self.payto_e.setGreen()
        else:
            self.payto_e.setExpired()
        self.payto_e.setText(pr.get_requestor())
        self.amount_e.setText(format_satoshis_plain(pr.get_amount(), self.decimal_point))
        self.message_e.setText(pr.get_memo())
        # signal to set fee
        self.amount_e.textEdited.emit("")

    def payment_request_error(self):
        self.show_message(self.payment_request.error)
        self.payment_request = None
        self.do_clear()

    def on_pr(self, request):
        self.payment_request = request
        if self.payment_request.verify(self.contacts):
            self.payment_request_ok_signal.emit()
        else:
            self.payment_request_error_signal.emit()

    def pay_to_URI(self, URI):
        if not URI:
            return
        try:
            out = util.parse_URI(URI, self.on_pr)
        except BaseException as e:
            self.show_error(_('Invalid viacoin URI:') + '\n' + str(e))
            return
        self.show_send_tab()
        r = out.get('r')
        sig = out.get('sig')
        name = out.get('name')
        if r or (name and sig):
            self.prepare_for_payment_request()
            return
        address = out.get('address')
        amount = out.get('amount')
        label = out.get('label')
        message = out.get('message')
        # use label as description (not BIP21 compliant)
        if label and not message:
            message = label
        if address:
            self.payto_e.setText(address)
        if message:
            self.message_e.setText(message)
        if amount:
            self.amount_e.setAmount(amount)
            self.amount_e.textEdited.emit("")


    def do_clear(self):
        self.is_max = False
        self.not_enough_funds = False
        self.payment_request = None
        self.payto_e.is_pr = False
        for e in [self.payto_e, self.message_e, self.amount_e, self.fiat_send_e,
                  self.fee_e, self.feerate_e]:
            e.setText('')
            e.setFrozen(False)
        self.fee_slider.activate()
        self.feerate_e.setAmount(self.config.fee_per_byte())
        self.size_e.setAmount(0)
        self.feerounding_icon.setVisible(False)
        self.set_pay_from([])
        self.tx_external_keypairs = {}
        self.update_status()
        run_hook('do_clear', self)

    def set_frozen_state(self, addrs, freeze):
        self.wallet.set_frozen_state(addrs, freeze)
        self.address_list.update()
        self.utxo_list.update()
        self.update_fee()

    def create_list_tab(self, l, toolbar=None):
        w = QWidget()
        w.searchable_list = l
        vbox = QVBoxLayout()
        w.setLayout(vbox)
        vbox.setContentsMargins(0, 0, 0, 0)
        vbox.setSpacing(0)
        if toolbar:
            vbox.addLayout(toolbar)
        vbox.addWidget(l)
        return w

    def create_addresses_tab(self):
        from .address_list import AddressList
        self.address_list = l = AddressList(self)
        toolbar = l.create_toolbar(self.config)
        toolbar_shown = self.config.get('show_toolbar_addresses', False)
        l.show_toolbar(toolbar_shown)
        return self.create_list_tab(l, toolbar)

    def create_utxo_tab(self):
        from .utxo_list import UTXOList
        self.utxo_list = l = UTXOList(self)
        return self.create_list_tab(l)

    def create_contacts_tab(self):
        from .contact_list import ContactList
        self.contact_list = l = ContactList(self)
        return self.create_list_tab(l)

    def remove_address(self, addr):
        if self.question(_("Do you want to remove")+" %s "%addr +_("from your wallet?")):
            self.wallet.delete_address(addr)
            self.need_update.set()  # history, addresses, coins
            self.clear_receive_tab()

    def get_coins(self):
        if self.pay_from:
            return self.pay_from
        else:
            return self.wallet.get_spendable_coins(None, self.config)

    def spend_coins(self, coins):
        self.set_pay_from(coins)
        self.show_send_tab()
        self.update_fee()

    def paytomany(self):
        self.show_send_tab()
        self.payto_e.paytomany()
        msg = '\n'.join([
            _('Enter a list of outputs in the \'Pay to\' field.'),
            _('One output per line.'),
            _('Format: address, amount'),
            _('You may load a CSV file using the file icon.')
        ])
        self.show_message(msg, title=_('Pay to many'))

    def payto_contacts(self, labels):
        paytos = [self.get_contact_payto(label) for label in labels]
        self.show_send_tab()
        if len(paytos) == 1:
            self.payto_e.setText(paytos[0])
            self.amount_e.setFocus()
        else:
            text = "\n".join([payto + ", 0" for payto in paytos])
            self.payto_e.setText(text)
            self.payto_e.setFocus()

    def set_contact(self, label, address):
        if not is_address(address):
            self.show_error(_('Invalid Address'))
            self.contact_list.update()  # Displays original unchanged value
            return False
        self.contacts[address] = ('address', label)
        self.contact_list.update()
        self.history_list.update()
        self.update_completions()
        return True

    def delete_contacts(self, labels):
        if not self.question(_("Remove {} from your list of contacts?")
                             .format(" + ".join(labels))):
            return
        for label in labels:
            self.contacts.pop(label)
        self.history_list.update()
        self.contact_list.update()
        self.update_completions()

    def show_invoice(self, key):
        pr = self.invoices.get(key)
        if pr is None:
            self.show_error('Cannot find payment request in wallet.')
            return
        pr.verify(self.contacts)
        self.show_pr_details(pr)

    def show_pr_details(self, pr):
        key = pr.get_id()
        d = WindowModalDialog(self, _("Invoice"))
        vbox = QVBoxLayout(d)
        grid = QGridLayout()
        grid.addWidget(QLabel(_("Requestor") + ':'), 0, 0)
        grid.addWidget(QLabel(pr.get_requestor()), 0, 1)
        grid.addWidget(QLabel(_("Amount") + ':'), 1, 0)
        outputs_str = '\n'.join(map(lambda x: self.format_amount(x[2])+ self.base_unit() + ' @ ' + x[1], pr.get_outputs()))
        grid.addWidget(QLabel(outputs_str), 1, 1)
        expires = pr.get_expiration_date()
        grid.addWidget(QLabel(_("Memo") + ':'), 2, 0)
        grid.addWidget(QLabel(pr.get_memo()), 2, 1)
        grid.addWidget(QLabel(_("Signature") + ':'), 3, 0)
        grid.addWidget(QLabel(pr.get_verify_status()), 3, 1)
        if expires:
            grid.addWidget(QLabel(_("Expires") + ':'), 4, 0)
            grid.addWidget(QLabel(format_time(expires)), 4, 1)
        vbox.addLayout(grid)
        def do_export():
            fn = self.getSaveFileName(_("Save invoice to file"), "*.bip70")
            if not fn:
                return
            with open(fn, 'wb') as f:
                data = f.write(pr.raw)
            self.show_message(_('Invoice saved as' + ' ' + fn))
        exportButton = EnterButton(_('Save'), do_export)
        def do_delete():
            if self.question(_('Delete invoice?')):
                self.invoices.remove(key)
                self.history_list.update()
                self.invoice_list.update()
                d.close()
        deleteButton = EnterButton(_('Delete'), do_delete)
        vbox.addLayout(Buttons(exportButton, deleteButton, CloseButton(d)))
        d.exec_()

    def do_pay_invoice(self, key):
        pr = self.invoices.get(key)
        self.payment_request = pr
        self.prepare_for_payment_request()
        pr.error = None  # this forces verify() to re-run
        if pr.verify(self.contacts):
            self.payment_request_ok()
        else:
            self.payment_request_error()

    def create_console_tab(self):
        from .console import Console
        self.console = console = Console()
        return console

    def update_console(self):
        console = self.console
        console.history = self.config.get("console-history",[])
        console.history_index = len(console.history)

        console.updateNamespace({'wallet' : self.wallet,
                                 'network' : self.network,
                                 'plugins' : self.gui_object.plugins,
                                 'window': self})
        console.updateNamespace({'util' : util, 'bitcoin':bitcoin})

        c = commands.Commands(self.config, self.wallet, self.network, lambda: self.console.set_json(True))
        methods = {}
        def mkfunc(f, method):
            return lambda *args: f(method, args, self.password_dialog)
        for m in dir(c):
            if m[0]=='_' or m in ['network','wallet']: continue
            methods[m] = mkfunc(c._run, m)

        console.updateNamespace(methods)

    def create_status_bar(self):

        sb = QStatusBar()
        sb.setFixedHeight(35)
        qtVersion = qVersion()

        self.balance_label = QLabel("")
        self.balance_label.setTextInteractionFlags(Qt.TextSelectableByMouse)
        self.balance_label.setStyleSheet("""QLabel { padding: 0 }""")
        sb.addWidget(self.balance_label)

        self.search_box = QLineEdit()
        self.search_box.textChanged.connect(self.do_search)
        self.search_box.hide()
        sb.addPermanentWidget(self.search_box)

        self.lock_icon = QIcon()
        self.password_button = StatusBarButton(self.lock_icon, _("Password"), self.change_password_dialog )
        sb.addPermanentWidget(self.password_button)

        sb.addPermanentWidget(StatusBarButton(QIcon(":icons/preferences.png"), _("Preferences"), self.settings_dialog ) )
        self.seed_button = StatusBarButton(QIcon(":icons/seed.png"), _("Seed"), self.show_seed_dialog )
        sb.addPermanentWidget(self.seed_button)
        self.status_button = StatusBarButton(QIcon(":icons/status_disconnected.png"), _("Network"), lambda: self.gui_object.show_network_dialog(self))
        sb.addPermanentWidget(self.status_button)
        run_hook('create_status_bar', sb)
        self.setStatusBar(sb)

    def update_lock_icon(self):
        icon = QIcon(":icons/lock.png") if self.wallet.has_password() else QIcon(":icons/unlock.png")
        self.password_button.setIcon(icon)

    def update_buttons_on_seed(self):
        self.seed_button.setVisible(self.wallet.has_seed())
        self.password_button.setVisible(self.wallet.may_have_password())
        self.send_button.setVisible(not self.wallet.is_watching_only())

    def change_password_dialog(self):
        from vialectrum.storage import STO_EV_XPUB_PW
        if self.wallet.get_available_storage_encryption_version() == STO_EV_XPUB_PW:
            from .password_dialog import ChangePasswordDialogForHW
            d = ChangePasswordDialogForHW(self, self.wallet)
            ok, encrypt_file = d.run()
            if not ok:
                return

            try:
                hw_dev_pw = self.wallet.keystore.get_password_for_storage_encryption()
            except UserCancelled:
                return
            except BaseException as e:
                traceback.print_exc(file=sys.stderr)
                self.show_error(str(e))
                return
            old_password = hw_dev_pw if self.wallet.has_password() else None
            new_password = hw_dev_pw if encrypt_file else None
        else:
            from .password_dialog import ChangePasswordDialogForSW
            d = ChangePasswordDialogForSW(self, self.wallet)
            ok, old_password, new_password, encrypt_file = d.run()

        if not ok:
            return
        try:
            self.wallet.update_password(old_password, new_password, encrypt_file)
        except InvalidPassword as e:
            self.show_error(str(e))
            return
        except BaseException:
            traceback.print_exc(file=sys.stdout)
            self.show_error(_('Failed to update password'))
            return
        msg = _('Password was updated successfully') if self.wallet.has_password() else _('Password is disabled, this wallet is not protected')
        self.show_message(msg, title=_("Success"))
        self.update_lock_icon()

    def toggle_search(self):
        tab = self.tabs.currentWidget()
        #if hasattr(tab, 'searchable_list'):
        #    tab.searchable_list.toggle_toolbar()
        #return
        self.search_box.setHidden(not self.search_box.isHidden())
        if not self.search_box.isHidden():
            self.search_box.setFocus(1)
        else:
            self.do_search('')

    def do_search(self, t):
        tab = self.tabs.currentWidget()
        if hasattr(tab, 'searchable_list'):
            tab.searchable_list.filter(t)

    def new_contact_dialog(self):
        d = WindowModalDialog(self, _("New Contact"))
        vbox = QVBoxLayout(d)
        vbox.addWidget(QLabel(_('New Contact') + ':'))
        grid = QGridLayout()
        line1 = QLineEdit()
        line1.setFixedWidth(280)
        line2 = QLineEdit()
        line2.setFixedWidth(280)
        grid.addWidget(QLabel(_("Address")), 1, 0)
        grid.addWidget(line1, 1, 1)
        grid.addWidget(QLabel(_("Name")), 2, 0)
        grid.addWidget(line2, 2, 1)
        vbox.addLayout(grid)
        vbox.addLayout(Buttons(CancelButton(d), OkButton(d)))
        if d.exec_():
            self.set_contact(line2.text(), line1.text())

    def show_master_public_keys(self):
        dialog = WindowModalDialog(self, _("Wallet Information"))
        dialog.setMinimumSize(500, 100)
        mpk_list = self.wallet.get_master_public_keys()
        vbox = QVBoxLayout()
        wallet_type = self.wallet.storage.get('wallet_type', '')
        grid = QGridLayout()
        basename = os.path.basename(self.wallet.storage.path)
        grid.addWidget(QLabel(_("Wallet name")+ ':'), 0, 0)
        grid.addWidget(QLabel(basename), 0, 1)
        grid.addWidget(QLabel(_("Wallet type")+ ':'), 1, 0)
        grid.addWidget(QLabel(wallet_type), 1, 1)
        grid.addWidget(QLabel(_("Script type")+ ':'), 2, 0)
        grid.addWidget(QLabel(self.wallet.txin_type), 2, 1)
        vbox.addLayout(grid)
        if self.wallet.is_deterministic():
            mpk_text = ShowQRTextEdit()
            mpk_text.setMaximumHeight(150)
            mpk_text.addCopyButton(self.app)
            def show_mpk(index):
                mpk_text.setText(mpk_list[index])
            # only show the combobox in case multiple accounts are available
            if len(mpk_list) > 1:
                def label(key):
                    if isinstance(self.wallet, Multisig_Wallet):
                        return _("cosigner") + ' ' + str(key+1)
                    return ''
                labels = [label(i) for i in range(len(mpk_list))]
                on_click = lambda clayout: show_mpk(clayout.selected_index())
                labels_clayout = ChoicesLayout(_("Master Public Keys"), labels, on_click)
                vbox.addLayout(labels_clayout.layout())
            else:
                vbox.addWidget(QLabel(_("Master Public Key")))
            show_mpk(0)
            vbox.addWidget(mpk_text)
        vbox.addStretch(1)
        vbox.addLayout(Buttons(CloseButton(dialog)))
        dialog.setLayout(vbox)
        dialog.exec_()

    def remove_wallet(self):
        if self.question('\n'.join([
                _('Delete wallet file?'),
                "%s"%self.wallet.storage.path,
                _('If your wallet contains funds, make sure you have saved its seed.')])):
            self._delete_wallet()

    @protected
    def _delete_wallet(self, password):
        wallet_path = self.wallet.storage.path
        basename = os.path.basename(wallet_path)
        self.gui_object.daemon.stop_wallet(wallet_path)
        self.close()
        os.unlink(wallet_path)
        self.show_error("Wallet removed:" + basename)

    @protected
    def show_seed_dialog(self, password):
        if not self.wallet.has_seed():
            self.show_message(_('This wallet has no seed'))
            return
        keystore = self.wallet.get_keystore()
        try:
            seed = keystore.get_seed(password)
            passphrase = keystore.get_passphrase(password)
        except BaseException as e:
            self.show_error(str(e))
            return
        from .seed_dialog import SeedDialog
        d = SeedDialog(self, seed, passphrase)
        d.exec_()

    def show_qrcode(self, data, title = _("QR code"), parent=None):
        if not data:
            return
        d = QRDialog(data, parent or self, title)
        d.exec_()

    @protected
    def show_private_key(self, address, password):
        if not address:
            return
        try:
            pk, redeem_script = self.wallet.export_private_key(address, password)
        except Exception as e:
            traceback.print_exc(file=sys.stdout)
            self.show_message(str(e))
            return
        xtype = bitcoin.deserialize_privkey(pk)[0]
        d = WindowModalDialog(self, _("Private key"))
        d.setMinimumSize(600, 150)
        vbox = QVBoxLayout()
        vbox.addWidget(QLabel(_("Address") + ': ' + address))
        vbox.addWidget(QLabel(_("Script type") + ': ' + xtype))
        vbox.addWidget(QLabel(_("Private key") + ':'))
        keys_e = ShowQRTextEdit(text=pk)
        keys_e.addCopyButton(self.app)
        vbox.addWidget(keys_e)
        if redeem_script:
            vbox.addWidget(QLabel(_("Redeem Script") + ':'))
            rds_e = ShowQRTextEdit(text=redeem_script)
            rds_e.addCopyButton(self.app)
            vbox.addWidget(rds_e)
        vbox.addLayout(Buttons(CloseButton(d)))
        d.setLayout(vbox)
        d.exec_()

    msg_sign = _("Signing with an address actually means signing with the corresponding "
                "private key, and verifying with the corresponding public key. The "
                "address you have entered does not have a unique public key, so these "
                "operations cannot be performed.") + '\n\n' + \
               _('The operation is undefined. Not just in Electrum, but in general.')

    @protected
    def do_sign(self, address, message, signature, password):
        address  = address.text().strip()
        message = message.toPlainText().strip()
        if not bitcoin.is_address(address):
            self.show_message(_('Invalid Viacoin address.'))
            return
        if self.wallet.is_watching_only():
            self.show_message(_('This is a watching-only wallet.'))
            return
        if not self.wallet.is_mine(address):
            self.show_message(_('Address not in wallet.'))
            return
        txin_type = self.wallet.get_txin_type(address)
        if txin_type not in ['p2pkh', 'p2wpkh', 'p2wpkh-p2sh']:
            self.show_message(_('Cannot sign messages with this type of address:') + \
                              ' ' + txin_type + '\n\n' + self.msg_sign)
            return
        task = partial(self.wallet.sign_message, address, message, password)

        def show_signed_message(sig):
            try:
                signature.setText(base64.b64encode(sig).decode('ascii'))
            except RuntimeError:
                # (signature) wrapped C/C++ object has been deleted
                pass

        self.wallet.thread.add(task, on_success=show_signed_message)

    def do_verify(self, address, message, signature):
        address  = address.text().strip()
        message = message.toPlainText().strip().encode('utf-8')
        if not bitcoin.is_address(address):
            self.show_message(_('Invalid Viacoin address.'))
            return
        try:
            # This can throw on invalid base64
            sig = base64.b64decode(str(signature.toPlainText()))
            verified = bitcoin.verify_message(address, sig, message)
        except Exception as e:
            verified = False
        if verified:
            self.show_message(_("Signature verified"))
        else:
            self.show_error(_("Wrong signature"))

    def sign_verify_message(self, address=''):
        d = WindowModalDialog(self, _('Sign/verify Message'))
        d.setMinimumSize(610, 290)

        layout = QGridLayout(d)

        message_e = QTextEdit()
        layout.addWidget(QLabel(_('Message')), 1, 0)
        layout.addWidget(message_e, 1, 1)
        layout.setRowStretch(2,3)

        address_e = QLineEdit()
        address_e.setText(address)
        layout.addWidget(QLabel(_('Address')), 2, 0)
        layout.addWidget(address_e, 2, 1)

        signature_e = QTextEdit()
        layout.addWidget(QLabel(_('Signature')), 3, 0)
        layout.addWidget(signature_e, 3, 1)
        layout.setRowStretch(3,1)

        hbox = QHBoxLayout()

        b = QPushButton(_("Sign"))
        b.clicked.connect(lambda: self.do_sign(address_e, message_e, signature_e))
        hbox.addWidget(b)

        b = QPushButton(_("Verify"))
        b.clicked.connect(lambda: self.do_verify(address_e, message_e, signature_e))
        hbox.addWidget(b)

        b = QPushButton(_("Close"))
        b.clicked.connect(d.accept)
        hbox.addWidget(b)
        layout.addLayout(hbox, 4, 1)
        d.exec_()

    @protected
    def do_decrypt(self, message_e, pubkey_e, encrypted_e, password):
        if self.wallet.is_watching_only():
            self.show_message(_('This is a watching-only wallet.'))
            return
        cyphertext = encrypted_e.toPlainText()
        task = partial(self.wallet.decrypt_message, pubkey_e.text(), cyphertext, password)

        def setText(text):
            try:
                message_e.setText(text.decode('utf-8'))
            except RuntimeError:
                # (message_e) wrapped C/C++ object has been deleted
                pass

        self.wallet.thread.add(task, on_success=setText)

    def do_encrypt(self, message_e, pubkey_e, encrypted_e):
        message = message_e.toPlainText()
        message = message.encode('utf-8')
        try:
            encrypted = bitcoin.encrypt_message(message, pubkey_e.text())
            encrypted_e.setText(encrypted.decode('ascii'))
        except BaseException as e:
            traceback.print_exc(file=sys.stdout)
            self.show_warning(str(e))

    def encrypt_message(self, address=''):
        d = WindowModalDialog(self, _('Encrypt/decrypt Message'))
        d.setMinimumSize(610, 490)

        layout = QGridLayout(d)

        message_e = QTextEdit()
        layout.addWidget(QLabel(_('Message')), 1, 0)
        layout.addWidget(message_e, 1, 1)
        layout.setRowStretch(2,3)

        pubkey_e = QLineEdit()
        if address:
            pubkey = self.wallet.get_public_key(address)
            pubkey_e.setText(pubkey)
        layout.addWidget(QLabel(_('Public key')), 2, 0)
        layout.addWidget(pubkey_e, 2, 1)

        encrypted_e = QTextEdit()
        layout.addWidget(QLabel(_('Encrypted')), 3, 0)
        layout.addWidget(encrypted_e, 3, 1)
        layout.setRowStretch(3,1)

        hbox = QHBoxLayout()
        b = QPushButton(_("Encrypt"))
        b.clicked.connect(lambda: self.do_encrypt(message_e, pubkey_e, encrypted_e))
        hbox.addWidget(b)

        b = QPushButton(_("Decrypt"))
        b.clicked.connect(lambda: self.do_decrypt(message_e, pubkey_e, encrypted_e))
        hbox.addWidget(b)

        b = QPushButton(_("Close"))
        b.clicked.connect(d.accept)
        hbox.addWidget(b)

        layout.addLayout(hbox, 4, 1)
        d.exec_()

    def password_dialog(self, msg=None, parent=None):
        from .password_dialog import PasswordDialog
        parent = parent or self
        d = PasswordDialog(parent, msg)
        return d.run()

    def tx_from_text(self, txt):
        from vialectrum.transaction import tx_from_str
        try:
            tx = tx_from_str(txt)
            return Transaction(tx)
        except BaseException as e:
            self.show_critical(_("Electrum was unable to parse your transaction") + ":\n" + str(e))
            return

    def read_tx_from_qrcode(self):
        from vialectrum import qrscanner
        try:
            data = qrscanner.scan_barcode(self.config.get_video_device())
        except BaseException as e:
            self.show_error(str(e))
            return
        if not data:
            return
        # if the user scanned a bitcoin URI
        if str(data).startswith("viacoin:"):
            self.pay_to_URI(data)
            return
        # else if the user scanned an offline signed tx
        try:
            data = bh2u(bitcoin.base_decode(data, length=None, base=43))
        except BaseException as e:
            self.show_error((_('Could not decode QR code')+':\n{}').format(e))
            return
        tx = self.tx_from_text(data)
        if not tx:
            return
        self.show_transaction(tx)

    def read_tx_from_file(self):
        fileName = self.getOpenFileName(_("Select your transaction file"), "*.txn")
        if not fileName:
            return
        try:
            with open(fileName, "r") as f:
                file_content = f.read()
        except (ValueError, IOError, os.error) as reason:
            self.show_critical(_("Electrum was unable to open your transaction file") + "\n" + str(reason), title=_("Unable to read file or no transaction found"))
            return
        return self.tx_from_text(file_content)

    def do_process_from_text(self):
        text = text_dialog(self, _('Input raw transaction'), _("Transaction:"), _("Load transaction"))
        if not text:
            return
        tx = self.tx_from_text(text)
        if tx:
            self.show_transaction(tx)

    def do_process_from_file(self):
        tx = self.read_tx_from_file()
        if tx:
            self.show_transaction(tx)

    def do_process_from_txid(self):
        from vialectrum import transaction
        txid, ok = QInputDialog.getText(self, _('Lookup transaction'), _('Transaction ID') + ':')
        if ok and txid:
            txid = str(txid).strip()
            try:
                r = self.network.synchronous_get(('blockchain.transaction.get',[txid]))
            except BaseException as e:
                self.show_message(str(e))
                return
            tx = transaction.Transaction(r)
            self.show_transaction(tx)

    @protected
    def export_privkeys_dialog(self, password):
        if self.wallet.is_watching_only():
            self.show_message(_("This is a watching-only wallet"))
            return

        if isinstance(self.wallet, Multisig_Wallet):
            self.show_message(_('WARNING: This is a multi-signature wallet.') + '\n' +
                              _('It can not be "backed up" by simply exporting these private keys.'))

        d = WindowModalDialog(self, _('Private keys'))
        d.setMinimumSize(980, 300)
        vbox = QVBoxLayout(d)

        msg = "%s\n%s\n%s" % (_("WARNING: ALL your private keys are secret."),
                              _("Exposing a single private key can compromise your entire wallet!"),
                              _("In particular, DO NOT use 'redeem private key' services proposed by third parties."))
        vbox.addWidget(QLabel(msg))

        e = QTextEdit()
        e.setReadOnly(True)
        vbox.addWidget(e)

        defaultname = 'vialectrum-private-keys.csv'
        select_msg = _('Select file to export your private keys to')
        hbox, filename_e, csv_button = filename_field(self, self.config, defaultname, select_msg)
        vbox.addLayout(hbox)

        b = OkButton(d, _('Export'))
        b.setEnabled(False)
        vbox.addLayout(Buttons(CancelButton(d), b))

        private_keys = {}
        addresses = self.wallet.get_addresses()
        done = False
        cancelled = False
        def privkeys_thread():
            for addr in addresses:
                time.sleep(0.1)
                if done or cancelled:
                    break
                privkey = self.wallet.export_private_key(addr, password)[0]
                private_keys[addr] = privkey
                self.computing_privkeys_signal.emit()
            if not cancelled:
                self.computing_privkeys_signal.disconnect()
                self.show_privkeys_signal.emit()

        def show_privkeys():
            s = "\n".join( map( lambda x: x[0] + "\t"+ x[1], private_keys.items()))
            e.setText(s)
            b.setEnabled(True)
            self.show_privkeys_signal.disconnect()
            nonlocal done
            done = True

        def on_dialog_closed(*args):
            nonlocal done
            nonlocal cancelled
            if not done:
                cancelled = True
                self.computing_privkeys_signal.disconnect()
                self.show_privkeys_signal.disconnect()

        self.computing_privkeys_signal.connect(lambda: e.setText("Please wait... %d/%d"%(len(private_keys),len(addresses))))
        self.show_privkeys_signal.connect(show_privkeys)
        d.finished.connect(on_dialog_closed)
        threading.Thread(target=privkeys_thread).start()

        if not d.exec_():
            done = True
            return

        filename = filename_e.text()
        if not filename:
            return

        try:
            self.do_export_privkeys(filename, private_keys, csv_button.isChecked())
        except (IOError, os.error) as reason:
            txt = "\n".join([
                _("Electrum was unable to produce a private key-export."),
                str(reason)
            ])
            self.show_critical(txt, title=_("Unable to create csv"))

        except Exception as e:
            self.show_message(str(e))
            return

        self.show_message(_("Private keys exported."))

    def do_export_privkeys(self, fileName, pklist, is_csv):
        with open(fileName, "w+") as f:
            if is_csv:
                transaction = csv.writer(f)
                transaction.writerow(["address", "private_key"])
                for addr, pk in pklist.items():
                    transaction.writerow(["%34s"%addr,pk])
            else:
                import json
                f.write(json.dumps(pklist, indent = 4))

    def do_import_labels(self):
        def import_labels(path):
            def _validate(data):
                return data  # TODO

            def import_labels_assign(data):
                for key, value in data.items():
                    self.wallet.set_label(key, value)
            import_meta(path, _validate, import_labels_assign)

        def on_import():
            self.need_update.set()
        import_meta_gui(self, _('labels'), import_labels, on_import)

    def do_export_labels(self):
        def export_labels(filename):
            export_meta(self.wallet.labels, filename)
        export_meta_gui(self, _('labels'), export_labels)

    def sweep_key_dialog(self):
        d = WindowModalDialog(self, title=_('Sweep private keys'))
        d.setMinimumSize(600, 300)

        vbox = QVBoxLayout(d)
        vbox.addWidget(QLabel(_("Enter private keys:")))

        keys_e = ScanQRTextEdit(allow_multi=True)
        keys_e.setTabChangesFocus(True)
        vbox.addWidget(keys_e)

        addresses = self.wallet.get_unused_addresses()
        if not addresses:
            try:
                addresses = self.wallet.get_receiving_addresses()
            except AttributeError:
                addresses = self.wallet.get_addresses()
        h, address_e = address_field(addresses)
        vbox.addLayout(h)

        vbox.addStretch(1)
        button = OkButton(d, _('Sweep'))
        vbox.addLayout(Buttons(CancelButton(d), button))
        button.setEnabled(False)

        def get_address():
            addr = str(address_e.text()).strip()
            if bitcoin.is_address(addr):
                return addr

        def get_pk():
            text = str(keys_e.toPlainText())
            return keystore.get_private_keys(text)

        f = lambda: button.setEnabled(get_address() is not None and get_pk() is not None)
        on_address = lambda text: address_e.setStyleSheet((ColorScheme.DEFAULT if get_address() else ColorScheme.RED).as_stylesheet())
        keys_e.textChanged.connect(f)
        address_e.textChanged.connect(f)
        address_e.textChanged.connect(on_address)
        if not d.exec_():
            return
        from vialectrum.wallet import sweep_preparations
        try:
            self.do_clear()
            coins, keypairs = sweep_preparations(get_pk(), self.network)
            self.tx_external_keypairs = keypairs
            self.spend_coins(coins)
            self.payto_e.setText(get_address())
            self.spend_max()
            self.payto_e.setFrozen(True)
            self.amount_e.setFrozen(True)
        except BaseException as e:
            self.show_message(str(e))
            return
        self.warn_if_watching_only()

    def _do_import(self, title, msg, func):
        text = text_dialog(self, title, msg + ' :', _('Import'),
                           allow_multi=True)
        if not text:
            return
        bad = []
        good = []
        for key in str(text).split():
            try:
                addr = func(key)
                good.append(addr)
            except BaseException as e:
                bad.append(key)
                continue
        if good:
            self.show_message(_("The following addresses were added") + ':\n' + '\n'.join(good))
        if bad:
            self.show_critical(_("The following inputs could not be imported") + ':\n'+ '\n'.join(bad))
        self.address_list.update()
        self.history_list.update()

    def import_addresses(self):
        if not self.wallet.can_import_address():
            return
        title, msg = _('Import addresses'), _("Enter addresses")
        self._do_import(title, msg, self.wallet.import_address)

    @protected
    def do_import_privkey(self, password):
        if not self.wallet.can_import_privkey():
            return
        title, msg = _('Import private keys'), _("Enter private keys")
        self._do_import(title, msg, lambda x: self.wallet.import_private_key(x, password))

    def update_fiat(self):
        b = self.fx and self.fx.is_enabled()
        self.fiat_send_e.setVisible(b)
        self.fiat_receive_e.setVisible(b)
        self.history_list.refresh_headers()
        self.history_list.update()
        self.address_list.refresh_headers()
        self.address_list.update()
        self.update_status()

    def settings_dialog(self):
        self.need_restart = False
        d = WindowModalDialog(self, _('Preferences'))
        vbox = QVBoxLayout()
        tabs = QTabWidget()
        gui_widgets = []
        fee_widgets = []
        tx_widgets = []
        id_widgets = []

        # language
        lang_help = _('Select which language is used in the GUI (after restart).')
        lang_label = HelpLabel(_('Language') + ':', lang_help)
        lang_combo = QComboBox()
        from vialectrum.i18n import languages
        lang_combo.addItems(list(languages.values()))
        try:
            index = languages.keys().index(self.config.get("language",''))
        except Exception:
            index = 0
        lang_combo.setCurrentIndex(index)
        if not self.config.is_modifiable('language'):
            for w in [lang_combo, lang_label]: w.setEnabled(False)
        def on_lang(x):
            lang_request = list(languages.keys())[lang_combo.currentIndex()]
            if lang_request != self.config.get('language'):
                self.config.set_key("language", lang_request, True)
                self.need_restart = True
        lang_combo.currentIndexChanged.connect(on_lang)
        gui_widgets.append((lang_label, lang_combo))

        nz_help = _('Number of zeros displayed after the decimal point. For example, if this is set to 2, "1." will be displayed as "1.00"')
        nz_label = HelpLabel(_('Zeros after decimal point') + ':', nz_help)
        nz = QSpinBox()
        nz.setMinimum(0)
        nz.setMaximum(self.decimal_point)
        nz.setValue(self.num_zeros)
        if not self.config.is_modifiable('num_zeros'):
            for w in [nz, nz_label]: w.setEnabled(False)
        def on_nz():
            value = nz.value()
            if self.num_zeros != value:
                self.num_zeros = value
                self.config.set_key('num_zeros', value, True)
                self.history_list.update()
                self.address_list.update()
        nz.valueChanged.connect(on_nz)
        gui_widgets.append((nz_label, nz))

        msg = '\n'.join([
            _('Time based: fee rate is based on average confirmation time estimates'),
            _('Mempool based: fee rate is targeting a depth in the memory pool')
            ]
        )
        fee_type_label = HelpLabel(_('Fee estimation') + ':', msg)
        fee_type_combo = QComboBox()
        fee_type_combo.addItems([_('Static'), _('ETA'), _('Mempool')])
        fee_type_combo.setCurrentIndex((2 if self.config.use_mempool_fees() else 1) if self.config.is_dynfee() else 0)
        def on_fee_type(x):
            self.config.set_key('mempool_fees', x==2)
            self.config.set_key('dynamic_fees', x>0)
            self.fee_slider.update()
        fee_type_combo.currentIndexChanged.connect(on_fee_type)
        fee_widgets.append((fee_type_label, fee_type_combo))

        feebox_cb = QCheckBox(_('Edit fees manually'))
        feebox_cb.setChecked(self.config.get('show_fee', False))
        feebox_cb.setToolTip(_("Show fee edit box in send tab."))
        def on_feebox(x):
            self.config.set_key('show_fee', x == Qt.Checked)
            self.fee_adv_controls.setVisible(bool(x))
        feebox_cb.stateChanged.connect(on_feebox)
        fee_widgets.append((feebox_cb, None))

        use_rbf_cb = QCheckBox(_('Use Replace-By-Fee'))
        use_rbf_cb.setChecked(self.config.get('use_rbf', True))
        use_rbf_cb.setToolTip(
            _('If you check this box, your transactions will be marked as non-final,') + '\n' + \
            _('and you will have the possibility, while they are unconfirmed, to replace them with transactions that pay higher fees.') + '\n' + \
            _('Note that some merchants do not accept non-final transactions until they are confirmed.'))
        def on_use_rbf(x):
            self.config.set_key('use_rbf', x == Qt.Checked)
        use_rbf_cb.stateChanged.connect(on_use_rbf)
        fee_widgets.append((use_rbf_cb, None))

        msg = _('OpenAlias record, used to receive coins and to sign payment requests.') + '\n\n'\
              + _('The following alias providers are available:') + '\n'\
              + '\n'.join(['https://cryptoname.co/', 'http://xmr.link']) + '\n\n'\
              + 'For more information, see https://openalias.org'
        alias_label = HelpLabel(_('OpenAlias') + ':', msg)
        alias = self.config.get('alias','')
        alias_e = QLineEdit(alias)
        def set_alias_color():
            if not self.config.get('alias'):
                alias_e.setStyleSheet("")
                return
            if self.alias_info:
                alias_addr, alias_name, validated = self.alias_info
                alias_e.setStyleSheet((ColorScheme.GREEN if validated else ColorScheme.RED).as_stylesheet(True))
            else:
                alias_e.setStyleSheet(ColorScheme.RED.as_stylesheet(True))
        def on_alias_edit():
            alias_e.setStyleSheet("")
            alias = str(alias_e.text())
            self.config.set_key('alias', alias, True)
            if alias:
                self.fetch_alias()
        set_alias_color()
        self.alias_received_signal.connect(set_alias_color)
        alias_e.editingFinished.connect(on_alias_edit)
        id_widgets.append((alias_label, alias_e))

        # SSL certificate
        msg = ' '.join([
            _('SSL certificate used to sign payment requests.'),
            _('Use setconfig to set ssl_chain and ssl_privkey.'),
        ])
        if self.config.get('ssl_privkey') or self.config.get('ssl_chain'):
            try:
                SSL_identity = paymentrequest.check_ssl_config(self.config)
                SSL_error = None
            except BaseException as e:
                SSL_identity = "error"
                SSL_error = str(e)
        else:
            SSL_identity = ""
            SSL_error = None
        SSL_id_label = HelpLabel(_('SSL certificate') + ':', msg)
        SSL_id_e = QLineEdit(SSL_identity)
        SSL_id_e.setStyleSheet((ColorScheme.RED if SSL_error else ColorScheme.GREEN).as_stylesheet(True) if SSL_identity else '')
        if SSL_error:
            SSL_id_e.setToolTip(SSL_error)
        SSL_id_e.setReadOnly(True)
        id_widgets.append((SSL_id_label, SSL_id_e))

<<<<<<< HEAD
        units = ['VIA', 'mVIA', 'bits']
        msg = _('Base unit of your wallet.')\
              + '\n1VIA=1000mVIA.\n' \
              + _(' These settings affects the fields in the Send tab')+' '
=======
        units = ['LTC', 'mLTC', 'uLTC']
        msg = (_('Base unit of your wallet.')
               + '\n1 LTC = 1000 mLTC. 1 mLTC = 1000 uLTC.\n'
               + _('This setting affects the Send tab, and all balance related fields.'))
>>>>>>> 35ce0806
        unit_label = HelpLabel(_('Base unit') + ':', msg)
        unit_combo = QComboBox()
        unit_combo.addItems(units)
        unit_combo.setCurrentIndex(units.index(self.base_unit()))
        def on_unit(x, nz):
            unit_result = units[unit_combo.currentIndex()]
            if self.base_unit() == unit_result:
                return
            edits = self.amount_e, self.fee_e, self.receive_amount_e
            amounts = [edit.get_amount() for edit in edits]
            if unit_result == 'VIA':
                self.decimal_point = 8
            elif unit_result == 'mVIA':
                self.decimal_point = 5
            elif unit_result == 'uLTC':
                self.decimal_point = 2
            else:
                raise Exception('Unknown base unit')
            self.config.set_key('decimal_point', self.decimal_point, True)
            nz.setMaximum(self.decimal_point)
            self.history_list.update()
            self.request_list.update()
            self.address_list.update()
            for edit, amount in zip(edits, amounts):
                edit.setAmount(amount)
            self.update_status()
        unit_combo.currentIndexChanged.connect(lambda x: on_unit(x, nz))
        gui_widgets.append((unit_label, unit_combo))

        block_explorers = sorted(util.block_explorer_info().keys())
        msg = _('Choose which online block explorer to use for functions that open a web browser')
        block_ex_label = HelpLabel(_('Online Block Explorer') + ':', msg)
        block_ex_combo = QComboBox()
        block_ex_combo.addItems(block_explorers)
        block_ex_combo.setCurrentIndex(block_ex_combo.findText(util.block_explorer(self.config)))
        def on_be(x):
            be_result = block_explorers[block_ex_combo.currentIndex()]
            self.config.set_key('block_explorer', be_result, True)
        block_ex_combo.currentIndexChanged.connect(on_be)
        gui_widgets.append((block_ex_label, block_ex_combo))

        from vialectrum import qrscanner
        system_cameras = qrscanner._find_system_cameras()
        qr_combo = QComboBox()
        qr_combo.addItem("Default","default")
        for camera, device in system_cameras.items():
            qr_combo.addItem(camera, device)
        #combo.addItem("Manually specify a device", config.get("video_device"))
        index = qr_combo.findData(self.config.get("video_device"))
        qr_combo.setCurrentIndex(index)
        msg = _("Install the zbar package to enable this.")
        qr_label = HelpLabel(_('Video Device') + ':', msg)
        qr_combo.setEnabled(qrscanner.libzbar is not None)
        on_video_device = lambda x: self.config.set_key("video_device", qr_combo.itemData(x), True)
        qr_combo.currentIndexChanged.connect(on_video_device)
        gui_widgets.append((qr_label, qr_combo))

        usechange_cb = QCheckBox(_('Use change addresses'))
        usechange_cb.setChecked(self.wallet.use_change)
        if not self.config.is_modifiable('use_change'): usechange_cb.setEnabled(False)
        def on_usechange(x):
            usechange_result = x == Qt.Checked
            if self.wallet.use_change != usechange_result:
                self.wallet.use_change = usechange_result
                self.wallet.storage.put('use_change', self.wallet.use_change)
                multiple_cb.setEnabled(self.wallet.use_change)
        usechange_cb.stateChanged.connect(on_usechange)
        usechange_cb.setToolTip(_('Using change addresses makes it more difficult for other people to track your transactions.'))
        tx_widgets.append((usechange_cb, None))

        def on_multiple(x):
            multiple = x == Qt.Checked
            if self.wallet.multiple_change != multiple:
                self.wallet.multiple_change = multiple
                self.wallet.storage.put('multiple_change', multiple)
        multiple_change = self.wallet.multiple_change
        multiple_cb = QCheckBox(_('Use multiple change addresses'))
        multiple_cb.setEnabled(self.wallet.use_change)
        multiple_cb.setToolTip('\n'.join([
            _('In some cases, use up to 3 change addresses in order to break '
              'up large coin amounts and obfuscate the recipient address.'),
            _('This may result in higher transactions fees.')
        ]))
        multiple_cb.setChecked(multiple_change)
        multiple_cb.stateChanged.connect(on_multiple)
        tx_widgets.append((multiple_cb, None))

        def fmt_docs(key, klass):
            lines = [ln.lstrip(" ") for ln in klass.__doc__.split("\n")]
            return '\n'.join([key, "", " ".join(lines)])

        choosers = sorted(coinchooser.COIN_CHOOSERS.keys())
        if len(choosers) > 1:
            chooser_name = coinchooser.get_name(self.config)
            msg = _('Choose coin (UTXO) selection method.  The following are available:\n\n')
            msg += '\n\n'.join(fmt_docs(*item) for item in coinchooser.COIN_CHOOSERS.items())
            chooser_label = HelpLabel(_('Coin selection') + ':', msg)
            chooser_combo = QComboBox()
            chooser_combo.addItems(choosers)
            i = choosers.index(chooser_name) if chooser_name in choosers else 0
            chooser_combo.setCurrentIndex(i)
            def on_chooser(x):
                chooser_name = choosers[chooser_combo.currentIndex()]
                self.config.set_key('coin_chooser', chooser_name)
            chooser_combo.currentIndexChanged.connect(on_chooser)
            tx_widgets.append((chooser_label, chooser_combo))

        def on_unconf(x):
            self.config.set_key('confirmed_only', bool(x))
        conf_only = self.config.get('confirmed_only', False)
        unconf_cb = QCheckBox(_('Spend only confirmed coins'))
        unconf_cb.setToolTip(_('Spend only confirmed inputs.'))
        unconf_cb.setChecked(conf_only)
        unconf_cb.stateChanged.connect(on_unconf)
        tx_widgets.append((unconf_cb, None))

        def on_outrounding(x):
            self.config.set_key('coin_chooser_output_rounding', bool(x))
        enable_outrounding = self.config.get('coin_chooser_output_rounding', False)
        outrounding_cb = QCheckBox(_('Enable output value rounding'))
        outrounding_cb.setToolTip(
            _('Set the value of the change output so that it has similar precision to the other outputs.') + '\n' +
            _('This might improve your privacy somewhat.') + '\n' +
            _('If enabled, at most 100 satoshis might be lost due to this, per transaction.'))
        outrounding_cb.setChecked(enable_outrounding)
        outrounding_cb.stateChanged.connect(on_outrounding)
        tx_widgets.append((outrounding_cb, None))

        # Fiat Currency
        hist_checkbox = QCheckBox()
        hist_capgains_checkbox = QCheckBox()
        fiat_address_checkbox = QCheckBox()
        ccy_combo = QComboBox()
        ex_combo = QComboBox()

        def update_currencies():
            if not self.fx: return
            currencies = sorted(self.fx.get_currencies(self.fx.get_history_config()))
            ccy_combo.clear()
            ccy_combo.addItems([_('None')] + currencies)
            if self.fx.is_enabled():
                ccy_combo.setCurrentIndex(ccy_combo.findText(self.fx.get_currency()))

        def update_history_cb():
            if not self.fx: return
            hist_checkbox.setChecked(self.fx.get_history_config())
            hist_checkbox.setEnabled(self.fx.is_enabled())

        def update_fiat_address_cb():
            if not self.fx: return
            fiat_address_checkbox.setChecked(self.fx.get_fiat_address_config())

        def update_history_capgains_cb():
            if not self.fx: return
            hist_capgains_checkbox.setChecked(self.fx.get_history_capital_gains_config())
            hist_capgains_checkbox.setEnabled(hist_checkbox.isChecked())

        def update_exchanges():
            if not self.fx: return
            b = self.fx.is_enabled()
            ex_combo.setEnabled(b)
            if b:
                h = self.fx.get_history_config()
                c = self.fx.get_currency()
                exchanges = self.fx.get_exchanges_by_ccy(c, h)
            else:
                exchanges = self.fx.get_exchanges_by_ccy('USD', False)
            ex_combo.clear()
            ex_combo.addItems(sorted(exchanges))
            ex_combo.setCurrentIndex(ex_combo.findText(self.fx.config_exchange()))

        def on_currency(hh):
            if not self.fx: return
            b = bool(ccy_combo.currentIndex())
            ccy = str(ccy_combo.currentText()) if b else None
            self.fx.set_enabled(b)
            if b and ccy != self.fx.ccy:
                self.fx.set_currency(ccy)
            update_history_cb()
            update_exchanges()
            self.update_fiat()

        def on_exchange(idx):
            exchange = str(ex_combo.currentText())
            if self.fx and self.fx.is_enabled() and exchange and exchange != self.fx.exchange.name():
                self.fx.set_exchange(exchange)

        def on_history(checked):
            if not self.fx: return
            self.fx.set_history_config(checked)
            update_exchanges()
            self.history_list.refresh_headers()
            if self.fx.is_enabled() and checked:
                # reset timeout to get historical rates
                self.fx.timeout = 0
            update_history_capgains_cb()

        def on_history_capgains(checked):
            if not self.fx: return
            self.fx.set_history_capital_gains_config(checked)
            self.history_list.refresh_headers()

        def on_fiat_address(checked):
            if not self.fx: return
            self.fx.set_fiat_address_config(checked)
            self.address_list.refresh_headers()
            self.address_list.update()

        update_currencies()
        update_history_cb()
        update_history_capgains_cb()
        update_fiat_address_cb()
        update_exchanges()
        ccy_combo.currentIndexChanged.connect(on_currency)
        hist_checkbox.stateChanged.connect(on_history)
        hist_capgains_checkbox.stateChanged.connect(on_history_capgains)
        fiat_address_checkbox.stateChanged.connect(on_fiat_address)
        ex_combo.currentIndexChanged.connect(on_exchange)

        fiat_widgets = []
        fiat_widgets.append((QLabel(_('Fiat currency')), ccy_combo))
        fiat_widgets.append((QLabel(_('Show history rates')), hist_checkbox))
        fiat_widgets.append((QLabel(_('Show capital gains in history')), hist_capgains_checkbox))
        fiat_widgets.append((QLabel(_('Show Fiat balance for addresses')), fiat_address_checkbox))
        fiat_widgets.append((QLabel(_('Source')), ex_combo))

        tabs_info = [
            (fee_widgets, _('Fees')),
            (tx_widgets, _('Transactions')),
            (gui_widgets, _('Appearance')),
            (fiat_widgets, _('Fiat')),
            (id_widgets, _('Identity')),
        ]
        for widgets, name in tabs_info:
            tab = QWidget()
            grid = QGridLayout(tab)
            grid.setColumnStretch(0,1)
            for a,b in widgets:
                i = grid.rowCount()
                if b:
                    if a:
                        grid.addWidget(a, i, 0)
                    grid.addWidget(b, i, 1)
                else:
                    grid.addWidget(a, i, 0, 1, 2)
            tabs.addTab(tab, name)

        vbox.addWidget(tabs)
        vbox.addStretch(1)
        vbox.addLayout(Buttons(CloseButton(d)))
        d.setLayout(vbox)

        # run the dialog
        d.exec_()

        if self.fx:
            self.fx.timeout = 0

        self.alias_received_signal.disconnect(set_alias_color)

        run_hook('close_settings_dialog')
        if self.need_restart:
            self.show_warning(_('Please restart Electrum to activate the new GUI settings'), title=_('Success'))


    def closeEvent(self, event):
        # It seems in some rare cases this closeEvent() is called twice
        if not self.cleaned_up:
            self.cleaned_up = True
            self.clean_up()
        event.accept()

    def clean_up(self):
        self.wallet.thread.stop()
        if self.network:
            self.network.unregister_callback(self.on_network)
        self.config.set_key("is_maximized", self.isMaximized())
        if not self.isMaximized():
            g = self.geometry()
            self.wallet.storage.put("winpos-qt", [g.left(),g.top(),
                                                  g.width(),g.height()])
        self.config.set_key("console-history", self.console.history[-50:],
                            True)
        if self.qr_window:
            self.qr_window.close()
        self.close_wallet()
        self.gui_object.close_window(self)

    def plugins_dialog(self):
        self.pluginsdialog = d = WindowModalDialog(self, _('Electrum Plugins'))

        plugins = self.gui_object.plugins

        vbox = QVBoxLayout(d)

        # plugins
        scroll = QScrollArea()
        scroll.setEnabled(True)
        scroll.setWidgetResizable(True)
        scroll.setMinimumSize(400,250)
        vbox.addWidget(scroll)

        w = QWidget()
        scroll.setWidget(w)
        w.setMinimumHeight(plugins.count() * 35)

        grid = QGridLayout()
        grid.setColumnStretch(0,1)
        w.setLayout(grid)

        settings_widgets = {}

        def enable_settings_widget(p, name, i):
            widget = settings_widgets.get(name)
            if not widget and p and p.requires_settings():
                widget = settings_widgets[name] = p.settings_widget(d)
                grid.addWidget(widget, i, 1)
            if widget:
                widget.setEnabled(bool(p and p.is_enabled()))

        def do_toggle(cb, name, i):
            p = plugins.toggle(name)
            cb.setChecked(bool(p))
            enable_settings_widget(p, name, i)
            run_hook('init_qt', self.gui_object)

        for i, descr in enumerate(plugins.descriptions.values()):
            name = descr['__name__']
            p = plugins.get(name)
            if descr.get('registers_keystore'):
                continue
            try:
                cb = QCheckBox(descr['fullname'])
                plugin_is_loaded = p is not None
                cb_enabled = (not plugin_is_loaded and plugins.is_available(name, self.wallet)
                              or plugin_is_loaded and p.can_user_disable())
                cb.setEnabled(cb_enabled)
                cb.setChecked(plugin_is_loaded and p.is_enabled())
                grid.addWidget(cb, i, 0)
                enable_settings_widget(p, name, i)
                cb.clicked.connect(partial(do_toggle, cb, name, i))
                msg = descr['description']
                if descr.get('requires'):
                    msg += '\n\n' + _('Requires') + ':\n' + '\n'.join(map(lambda x: x[1], descr.get('requires')))
                grid.addWidget(HelpButton(msg), i, 2)
            except Exception:
                self.print_msg("error: cannot display plugin", name)
                traceback.print_exc(file=sys.stdout)
        grid.setRowStretch(len(plugins.descriptions.values()), 1)
        vbox.addLayout(Buttons(CloseButton(d)))
        d.exec_()

    def cpfp(self, parent_tx, new_tx):
        total_size = parent_tx.estimated_size() + new_tx.estimated_size()
        d = WindowModalDialog(self, _('Child Pays for Parent'))
        vbox = QVBoxLayout(d)
        msg = (
            "A CPFP is a transaction that sends an unconfirmed output back to "
            "yourself, with a high fee. The goal is to have miners confirm "
            "the parent transaction in order to get the fee attached to the "
            "child transaction.")
        vbox.addWidget(WWLabel(_(msg)))
        msg2 = ("The proposed fee is computed using your "
            "fee/kB settings, applied to the total size of both child and "
            "parent transactions. After you broadcast a CPFP transaction, "
            "it is normal to see a new unconfirmed transaction in your history.")
        vbox.addWidget(WWLabel(_(msg2)))
        grid = QGridLayout()
        grid.addWidget(QLabel(_('Total size') + ':'), 0, 0)
        grid.addWidget(QLabel('%d bytes'% total_size), 0, 1)
        max_fee = new_tx.output_value()
        grid.addWidget(QLabel(_('Input amount') + ':'), 1, 0)
        grid.addWidget(QLabel(self.format_amount(max_fee) + ' ' + self.base_unit()), 1, 1)
        output_amount = QLabel('')
        grid.addWidget(QLabel(_('Output amount') + ':'), 2, 0)
        grid.addWidget(output_amount, 2, 1)
        fee_e = BTCAmountEdit(self.get_decimal_point)
        # FIXME with dyn fees, without estimates, there are all kinds of crashes here
        def f(x):
            a = max_fee - fee_e.get_amount()
            output_amount.setText((self.format_amount(a) + ' ' + self.base_unit()) if a else '')
        fee_e.textChanged.connect(f)
        fee = self.config.fee_per_kb() * total_size / 1000
        fee_e.setAmount(fee)
        grid.addWidget(QLabel(_('Fee' + ':')), 3, 0)
        grid.addWidget(fee_e, 3, 1)
        def on_rate(dyn, pos, fee_rate):
            fee = fee_rate * total_size / 1000
            fee = min(max_fee, fee)
            fee_e.setAmount(fee)
        fee_slider = FeeSlider(self, self.config, on_rate)
        fee_slider.update()
        grid.addWidget(fee_slider, 4, 1)
        vbox.addLayout(grid)
        vbox.addLayout(Buttons(CancelButton(d), OkButton(d)))
        if not d.exec_():
            return
        fee = fee_e.get_amount()
        if fee > max_fee:
            self.show_error(_('Max fee exceeded'))
            return
        new_tx = self.wallet.cpfp(parent_tx, fee)
        new_tx.set_rbf(True)
        self.show_transaction(new_tx)

    def bump_fee_dialog(self, tx):
        is_relevant, is_mine, v, fee = self.wallet.get_wallet_delta(tx)
        tx_label = self.wallet.get_label(tx.txid())
        tx_size = tx.estimated_size()
        d = WindowModalDialog(self, _('Bump Fee'))
        vbox = QVBoxLayout(d)
        vbox.addWidget(QLabel(_('Current fee') + ': %s'% self.format_amount(fee) + ' ' + self.base_unit()))
        vbox.addWidget(QLabel(_('New fee' + ':')))

        fee_e = BTCAmountEdit(self.get_decimal_point)
        fee_e.setAmount(fee * 1.5)
        vbox.addWidget(fee_e)

        def on_rate(dyn, pos, fee_rate):
            fee = fee_rate * tx_size / 1000
            fee_e.setAmount(fee)
        fee_slider = FeeSlider(self, self.config, on_rate)
        vbox.addWidget(fee_slider)
        cb = QCheckBox(_('Final'))
        vbox.addWidget(cb)
        vbox.addLayout(Buttons(CancelButton(d), OkButton(d)))
        if not d.exec_():
            return
        is_final = cb.isChecked()
        new_fee = fee_e.get_amount()
        delta = new_fee - fee
        if delta < 0:
            self.show_error("fee too low")
            return
        try:
            new_tx = self.wallet.bump_fee(tx, delta)
        except BaseException as e:
            self.show_error(str(e))
            return
        if is_final:
            new_tx.set_rbf(False)
        self.show_transaction(new_tx, tx_label)

    def save_transaction_into_wallet(self, tx):
        try:
            if not self.wallet.add_transaction(tx.txid(), tx):
                self.show_error(_("Transaction could not be saved.") + "\n" +
                                       _("It conflicts with current history."))
                return False
        except AddTransactionException as e:
            self.show_error(e)
            return False
        else:
            self.wallet.save_transactions(write=True)
            # need to update at least: history_list, utxo_list, address_list
            self.need_update.set()
            self.msg_box(QPixmap(":icons/offline_tx.png"), None, _('Success'), _("Transaction added to wallet history"))
            return True

<|MERGE_RESOLUTION|>--- conflicted
+++ resolved
@@ -540,11 +540,7 @@
 
         help_menu = menubar.addMenu(_("&Help"))
         help_menu.addAction(_("&About"), self.show_about)
-<<<<<<< HEAD
-        help_menu.addAction(_("&Official website"), lambda: webbrowser.open("http://vialectrum.org"))
-=======
-        help_menu.addAction(_("&Official website"), lambda: webbrowser.open("https://electrum-ltc.org"))
->>>>>>> 35ce0806
+        help_menu.addAction(_("&Official website"), lambda: webbrowser.open("https://vialectrum.org"))
         help_menu.addSeparator()
         help_menu.addAction(_("&Documentation"), lambda: webbrowser.open("http://docs.electrum.org/")).setShortcut(QKeySequence.HelpContents)
         help_menu.addAction(_("&Report Bug"), self.show_report_bug)
@@ -2729,17 +2725,10 @@
         SSL_id_e.setReadOnly(True)
         id_widgets.append((SSL_id_label, SSL_id_e))
 
-<<<<<<< HEAD
-        units = ['VIA', 'mVIA', 'bits']
-        msg = _('Base unit of your wallet.')\
-              + '\n1VIA=1000mVIA.\n' \
-              + _(' These settings affects the fields in the Send tab')+' '
-=======
-        units = ['LTC', 'mLTC', 'uLTC']
+        units = ['VIA', 'mVIA', 'uVIA']
         msg = (_('Base unit of your wallet.')
-               + '\n1 LTC = 1000 mLTC. 1 mLTC = 1000 uLTC.\n'
+               + '\n1 LTC = 1000 mVIA. 1 mVIA = 1000 uVIA.\n'
                + _('This setting affects the Send tab, and all balance related fields.'))
->>>>>>> 35ce0806
         unit_label = HelpLabel(_('Base unit') + ':', msg)
         unit_combo = QComboBox()
         unit_combo.addItems(units)
