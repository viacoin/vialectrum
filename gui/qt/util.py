from __future__ import absolute_import
from __future__ import division
from __future__ import print_function
from __future__ import unicode_literals

import six
import os.path
import time
import traceback
import sys
import threading
import platform
from six.moves import queue
from collections import namedtuple
from functools import partial

<<<<<<< HEAD
from electrum_ltc.i18n import _
from PyQt4.QtGui import *
from PyQt4.QtCore import *
=======
from electrum.i18n import _
from PyQt5.QtGui import *
from PyQt5.QtCore import *
from PyQt5.QtWidgets import *
>>>>>>> 2239cb96

if platform.system() == 'Windows':
    MONOSPACE_FONT = 'Lucida Console'
elif platform.system() == 'Darwin':
    MONOSPACE_FONT = 'Monaco'
else:
    MONOSPACE_FONT = 'monospace'

GREEN_BG = "QWidget {background-color:#80ff80;}"
RED_BG = "QWidget {background-color:#ffcccc;}"
RED_FG = "QWidget {color:red;}"
BLUE_FG = "QWidget {color:blue;}"
BLACK_FG = "QWidget {color:black;}"

dialogs = []

from electrum_ltc.paymentrequest import PR_UNPAID, PR_PAID, PR_UNKNOWN, PR_EXPIRED

pr_icons = {
    PR_UNPAID:":icons/unpaid.png",
    PR_PAID:":icons/confirmed.png",
    PR_EXPIRED:":icons/expired.png"
}

pr_tooltips = {
    PR_UNPAID:_('Pending'),
    PR_PAID:_('Paid'),
    PR_EXPIRED:_('Expired')
}

expiration_values = [
    (_('1 hour'), 60*60),
    (_('1 day'), 24*60*60),
    (_('1 week'), 7*24*60*60),
    (_('Never'), None)
]


class Timer(QThread):
    stopped = False
    timer_signal = pyqtSignal()

    def run(self):
        while not self.stopped:
            self.timer_signal.emit()
            time.sleep(0.5)

    def stop(self):
        self.stopped = True
        self.wait()

class EnterButton(QPushButton):
    def __init__(self, text, func):
        QPushButton.__init__(self, text)
        self.func = func
        self.clicked.connect(func)

    def keyPressEvent(self, e):
        if e.key() == Qt.Key_Return:
            self.func()


class ThreadedButton(QPushButton):
    def __init__(self, text, task, on_success=None, on_error=None):
        QPushButton.__init__(self, text)
        self.task = task
        self.on_success = on_success
        self.on_error = on_error
        self.clicked.connect(self.run_task)

    def run_task(self):
        self.setEnabled(False)
        self.thread = TaskThread(self)
        self.thread.add(self.task, self.on_success, self.done, self.on_error)

    def done(self):
        self.setEnabled(True)
        self.thread.stop()


class WWLabel(QLabel):
    def __init__ (self, text="", parent=None):
        QLabel.__init__(self, text, parent)
        self.setWordWrap(True)


class HelpLabel(QLabel):

    def __init__(self, text, help_text):
        QLabel.__init__(self, text)
        self.help_text = help_text
        self.app = QCoreApplication.instance()
        self.font = QFont()

    def mouseReleaseEvent(self, x):
        QMessageBox.information(self, 'Help', self.help_text)

    def enterEvent(self, event):
        self.font.setUnderline(True)
        self.setFont(self.font)
        self.app.setOverrideCursor(QCursor(Qt.PointingHandCursor))
        return QLabel.enterEvent(self, event)

    def leaveEvent(self, event):
        self.font.setUnderline(False)
        self.setFont(self.font)
        self.app.setOverrideCursor(QCursor(Qt.ArrowCursor))
        return QLabel.leaveEvent(self, event)


class HelpButton(QPushButton):
    def __init__(self, text):
        QPushButton.__init__(self, '?')
        self.help_text = text
        self.setFocusPolicy(Qt.NoFocus)
        self.setFixedWidth(20)
        self.clicked.connect(self.onclick)

    def onclick(self):
        QMessageBox.information(self, 'Help', self.help_text)

class Buttons(QHBoxLayout):
    def __init__(self, *buttons):
        QHBoxLayout.__init__(self)
        self.addStretch(1)
        for b in buttons:
            self.addWidget(b)

class CloseButton(QPushButton):
    def __init__(self, dialog):
        QPushButton.__init__(self, _("Close"))
        self.clicked.connect(dialog.close)
        self.setDefault(True)

class CopyButton(QPushButton):
    def __init__(self, text_getter, app):
        QPushButton.__init__(self, _("Copy"))
        self.clicked.connect(lambda: app.clipboard().setText(text_getter()))

class CopyCloseButton(QPushButton):
    def __init__(self, text_getter, app, dialog):
        QPushButton.__init__(self, _("Copy and Close"))
        self.clicked.connect(lambda: app.clipboard().setText(text_getter()))
        self.clicked.connect(dialog.close)
        self.setDefault(True)

class OkButton(QPushButton):
    def __init__(self, dialog, label=None):
        QPushButton.__init__(self, label or _("OK"))
        self.clicked.connect(dialog.accept)
        self.setDefault(True)

class CancelButton(QPushButton):
    def __init__(self, dialog, label=None):
        QPushButton.__init__(self, label or _("Cancel"))
        self.clicked.connect(dialog.reject)

class MessageBoxMixin(object):
    def top_level_window_recurse(self, window=None):
        window = window or self
        classes = (WindowModalDialog, QMessageBox)
        for n, child in enumerate(window.children()):
            # Test for visibility as old closed dialogs may not be GC-ed
            if isinstance(child, classes) and child.isVisible():
                return self.top_level_window_recurse(child)
        return window

    def top_level_window(self):
        return self.top_level_window_recurse()

    def question(self, msg, parent=None, title=None, icon=None):
        Yes, No = QMessageBox.Yes, QMessageBox.No
        return self.msg_box(icon or QMessageBox.Question,
                            parent, title or '',
                            msg, buttons=Yes|No, defaultButton=No) == Yes

    def show_warning(self, msg, parent=None, title=None):
        return self.msg_box(QMessageBox.Warning, parent,
                            title or _('Warning'), msg)

    def show_error(self, msg, parent=None):
        return self.msg_box(QMessageBox.Warning, parent,
                            _('Error'), msg)

    def show_critical(self, msg, parent=None, title=None):
        return self.msg_box(QMessageBox.Critical, parent,
                            title or _('Critical Error'), msg)

    def show_message(self, msg, parent=None, title=None):
        return self.msg_box(QMessageBox.Information, parent,
                            title or _('Information'), msg)

    def msg_box(self, icon, parent, title, text, buttons=QMessageBox.Ok,
                defaultButton=QMessageBox.NoButton):
        parent = parent or self.top_level_window()
        d = QMessageBox(icon, title, text, buttons, parent)
        d.setWindowModality(Qt.WindowModal)
        d.setDefaultButton(defaultButton)
        return d.exec_()

class WindowModalDialog(QDialog, MessageBoxMixin):
    '''Handy wrapper; window modal dialogs are better for our multi-window
    daemon model as other wallet windows can still be accessed.'''
    def __init__(self, parent, title=None):
        QDialog.__init__(self, parent)
        self.setWindowModality(Qt.WindowModal)
        if title:
            self.setWindowTitle(title)


class WaitingDialog(WindowModalDialog):
    '''Shows a please wait dialog whilst runnning a task.  It is not
    necessary to maintain a reference to this dialog.'''
    def __init__(self, parent, message, task, on_success=None, on_error=None):
        assert parent
        if isinstance(parent, MessageBoxMixin):
            parent = parent.top_level_window()
        WindowModalDialog.__init__(self, parent, _("Please wait"))
        vbox = QVBoxLayout(self)
        vbox.addWidget(QLabel(message))
        self.accepted.connect(self.on_accepted)
        self.show()
        self.thread = TaskThread(self)
        self.thread.add(task, on_success, self.accept, on_error)

    def wait(self):
        self.thread.wait()

    def on_accepted(self):
        self.thread.stop()


def line_dialog(parent, title, label, ok_label, default=None):
    dialog = WindowModalDialog(parent, title)
    dialog.setMinimumWidth(500)
    l = QVBoxLayout()
    dialog.setLayout(l)
    l.addWidget(QLabel(label))
    txt = QLineEdit()
    if default:
        txt.setText(default)
    l.addWidget(txt)
    l.addLayout(Buttons(CancelButton(dialog), OkButton(dialog, ok_label)))
    if dialog.exec_():
        return txt.text()

def text_dialog(parent, title, label, ok_label, default=None):
    from .qrtextedit import ScanQRTextEdit
    dialog = WindowModalDialog(parent, title)
    dialog.setMinimumWidth(500)
    l = QVBoxLayout()
    dialog.setLayout(l)
    l.addWidget(QLabel(label))
    txt = ScanQRTextEdit()
    if default:
        txt.setText(default)
    l.addWidget(txt)
    l.addLayout(Buttons(CancelButton(dialog), OkButton(dialog, ok_label)))
    if dialog.exec_():
        return txt.toPlainText()

class ChoicesLayout(object):
    def __init__(self, msg, choices, on_clicked=None, checked_index=0):
        vbox = QVBoxLayout()
        if len(msg) > 50:
            vbox.addWidget(WWLabel(msg))
            msg = ""
        gb2 = QGroupBox(msg)
        vbox.addWidget(gb2)

        vbox2 = QVBoxLayout()
        gb2.setLayout(vbox2)

        self.group = group = QButtonGroup()
        for i,c in enumerate(choices):
            button = QRadioButton(gb2)
            button.setText(c)
            vbox2.addWidget(button)
            group.addButton(button)
            group.setId(button, i)
            if i==checked_index:
                button.setChecked(True)

        if on_clicked:
            group.buttonClicked.connect(partial(on_clicked, self))

        self.vbox = vbox

    def layout(self):
        return self.vbox

    def selected_index(self):
        return self.group.checkedId()

def address_field(addresses):
    hbox = QHBoxLayout()
    address_e = QLineEdit()
    if addresses:
        address_e.setText(addresses[0])
    def func():
        i = addresses.index(str(address_e.text())) + 1
        i = i % len(addresses)
        address_e.setText(addresses[i])
    button = QPushButton(_('Address'))
    button.clicked.connect(func)
    hbox.addWidget(button)
    hbox.addWidget(address_e)
    return hbox, address_e


def filename_field(parent, config, defaultname, select_msg):

    vbox = QVBoxLayout()
    vbox.addWidget(QLabel(_("Format")))
    gb = QGroupBox("format", parent)
    b1 = QRadioButton(gb)
    b1.setText(_("CSV"))
    b1.setChecked(True)
    b2 = QRadioButton(gb)
    b2.setText(_("json"))
    vbox.addWidget(b1)
    vbox.addWidget(b2)

    hbox = QHBoxLayout()

    directory = config.get('io_dir', os.path.expanduser('~'))
    path = os.path.join( directory, defaultname )
    filename_e = QLineEdit()
    filename_e.setText(path)

    def func():
        text = filename_e.text()
        _filter = "*.csv" if text.endswith(".csv") else "*.json" if text.endswith(".json") else None
        p, __ = QFileDialog.getSaveFileName(None, select_msg, text, _filter)
        if p:
            filename_e.setText(p)

    button = QPushButton(_('File'))
    button.clicked.connect(func)
    hbox.addWidget(button)
    hbox.addWidget(filename_e)
    vbox.addLayout(hbox)

    def set_csv(v):
        text = filename_e.text()
        text = text.replace(".json",".csv") if v else text.replace(".csv",".json")
        filename_e.setText(text)

    b1.clicked.connect(lambda: set_csv(True))
    b2.clicked.connect(lambda: set_csv(False))

    return vbox, filename_e, b1

class ElectrumItemDelegate(QStyledItemDelegate):
    def createEditor(self, parent, option, index):
        return self.parent().createEditor(parent, option, index)

class MyTreeWidget(QTreeWidget):

    def __init__(self, parent, create_menu, headers, stretch_column=None,
                 editable_columns=None):
        QTreeWidget.__init__(self, parent)
        self.parent = parent
        self.config = self.parent.config
        self.stretch_column = stretch_column
        self.setContextMenuPolicy(Qt.CustomContextMenu)
        self.customContextMenuRequested.connect(create_menu)
        self.setUniformRowHeights(True)
        # extend the syntax for consistency
        self.addChild = self.addTopLevelItem
        self.insertChild = self.insertTopLevelItem

        # Control which columns are editable
        self.editor = None
        self.pending_update = False
        if editable_columns is None:
            editable_columns = [stretch_column]
        self.editable_columns = editable_columns
        self.setItemDelegate(ElectrumItemDelegate(self))
        self.itemDoubleClicked.connect(self.on_doubleclick)
        self.update_headers(headers)
        self.current_filter = ""

    def update_headers(self, headers):
        self.setColumnCount(len(headers))
        self.setHeaderLabels(headers)
        self.header().setStretchLastSection(False)
        for col in range(len(headers)):
            sm = QHeaderView.Stretch if col == self.stretch_column else QHeaderView.ResizeToContents
            self.header().setSectionResizeMode(col, sm)

    def editItem(self, item, column):
        if column in self.editable_columns:
            self.editing_itemcol = (item, column, item.text(column))
            # Calling setFlags causes on_changed events for some reason
            item.setFlags(item.flags() | Qt.ItemIsEditable)
            QTreeWidget.editItem(self, item, column)
            item.setFlags(item.flags() & ~Qt.ItemIsEditable)

    def keyPressEvent(self, event):
        if event.key() in [ Qt.Key_F2, Qt.Key_Return ] and self.editor is None:
            self.on_activated(self.currentItem(), self.currentColumn())
        else:
            QTreeWidget.keyPressEvent(self, event)

    def permit_edit(self, item, column):
        return (column in self.editable_columns
                and self.on_permit_edit(item, column))

    def on_permit_edit(self, item, column):
        return True

    def on_doubleclick(self, item, column):
        if self.permit_edit(item, column):
            self.editItem(item, column)

    def on_activated(self, item, column):
        # on 'enter' we show the menu
        pt = self.visualItemRect(item).bottomLeft()
        pt.setX(50)
        self.customContextMenuRequested.emit(pt)

    def createEditor(self, parent, option, index):
        self.editor = QStyledItemDelegate.createEditor(self.itemDelegate(),
                                                       parent, option, index)
        self.editor.editingFinished.connect(self.editing_finished)
        return self.editor

    def editing_finished(self):
        # Long-time QT bug - pressing Enter to finish editing signals
        # editingFinished twice.  If the item changed the sequence is
        # Enter key:  editingFinished, on_change, editingFinished
        # Mouse: on_change, editingFinished
        # This mess is the cleanest way to ensure we make the
        # on_edited callback with the updated item
        if self.editor:
            (item, column, prior_text) = self.editing_itemcol
            if self.editor.text() == prior_text:
                self.editor = None  # Unchanged - ignore any 2nd call
            elif item.text(column) == prior_text:
                pass # Buggy first call on Enter key, item not yet updated
            else:
                # What we want - the updated item
                self.on_edited(*self.editing_itemcol)
                self.editor = None

            # Now do any pending updates
            if self.editor is None and self.pending_update:
                self.pending_update = False
                self.on_update()

    def on_edited(self, item, column, prior):
        '''Called only when the text actually changes'''
        key = item.data(0, Qt.UserRole)
        text = item.text(column)
        self.parent.wallet.set_label(key, text)
        self.parent.history_list.update_labels()
        self.parent.update_completions()

    def update(self):
        # Defer updates if editing
        if self.editor:
            self.pending_update = True
        else:
            self.setUpdatesEnabled(False)
            self.on_update()
            self.setUpdatesEnabled(True)
        if self.current_filter:
            self.filter(self.current_filter)

    def on_update(self):
        pass

    def get_leaves(self, root):
        child_count = root.childCount()
        if child_count == 0:
            yield root
        for i in range(child_count):
            item = root.child(i)
            for x in self.get_leaves(item):
                yield x

    def filter(self, p):
        columns = self.__class__.filter_columns
        p = p.lower()
        self.current_filter = p
        for item in self.get_leaves(self.invisibleRootItem()):
            item.setHidden(all([item.text(column).lower().find(p) == -1
                                for column in columns]))


class ButtonsWidget(QWidget):

    def __init__(self):
        super(QWidget, self).__init__()
        self.buttons = []

    def resizeButtons(self):
        frameWidth = self.style().pixelMetric(QStyle.PM_DefaultFrameWidth)
        x = self.rect().right() - frameWidth
        y = self.rect().bottom() - frameWidth
        for button in self.buttons:
            sz = button.sizeHint()
            x -= sz.width()
            button.move(x, y - sz.height())

    def addButton(self, icon_name, on_click, tooltip):
        button = QToolButton(self)
        button.setIcon(QIcon(icon_name))
        button.setStyleSheet("QToolButton { border: none; hover {border: 1px} pressed {border: 1px} padding: 0px; }")
        button.setVisible(True)
        button.setToolTip(tooltip)
        button.clicked.connect(on_click)
        self.buttons.append(button)
        return button

    def addCopyButton(self, app):
        self.app = app
        f = lambda: self.app.clipboard().setText(str(self.text()))
        self.addButton(":icons/copy.png", f, _("Copy to clipboard"))

class ButtonsLineEdit(QLineEdit, ButtonsWidget):
    def __init__(self, text=None):
        QLineEdit.__init__(self, text)
        self.buttons = []

    def resizeEvent(self, e):
        o = QLineEdit.resizeEvent(self, e)
        self.resizeButtons()
        return o

class ButtonsTextEdit(QPlainTextEdit, ButtonsWidget):
    def __init__(self, text=None):
        QPlainTextEdit.__init__(self, text)
        self.setText = self.setPlainText
        self.text = self.toPlainText
        self.buttons = []

    def resizeEvent(self, e):
        o = QPlainTextEdit.resizeEvent(self, e)
        self.resizeButtons()
        return o


class TaskThread(QThread):
    '''Thread that runs background tasks.  Callbacks are guaranteed
    to happen in the context of its parent.'''

    Task = namedtuple("Task", "task cb_success cb_done cb_error")
    doneSig = pyqtSignal(object, object, object)

    def __init__(self, parent, on_error=None):
        super(TaskThread, self).__init__(parent)
        self.on_error = on_error
        self.tasks = queue.Queue()
        self.doneSig.connect(self.on_done)
        self.start()

    def add(self, task, on_success=None, on_done=None, on_error=None):
        on_error = on_error or self.on_error
        self.tasks.put(TaskThread.Task(task, on_success, on_done, on_error))

    def run(self):
        while True:
            task = self.tasks.get()
            if not task:
                break
            try:
                result = task.task()
                self.doneSig.emit(result, task.cb_done, task.cb_success)
            except BaseException:
                self.doneSig.emit(sys.exc_info(), task.cb_done, task.cb_error)

    def on_done(self, result, cb_done, cb):
        # This runs in the parent's thread.
        if cb_done:
            cb_done()
        if cb:
            cb(result)

    def stop(self):
        self.tasks.put(None)


if __name__ == "__main__":
    app = QApplication([])
    t = WaitingDialog(None, 'testing ...', lambda: [time.sleep(1)], lambda x: QMessageBox.information(None, 'done', "done"))
    t.start()
    app.exec_()<|MERGE_RESOLUTION|>--- conflicted
+++ resolved
@@ -14,16 +14,10 @@
 from collections import namedtuple
 from functools import partial
 
-<<<<<<< HEAD
 from electrum_ltc.i18n import _
-from PyQt4.QtGui import *
-from PyQt4.QtCore import *
-=======
-from electrum.i18n import _
 from PyQt5.QtGui import *
 from PyQt5.QtCore import *
 from PyQt5.QtWidgets import *
->>>>>>> 2239cb96
 
 if platform.system() == 'Windows':
     MONOSPACE_FONT = 'Lucida Console'
