--- conflicted
+++ resolved
@@ -1,9 +1,3 @@
-<<<<<<< HEAD
-from electrum_ltc.i18n import _
-from PyQt4.QtGui import *
-from PyQt4.QtCore import *
-=======
->>>>>>> d5aa6466
 import os.path
 import time
 import traceback
@@ -12,7 +6,7 @@
 import platform
 from functools import partial
 
-from electrum.i18n import _
+from electrum_ltc.i18n import _
 from PyQt4.QtGui import *
 from PyQt4.QtCore import *
 
