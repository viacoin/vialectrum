import os.path
import time
import sys
import platform
import queue
from collections import namedtuple
from functools import partial

<<<<<<< HEAD
from vialectrum.i18n import _
=======
>>>>>>> 7fc579b5
from PyQt5.QtGui import *
from PyQt5.QtCore import *
from PyQt5.QtWidgets import *

from electrum_ltc.i18n import _
from electrum_ltc.util import FileImportFailed, FileExportFailed
from electrum_ltc.paymentrequest import PR_UNPAID, PR_PAID, PR_EXPIRED


if platform.system() == 'Windows':
    MONOSPACE_FONT = 'Lucida Console'
elif platform.system() == 'Darwin':
    MONOSPACE_FONT = 'Monaco'
else:
    MONOSPACE_FONT = 'monospace'


dialogs = []

<<<<<<< HEAD
from vialectrum.paymentrequest import PR_UNPAID, PR_PAID, PR_EXPIRED

=======
>>>>>>> 7fc579b5
pr_icons = {
    PR_UNPAID:":icons/unpaid.png",
    PR_PAID:":icons/confirmed.png",
    PR_EXPIRED:":icons/expired.png"
}

pr_tooltips = {
    PR_UNPAID:_('Pending'),
    PR_PAID:_('Paid'),
    PR_EXPIRED:_('Expired')
}

expiration_values = [
    (_('1 hour'), 60*60),
    (_('1 day'), 24*60*60),
    (_('1 week'), 7*24*60*60),
    (_('Never'), None)
]


class Timer(QThread):
    stopped = False
    timer_signal = pyqtSignal()

    def run(self):
        while not self.stopped:
            self.timer_signal.emit()
            time.sleep(0.5)

    def stop(self):
        self.stopped = True
        self.wait()

class EnterButton(QPushButton):
    def __init__(self, text, func):
        QPushButton.__init__(self, text)
        self.func = func
        self.clicked.connect(func)

    def keyPressEvent(self, e):
        if e.key() == Qt.Key_Return:
            self.func()


class ThreadedButton(QPushButton):
    def __init__(self, text, task, on_success=None, on_error=None):
        QPushButton.__init__(self, text)
        self.task = task
        self.on_success = on_success
        self.on_error = on_error
        self.clicked.connect(self.run_task)

    def run_task(self):
        self.setEnabled(False)
        self.thread = TaskThread(self)
        self.thread.add(self.task, self.on_success, self.done, self.on_error)

    def done(self):
        self.setEnabled(True)
        self.thread.stop()


class WWLabel(QLabel):
    def __init__ (self, text="", parent=None):
        QLabel.__init__(self, text, parent)
        self.setWordWrap(True)


class HelpLabel(QLabel):

    def __init__(self, text, help_text):
        QLabel.__init__(self, text)
        self.help_text = help_text
        self.app = QCoreApplication.instance()
        self.font = QFont()

    def mouseReleaseEvent(self, x):
        QMessageBox.information(self, 'Help', self.help_text)

    def enterEvent(self, event):
        self.font.setUnderline(True)
        self.setFont(self.font)
        self.app.setOverrideCursor(QCursor(Qt.PointingHandCursor))
        return QLabel.enterEvent(self, event)

    def leaveEvent(self, event):
        self.font.setUnderline(False)
        self.setFont(self.font)
        self.app.setOverrideCursor(QCursor(Qt.ArrowCursor))
        return QLabel.leaveEvent(self, event)


class HelpButton(QPushButton):
    def __init__(self, text):
        QPushButton.__init__(self, '?')
        self.help_text = text
        self.setFocusPolicy(Qt.NoFocus)
        self.setFixedWidth(20)
        self.clicked.connect(self.onclick)

    def onclick(self):
        QMessageBox.information(self, 'Help', self.help_text)

class Buttons(QHBoxLayout):
    def __init__(self, *buttons):
        QHBoxLayout.__init__(self)
        self.addStretch(1)
        for b in buttons:
            self.addWidget(b)

class CloseButton(QPushButton):
    def __init__(self, dialog):
        QPushButton.__init__(self, _("Close"))
        self.clicked.connect(dialog.close)
        self.setDefault(True)

class CopyButton(QPushButton):
    def __init__(self, text_getter, app):
        QPushButton.__init__(self, _("Copy"))
        self.clicked.connect(lambda: app.clipboard().setText(text_getter()))

class CopyCloseButton(QPushButton):
    def __init__(self, text_getter, app, dialog):
        QPushButton.__init__(self, _("Copy and Close"))
        self.clicked.connect(lambda: app.clipboard().setText(text_getter()))
        self.clicked.connect(dialog.close)
        self.setDefault(True)

class OkButton(QPushButton):
    def __init__(self, dialog, label=None):
        QPushButton.__init__(self, label or _("OK"))
        self.clicked.connect(dialog.accept)
        self.setDefault(True)

class CancelButton(QPushButton):
    def __init__(self, dialog, label=None):
        QPushButton.__init__(self, label or _("Cancel"))
        self.clicked.connect(dialog.reject)

class MessageBoxMixin(object):
    def top_level_window_recurse(self, window=None):
        window = window or self
        classes = (WindowModalDialog, QMessageBox)
        for n, child in enumerate(window.children()):
            # Test for visibility as old closed dialogs may not be GC-ed
            if isinstance(child, classes) and child.isVisible():
                return self.top_level_window_recurse(child)
        return window

    def top_level_window(self):
        return self.top_level_window_recurse()

    def question(self, msg, parent=None, title=None, icon=None):
        Yes, No = QMessageBox.Yes, QMessageBox.No
        return self.msg_box(icon or QMessageBox.Question,
                            parent, title or '',
                            msg, buttons=Yes|No, defaultButton=No) == Yes

    def show_warning(self, msg, parent=None, title=None):
        return self.msg_box(QMessageBox.Warning, parent,
                            title or _('Warning'), msg)

    def show_error(self, msg, parent=None):
        return self.msg_box(QMessageBox.Warning, parent,
                            _('Error'), msg)

    def show_critical(self, msg, parent=None, title=None):
        return self.msg_box(QMessageBox.Critical, parent,
                            title or _('Critical Error'), msg)

    def show_message(self, msg, parent=None, title=None):
        return self.msg_box(QMessageBox.Information, parent,
                            title or _('Information'), msg)

    def msg_box(self, icon, parent, title, text, buttons=QMessageBox.Ok,
                defaultButton=QMessageBox.NoButton):
        parent = parent or self.top_level_window()
        if type(icon) is QPixmap:
            d = QMessageBox(QMessageBox.Information, title, str(text), buttons, parent)
            d.setIconPixmap(icon)
        else:
            d = QMessageBox(icon, title, str(text), buttons, parent)
        d.setWindowModality(Qt.WindowModal)
        d.setDefaultButton(defaultButton)
        d.setTextInteractionFlags(Qt.TextSelectableByMouse)
        return d.exec_()

class WindowModalDialog(QDialog, MessageBoxMixin):
    '''Handy wrapper; window modal dialogs are better for our multi-window
    daemon model as other wallet windows can still be accessed.'''
    def __init__(self, parent, title=None):
        QDialog.__init__(self, parent)
        self.setWindowModality(Qt.WindowModal)
        if title:
            self.setWindowTitle(title)


class WaitingDialog(WindowModalDialog):
    '''Shows a please wait dialog whilst running a task.  It is not
    necessary to maintain a reference to this dialog.'''
    def __init__(self, parent, message, task, on_success=None, on_error=None):
        assert parent
        if isinstance(parent, MessageBoxMixin):
            parent = parent.top_level_window()
        WindowModalDialog.__init__(self, parent, _("Please wait"))
        vbox = QVBoxLayout(self)
        vbox.addWidget(QLabel(message))
        self.accepted.connect(self.on_accepted)
        self.show()
        self.thread = TaskThread(self)
        self.thread.finished.connect(self.deleteLater)  # see #3956
        self.thread.add(task, on_success, self.accept, on_error)

    def wait(self):
        self.thread.wait()

    def on_accepted(self):
        self.thread.stop()


def line_dialog(parent, title, label, ok_label, default=None):
    dialog = WindowModalDialog(parent, title)
    dialog.setMinimumWidth(500)
    l = QVBoxLayout()
    dialog.setLayout(l)
    l.addWidget(QLabel(label))
    txt = QLineEdit()
    if default:
        txt.setText(default)
    l.addWidget(txt)
    l.addLayout(Buttons(CancelButton(dialog), OkButton(dialog, ok_label)))
    if dialog.exec_():
        return txt.text()

def text_dialog(parent, title, label, ok_label, default=None, allow_multi=False):
    from .qrtextedit import ScanQRTextEdit
    dialog = WindowModalDialog(parent, title)
    dialog.setMinimumWidth(600)
    l = QVBoxLayout()
    dialog.setLayout(l)
    l.addWidget(QLabel(label))
    txt = ScanQRTextEdit(allow_multi=allow_multi)
    if default:
        txt.setText(default)
    l.addWidget(txt)
    l.addLayout(Buttons(CancelButton(dialog), OkButton(dialog, ok_label)))
    if dialog.exec_():
        return txt.toPlainText()

class ChoicesLayout(object):
    def __init__(self, msg, choices, on_clicked=None, checked_index=0):
        vbox = QVBoxLayout()
        if len(msg) > 50:
            vbox.addWidget(WWLabel(msg))
            msg = ""
        gb2 = QGroupBox(msg)
        vbox.addWidget(gb2)

        vbox2 = QVBoxLayout()
        gb2.setLayout(vbox2)

        self.group = group = QButtonGroup()
        for i,c in enumerate(choices):
            button = QRadioButton(gb2)
            button.setText(c)
            vbox2.addWidget(button)
            group.addButton(button)
            group.setId(button, i)
            if i==checked_index:
                button.setChecked(True)

        if on_clicked:
            group.buttonClicked.connect(partial(on_clicked, self))

        self.vbox = vbox

    def layout(self):
        return self.vbox

    def selected_index(self):
        return self.group.checkedId()

def address_field(addresses):
    hbox = QHBoxLayout()
    address_e = QLineEdit()
    if addresses and len(addresses) > 0:
        address_e.setText(addresses[0])
    else:
        addresses = []
    def func():
        try:
            i = addresses.index(str(address_e.text())) + 1
            i = i % len(addresses)
            address_e.setText(addresses[i])
        except ValueError:
            # the user might have changed address_e to an
            # address not in the wallet (or to something that isn't an address)
            if addresses and len(addresses) > 0:
                address_e.setText(addresses[0])
    button = QPushButton(_('Address'))
    button.clicked.connect(func)
    hbox.addWidget(button)
    hbox.addWidget(address_e)
    return hbox, address_e


def filename_field(parent, config, defaultname, select_msg):

    vbox = QVBoxLayout()
    vbox.addWidget(QLabel(_("Format")))
    gb = QGroupBox("format", parent)
    b1 = QRadioButton(gb)
    b1.setText(_("CSV"))
    b1.setChecked(True)
    b2 = QRadioButton(gb)
    b2.setText(_("json"))
    vbox.addWidget(b1)
    vbox.addWidget(b2)

    hbox = QHBoxLayout()

    directory = config.get('io_dir', os.path.expanduser('~'))
    path = os.path.join( directory, defaultname )
    filename_e = QLineEdit()
    filename_e.setText(path)

    def func():
        text = filename_e.text()
        _filter = "*.csv" if text.endswith(".csv") else "*.json" if text.endswith(".json") else None
        p, __ = QFileDialog.getSaveFileName(None, select_msg, text, _filter)
        if p:
            filename_e.setText(p)

    button = QPushButton(_('File'))
    button.clicked.connect(func)
    hbox.addWidget(button)
    hbox.addWidget(filename_e)
    vbox.addLayout(hbox)

    def set_csv(v):
        text = filename_e.text()
        text = text.replace(".json",".csv") if v else text.replace(".csv",".json")
        filename_e.setText(text)

    b1.clicked.connect(lambda: set_csv(True))
    b2.clicked.connect(lambda: set_csv(False))

    return vbox, filename_e, b1

class ElectrumItemDelegate(QStyledItemDelegate):
    def createEditor(self, parent, option, index):
        return self.parent().createEditor(parent, option, index)

class MyTreeWidget(QTreeWidget):

    def __init__(self, parent, create_menu, headers, stretch_column=None,
                 editable_columns=None):
        QTreeWidget.__init__(self, parent)
        self.parent = parent
        self.config = self.parent.config
        self.stretch_column = stretch_column
        self.setContextMenuPolicy(Qt.CustomContextMenu)
        self.customContextMenuRequested.connect(create_menu)
        self.setUniformRowHeights(True)
        # extend the syntax for consistency
        self.addChild = self.addTopLevelItem
        self.insertChild = self.insertTopLevelItem

        # Control which columns are editable
        self.editor = None
        self.pending_update = False
        if editable_columns is None:
            editable_columns = {stretch_column}
        else:
            editable_columns = set(editable_columns)
        self.editable_columns = editable_columns
        self.setItemDelegate(ElectrumItemDelegate(self))
        self.itemDoubleClicked.connect(self.on_doubleclick)
        self.update_headers(headers)
        self.current_filter = ""

        self.setRootIsDecorated(False)  # remove left margin
        self.toolbar_shown = False

    def update_headers(self, headers):
        self.setColumnCount(len(headers))
        self.setHeaderLabels(headers)
        self.header().setStretchLastSection(False)
        for col in range(len(headers)):
            sm = QHeaderView.Stretch if col == self.stretch_column else QHeaderView.ResizeToContents
            self.header().setSectionResizeMode(col, sm)

    def editItem(self, item, column):
        if column in self.editable_columns:
            try:
                self.editing_itemcol = (item, column, item.text(column))
                # Calling setFlags causes on_changed events for some reason
                item.setFlags(item.flags() | Qt.ItemIsEditable)
                QTreeWidget.editItem(self, item, column)
                item.setFlags(item.flags() & ~Qt.ItemIsEditable)
            except RuntimeError:
                # (item) wrapped C/C++ object has been deleted
                pass

    def keyPressEvent(self, event):
        if event.key() in [ Qt.Key_F2, Qt.Key_Return ] and self.editor is None:
            self.on_activated(self.currentItem(), self.currentColumn())
        else:
            QTreeWidget.keyPressEvent(self, event)

    def permit_edit(self, item, column):
        return (column in self.editable_columns
                and self.on_permit_edit(item, column))

    def on_permit_edit(self, item, column):
        return True

    def on_doubleclick(self, item, column):
        if self.permit_edit(item, column):
            self.editItem(item, column)

    def on_activated(self, item, column):
        # on 'enter' we show the menu
        pt = self.visualItemRect(item).bottomLeft()
        pt.setX(50)
        self.customContextMenuRequested.emit(pt)

    def createEditor(self, parent, option, index):
        self.editor = QStyledItemDelegate.createEditor(self.itemDelegate(),
                                                       parent, option, index)
        self.editor.editingFinished.connect(self.editing_finished)
        return self.editor

    def editing_finished(self):
        # Long-time QT bug - pressing Enter to finish editing signals
        # editingFinished twice.  If the item changed the sequence is
        # Enter key:  editingFinished, on_change, editingFinished
        # Mouse: on_change, editingFinished
        # This mess is the cleanest way to ensure we make the
        # on_edited callback with the updated item
        if self.editor:
            (item, column, prior_text) = self.editing_itemcol
            if self.editor.text() == prior_text:
                self.editor = None  # Unchanged - ignore any 2nd call
            elif item.text(column) == prior_text:
                pass # Buggy first call on Enter key, item not yet updated
            else:
                # What we want - the updated item
                self.on_edited(*self.editing_itemcol)
                self.editor = None

            # Now do any pending updates
            if self.editor is None and self.pending_update:
                self.pending_update = False
                self.on_update()

    def on_edited(self, item, column, prior):
        '''Called only when the text actually changes'''
        key = item.data(0, Qt.UserRole)
        text = item.text(column)
        self.parent.wallet.set_label(key, text)
        self.parent.history_list.update_labels()
        self.parent.update_completions()

    def update(self):
        # Defer updates if editing
        if self.editor:
            self.pending_update = True
        else:
            self.setUpdatesEnabled(False)
            scroll_pos = self.verticalScrollBar().value()
            self.on_update()
            self.setUpdatesEnabled(True)
            # To paint the list before resetting the scroll position
            self.parent.app.processEvents()
            self.verticalScrollBar().setValue(scroll_pos)
        if self.current_filter:
            self.filter(self.current_filter)

    def on_update(self):
        pass

    def get_leaves(self, root):
        child_count = root.childCount()
        if child_count == 0:
            yield root
        for i in range(child_count):
            item = root.child(i)
            for x in self.get_leaves(item):
                yield x

    def filter(self, p):
        columns = self.__class__.filter_columns
        p = p.lower()
        self.current_filter = p
        for item in self.get_leaves(self.invisibleRootItem()):
            item.setHidden(all([item.text(column).lower().find(p) == -1
                                for column in columns]))

    def create_toolbar(self, config=None):
        hbox = QHBoxLayout()
        buttons = self.get_toolbar_buttons()
        for b in buttons:
            b.setVisible(False)
            hbox.addWidget(b)
        hide_button = QPushButton('x')
        hide_button.setVisible(False)
        hide_button.pressed.connect(lambda: self.show_toolbar(False, config))
        self.toolbar_buttons = buttons + (hide_button,)
        hbox.addStretch()
        hbox.addWidget(hide_button)
        return hbox

    def save_toolbar_state(self, state, config):
        pass  # implemented in subclasses

    def show_toolbar(self, state, config=None):
        if state == self.toolbar_shown:
            return
        self.toolbar_shown = state
        if config:
            self.save_toolbar_state(state, config)
        for b in self.toolbar_buttons:
            b.setVisible(state)
        if not state:
            self.on_hide_toolbar()

    def toggle_toolbar(self, config=None):
        self.show_toolbar(not self.toolbar_shown, config)


class ButtonsWidget(QWidget):

    def __init__(self):
        super(QWidget, self).__init__()
        self.buttons = []

    def resizeButtons(self):
        frameWidth = self.style().pixelMetric(QStyle.PM_DefaultFrameWidth)
        x = self.rect().right() - frameWidth
        y = self.rect().bottom() - frameWidth
        for button in self.buttons:
            sz = button.sizeHint()
            x -= sz.width()
            button.move(x, y - sz.height())

    def addButton(self, icon_name, on_click, tooltip):
        button = QToolButton(self)
        button.setIcon(QIcon(icon_name))
        button.setStyleSheet("QToolButton { border: none; hover {border: 1px} pressed {border: 1px} padding: 0px; }")
        button.setVisible(True)
        button.setToolTip(tooltip)
        button.clicked.connect(on_click)
        self.buttons.append(button)
        return button

    def addCopyButton(self, app):
        self.app = app
        self.addButton(":icons/copy.png", self.on_copy, _("Copy to clipboard"))

    def on_copy(self):
        self.app.clipboard().setText(self.text())
        QToolTip.showText(QCursor.pos(), _("Text copied to clipboard"), self)

class ButtonsLineEdit(QLineEdit, ButtonsWidget):
    def __init__(self, text=None):
        QLineEdit.__init__(self, text)
        self.buttons = []

    def resizeEvent(self, e):
        o = QLineEdit.resizeEvent(self, e)
        self.resizeButtons()
        return o

class ButtonsTextEdit(QPlainTextEdit, ButtonsWidget):
    def __init__(self, text=None):
        QPlainTextEdit.__init__(self, text)
        self.setText = self.setPlainText
        self.text = self.toPlainText
        self.buttons = []

    def resizeEvent(self, e):
        o = QPlainTextEdit.resizeEvent(self, e)
        self.resizeButtons()
        return o


class TaskThread(QThread):
    '''Thread that runs background tasks.  Callbacks are guaranteed
    to happen in the context of its parent.'''

    Task = namedtuple("Task", "task cb_success cb_done cb_error")
    doneSig = pyqtSignal(object, object, object)

    def __init__(self, parent, on_error=None):
        super(TaskThread, self).__init__(parent)
        self.on_error = on_error
        self.tasks = queue.Queue()
        self.doneSig.connect(self.on_done)
        self.start()

    def add(self, task, on_success=None, on_done=None, on_error=None):
        on_error = on_error or self.on_error
        self.tasks.put(TaskThread.Task(task, on_success, on_done, on_error))

    def run(self):
        while True:
            task = self.tasks.get()
            if not task:
                break
            try:
                result = task.task()
                self.doneSig.emit(result, task.cb_done, task.cb_success)
            except BaseException:
                self.doneSig.emit(sys.exc_info(), task.cb_done, task.cb_error)

    def on_done(self, result, cb_done, cb_result):
        # This runs in the parent's thread.
        if cb_done:
            cb_done()
        if cb_result:
            cb_result(result)

    def stop(self):
        self.tasks.put(None)


class ColorSchemeItem:
    def __init__(self, fg_color, bg_color):
        self.colors = (fg_color, bg_color)

    def _get_color(self, background):
        return self.colors[(int(background) + int(ColorScheme.dark_scheme)) % 2]

    def as_stylesheet(self, background=False):
        css_prefix = "background-" if background else ""
        color = self._get_color(background)
        return "QWidget {{ {}color:{}; }}".format(css_prefix, color)

    def as_color(self, background=False):
        color = self._get_color(background)
        return QColor(color)


class ColorScheme:
    dark_scheme = False

    GREEN = ColorSchemeItem("#117c11", "#8af296")
    YELLOW = ColorSchemeItem("#ffff00", "#ffff00")
    RED = ColorSchemeItem("#7c1111", "#f18c8c")
    BLUE = ColorSchemeItem("#123b7c", "#8cb3f2")
    DEFAULT = ColorSchemeItem("black", "white")

    @staticmethod
    def has_dark_background(widget):
        brightness = sum(widget.palette().color(QPalette.Background).getRgb()[0:3])
        return brightness < (255*3/2)

    @staticmethod
    def update_from_widget(widget):
        if ColorScheme.has_dark_background(widget):
            ColorScheme.dark_scheme = True


class AcceptFileDragDrop:
    def __init__(self, file_type=""):
        assert isinstance(self, QWidget)
        self.setAcceptDrops(True)
        self.file_type = file_type

    def validateEvent(self, event):
        if not event.mimeData().hasUrls():
            event.ignore()
            return False
        for url in event.mimeData().urls():
            if not url.toLocalFile().endswith(self.file_type):
                event.ignore()
                return False
        event.accept()
        return True

    def dragEnterEvent(self, event):
        self.validateEvent(event)

    def dragMoveEvent(self, event):
        if self.validateEvent(event):
            event.setDropAction(Qt.CopyAction)

    def dropEvent(self, event):
        if self.validateEvent(event):
            for url in event.mimeData().urls():
                self.onFileAdded(url.toLocalFile())

    def onFileAdded(self, fn):
        raise NotImplementedError()


def import_meta_gui(electrum_window, title, importer, on_success):
    filter_ = "JSON (*.json);;All files (*)"
    filename = electrum_window.getOpenFileName(_("Open {} file").format(title), filter_)
    if not filename:
        return
    try:
        importer(filename)
    except FileImportFailed as e:
        electrum_window.show_critical(str(e))
    else:
        electrum_window.show_message(_("Your {} were successfully imported").format(title))
        on_success()


def export_meta_gui(electrum_window, title, exporter):
    filter_ = "JSON (*.json);;All files (*)"
    filename = electrum_window.getSaveFileName(_("Select file to save your {}").format(title),
                                               'electrum-ltc_{}.json'.format(title), filter_)
    if not filename:
        return
    try:
        exporter(filename)
    except FileExportFailed as e:
        electrum_window.show_critical(str(e))
    else:
        electrum_window.show_message(_("Your {0} were exported to '{1}'")
                                     .format(title, str(filename)))


def get_parent_main_window(widget):
    """Returns a reference to the ElectrumWindow this widget belongs to."""
    from .main_window import ElectrumWindow
    for _ in range(100):
        if widget is None:
            return None
        if not isinstance(widget, ElectrumWindow):
            widget = widget.parentWidget()
        else:
            return widget
    return None

class SortableTreeWidgetItem(QTreeWidgetItem):
    DataRole = Qt.UserRole + 1

    def __lt__(self, other):
        column = self.treeWidget().sortColumn()
        if None not in [x.data(column, self.DataRole) for x in [self, other]]:
            # We have set custom data to sort by
            return self.data(column, self.DataRole) < other.data(column, self.DataRole)
        try:
            # Is the value something numeric?
            return float(self.text(column)) < float(other.text(column))
        except ValueError:
            # If not, we will just do string comparison
            return self.text(column) < other.text(column)


if __name__ == "__main__":
    app = QApplication([])
    t = WaitingDialog(None, 'testing ...', lambda: [time.sleep(1)], lambda x: QMessageBox.information(None, 'done', "done"))
    t.start()
    app.exec_()<|MERGE_RESOLUTION|>--- conflicted
+++ resolved
@@ -6,10 +6,6 @@
 from collections import namedtuple
 from functools import partial
 
-<<<<<<< HEAD
-from vialectrum.i18n import _
-=======
->>>>>>> 7fc579b5
 from PyQt5.QtGui import *
 from PyQt5.QtCore import *
 from PyQt5.QtWidgets import *
@@ -29,11 +25,6 @@
 
 dialogs = []
 
-<<<<<<< HEAD
-from vialectrum.paymentrequest import PR_UNPAID, PR_PAID, PR_EXPIRED
-
-=======
->>>>>>> 7fc579b5
 pr_icons = {
     PR_UNPAID:":icons/unpaid.png",
     PR_PAID:":icons/confirmed.png",
