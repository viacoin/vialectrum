#!/usr/bin/env python
#
# Electrum - lightweight Bitcoin client
# Copyright (C) 2015 Thomas Voegtlin
#
# Permission is hereby granted, free of charge, to any person
# obtaining a copy of this software and associated documentation files
# (the "Software"), to deal in the Software without restriction,
# including without limitation the rights to use, copy, modify, merge,
# publish, distribute, sublicense, and/or sell copies of the Software,
# and to permit persons to whom the Software is furnished to do so,
# subject to the following conditions:
#
# The above copyright notice and this permission notice shall be
# included in all copies or substantial portions of the Software.
#
# THE SOFTWARE IS PROVIDED "AS IS", WITHOUT WARRANTY OF ANY KIND,
# EXPRESS OR IMPLIED, INCLUDING BUT NOT LIMITED TO THE WARRANTIES OF
# MERCHANTABILITY, FITNESS FOR A PARTICULAR PURPOSE AND
# NONINFRINGEMENT. IN NO EVENT SHALL THE AUTHORS OR COPYRIGHT HOLDERS
# BE LIABLE FOR ANY CLAIM, DAMAGES OR OTHER LIABILITY, WHETHER IN AN
# ACTION OF CONTRACT, TORT OR OTHERWISE, ARISING FROM, OUT OF OR IN
# CONNECTION WITH THE SOFTWARE OR THE USE OR OTHER DEALINGS IN THE
# SOFTWARE.

<<<<<<< HEAD
from .util import *
from vialectrum.i18n import _
from vialectrum.util import format_time
=======
from electrum_ltc.i18n import _
from electrum_ltc.util import format_time
>>>>>>> 7fc579b5

from .util import *


class InvoiceList(MyTreeWidget):
    filter_columns = [0, 1, 2, 3]  # Date, Requestor, Description, Amount

    def __init__(self, parent):
        MyTreeWidget.__init__(self, parent, self.create_menu, [_('Expires'), _('Requestor'), _('Description'), _('Amount'), _('Status')], 2)
        self.setSortingEnabled(True)
        self.header().setSectionResizeMode(1, QHeaderView.Interactive)
        self.setColumnWidth(1, 200)

    def on_update(self):
        inv_list = self.parent.invoices.unpaid_invoices()
        self.clear()
        for pr in inv_list:
            key = pr.get_id()
            status = self.parent.invoices.get_status(key)
            requestor = pr.get_requestor()
            exp = pr.get_expiration_date()
            date_str = format_time(exp) if exp else _('Never')
            item = QTreeWidgetItem([date_str, requestor, pr.memo, self.parent.format_amount(pr.get_amount(), whitespaces=True), pr_tooltips.get(status,'')])
            item.setIcon(4, QIcon(pr_icons.get(status)))
            item.setData(0, Qt.UserRole, key)
            item.setFont(1, QFont(MONOSPACE_FONT))
            item.setFont(3, QFont(MONOSPACE_FONT))
            self.addTopLevelItem(item)
        self.setCurrentItem(self.topLevelItem(0))
        self.setVisible(len(inv_list))
        self.parent.invoices_label.setVisible(len(inv_list))

    def import_invoices(self):
        import_meta_gui(self.parent, _('invoices'), self.parent.invoices.import_file, self.on_update)

    def export_invoices(self):
        export_meta_gui(self.parent, _('invoices'), self.parent.invoices.export_file)

    def create_menu(self, position):
        menu = QMenu()
        item = self.itemAt(position)
        if not item:
            return
        key = item.data(0, Qt.UserRole)
        column = self.currentColumn()
        column_title = self.headerItem().text(column)
        column_data = item.text(column)
        pr = self.parent.invoices.get(key)
        status = self.parent.invoices.get_status(key)
        if column_data:
            menu.addAction(_("Copy {}").format(column_title), lambda: self.parent.app.clipboard().setText(column_data))
        menu.addAction(_("Details"), lambda: self.parent.show_invoice(key))
        if status == PR_UNPAID:
            menu.addAction(_("Pay Now"), lambda: self.parent.do_pay_invoice(key))
        menu.addAction(_("Delete"), lambda: self.parent.delete_invoice(key))
        menu.exec_(self.viewport().mapToGlobal(position))<|MERGE_RESOLUTION|>--- conflicted
+++ resolved
@@ -23,14 +23,8 @@
 # CONNECTION WITH THE SOFTWARE OR THE USE OR OTHER DEALINGS IN THE
 # SOFTWARE.
 
-<<<<<<< HEAD
-from .util import *
-from vialectrum.i18n import _
-from vialectrum.util import format_time
-=======
 from electrum_ltc.i18n import _
 from electrum_ltc.util import format_time
->>>>>>> 7fc579b5
 
 from .util import *
 
