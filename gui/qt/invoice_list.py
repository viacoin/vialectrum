--- conflicted
+++ resolved
@@ -23,16 +23,10 @@
 # CONNECTION WITH THE SOFTWARE OR THE USE OR OTHER DEALINGS IN THE
 # SOFTWARE.
 
-<<<<<<< HEAD
-from .util import *
 from electrum_ltc.i18n import _
-from electrum_ltc.util import format_time, FileImportFailed
-=======
-from electrum.i18n import _
-from electrum.util import format_time
+from electrum_ltc.util import format_time
 
 from .util import *
->>>>>>> 18ba4319
 
 
 class InvoiceList(MyTreeWidget):
