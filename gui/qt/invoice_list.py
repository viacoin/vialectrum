--- conflicted
+++ resolved
@@ -24,13 +24,8 @@
 # SOFTWARE.
 
 from .util import *
-<<<<<<< HEAD
 from vialectrum.i18n import _
-from vialectrum.util import format_time
-=======
-from electrum_ltc.i18n import _
-from electrum_ltc.util import format_time, FileImportFailed
->>>>>>> f01ccad1
+from vialectrum.util import format_time, FileImportFailed
 
 
 class InvoiceList(MyTreeWidget):
