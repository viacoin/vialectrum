#!/usr/bin/env python
#
# Electrum - lightweight Bitcoin client
# Copyright (C) 2015 Thomas Voegtlin
#
# Permission is hereby granted, free of charge, to any person
# obtaining a copy of this software and associated documentation files
# (the "Software"), to deal in the Software without restriction,
# including without limitation the rights to use, copy, modify, merge,
# publish, distribute, sublicense, and/or sell copies of the Software,
# and to permit persons to whom the Software is furnished to do so,
# subject to the following conditions:
#
# The above copyright notice and this permission notice shall be
# included in all copies or substantial portions of the Software.
#
# THE SOFTWARE IS PROVIDED "AS IS", WITHOUT WARRANTY OF ANY KIND,
# EXPRESS OR IMPLIED, INCLUDING BUT NOT LIMITED TO THE WARRANTIES OF
# MERCHANTABILITY, FITNESS FOR A PARTICULAR PURPOSE AND
# NONINFRINGEMENT. IN NO EVENT SHALL THE AUTHORS OR COPYRIGHT HOLDERS
# BE LIABLE FOR ANY CLAIM, DAMAGES OR OTHER LIABILITY, WHETHER IN AN
# ACTION OF CONTRACT, TORT OR OTHERWISE, ARISING FROM, OUT OF OR IN
# CONNECTION WITH THE SOFTWARE OR THE USE OR OTHER DEALINGS IN THE
# SOFTWARE.

<<<<<<< HEAD
from electrum_ltc.i18n import _
from electrum_ltc.util import block_explorer_URL, format_satoshis, format_time, age
from electrum_ltc.plugins import run_hook
from electrum_ltc.paymentrequest import PR_UNPAID, PR_PAID, PR_UNKNOWN, PR_EXPIRED
=======
from electrum.i18n import _
from electrum.util import format_time, age
from electrum.plugins import run_hook
from electrum.paymentrequest import PR_UNKNOWN
>>>>>>> 580f2da1
from PyQt5.QtGui import *
from PyQt5.QtCore import *
from PyQt5.QtWidgets import QTreeWidgetItem, QMenu
from .util import MyTreeWidget, pr_tooltips, pr_icons


class RequestList(MyTreeWidget):
    filter_columns = [0, 1, 2, 3, 4]  # Date, Account, Address, Description, Amount


    def __init__(self, parent):
        MyTreeWidget.__init__(self, parent, self.create_menu, [_('Date'), _('Address'), '', _('Description'), _('Amount'), _('Status')], 3)
        self.currentItemChanged.connect(self.item_changed)
        self.itemClicked.connect(self.item_changed)
        self.setSortingEnabled(True)
        self.setColumnWidth(0, 180)
        self.hideColumn(1)

    def item_changed(self, item):
        if item is None:
            return
        if not item.isSelected():
            return
        addr = str(item.text(1))
        req = self.wallet.receive_requests[addr]
        expires = age(req['time'] + req['exp']) if req.get('exp') else _('Never')
        amount = req['amount']
        message = self.wallet.labels.get(addr, '')
        self.parent.receive_address_e.setText(addr)
        self.parent.receive_message_e.setText(message)
        self.parent.receive_amount_e.setAmount(amount)
        self.parent.expires_combo.hide()
        self.parent.expires_label.show()
        self.parent.expires_label.setText(expires)
        self.parent.new_request_button.setEnabled(True)

    def on_update(self):
        self.wallet = self.parent.wallet
        # hide receive tab if no receive requests available
        b = len(self.wallet.receive_requests) > 0
        self.setVisible(b)
        self.parent.receive_requests_label.setVisible(b)
        if not b:
            self.parent.expires_label.hide()
            self.parent.expires_combo.show()

        # update the receive address if necessary
        current_address = self.parent.receive_address_e.text()
        domain = self.wallet.get_receiving_addresses()
        addr = self.wallet.get_unused_address()
        if not current_address in domain and addr:
            self.parent.set_receive_address(addr)
        self.parent.new_request_button.setEnabled(addr != current_address)

        # clear the list and fill it again
        self.clear()
        for req in self.wallet.get_sorted_requests(self.config):
            address = req['address']
            if address not in domain:
                continue
            timestamp = req.get('time', 0)
            amount = req.get('amount')
            expiration = req.get('exp', None)
            message = req.get('memo', '')
            date = format_time(timestamp)
            status = req.get('status')
            signature = req.get('sig')
            requestor = req.get('name', '')
            amount_str = self.parent.format_amount(amount) if amount else ""
            item = QTreeWidgetItem([date, address, '', message, amount_str, pr_tooltips.get(status,'')])
            if signature is not None:
                item.setIcon(2, QIcon(":icons/seal.png"))
                item.setToolTip(2, 'signed by '+ requestor)
            if status is not PR_UNKNOWN:
                item.setIcon(6, QIcon(pr_icons.get(status)))
            self.addTopLevelItem(item)


    def create_menu(self, position):
        item = self.itemAt(position)
        if not item:
            return
        addr = str(item.text(1))
        req = self.wallet.receive_requests[addr]
        column = self.currentColumn()
        column_title = self.headerItem().text(column)
        column_data = item.text(column)
        menu = QMenu(self)
        menu.addAction(_("Copy %s")%column_title, lambda: self.parent.app.clipboard().setText(column_data))
        menu.addAction(_("Copy URI"), lambda: self.parent.view_and_paste('URI', '', self.parent.get_request_URI(addr)))
        menu.addAction(_("Save as BIP70 file"), lambda: self.parent.export_payment_request(addr))
        menu.addAction(_("Delete"), lambda: self.parent.delete_payment_request(addr))
        run_hook('receive_list_menu', menu, addr)
        menu.exec_(self.viewport().mapToGlobal(position))<|MERGE_RESOLUTION|>--- conflicted
+++ resolved
@@ -23,17 +23,10 @@
 # CONNECTION WITH THE SOFTWARE OR THE USE OR OTHER DEALINGS IN THE
 # SOFTWARE.
 
-<<<<<<< HEAD
 from electrum_ltc.i18n import _
-from electrum_ltc.util import block_explorer_URL, format_satoshis, format_time, age
+from electrum_ltc.util import format_time, age
 from electrum_ltc.plugins import run_hook
-from electrum_ltc.paymentrequest import PR_UNPAID, PR_PAID, PR_UNKNOWN, PR_EXPIRED
-=======
-from electrum.i18n import _
-from electrum.util import format_time, age
-from electrum.plugins import run_hook
-from electrum.paymentrequest import PR_UNKNOWN
->>>>>>> 580f2da1
+from electrum_ltc.paymentrequest import PR_UNKNOWN
 from PyQt5.QtGui import *
 from PyQt5.QtCore import *
 from PyQt5.QtWidgets import QTreeWidgetItem, QMenu
