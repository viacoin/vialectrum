
import os
import sys
import threading
import traceback

from PyQt5.QtCore import *
from PyQt5.QtGui import *
from PyQt5.QtWidgets import *

<<<<<<< HEAD
from vialectrum import Wallet, WalletStorage
from vialectrum.util import UserCancelled, InvalidPassword
from vialectrum.base_wizard import BaseWizard
from vialectrum.i18n import _
=======
from electrum_ltc import Wallet, WalletStorage
from electrum_ltc.util import UserCancelled, InvalidPassword
from electrum_ltc.base_wizard import BaseWizard, HWD_SETUP_DECRYPT_WALLET
from electrum_ltc.i18n import _
>>>>>>> 7fc579b5

from .seed_dialog import SeedLayout, KeysLayout
from .network_dialog import NetworkChoiceLayout
from .util import *
from .password_dialog import PasswordLayout, PasswordLayoutForHW, PW_NEW


class GoBack(Exception):
    pass

<<<<<<< HEAD
MSG_GENERATING_WAIT = _("Vialectrum is generating your addresses, please wait...")
MSG_ENTER_ANYTHING = _("Please enter a seed phrase, a master key, a list of "
                       "Viacoin addresses, or a list of private keys")
MSG_ENTER_SEED_OR_MPK = _("Please enter a seed phrase or a master key (xpub or xprv):")
MSG_COSIGNER = _("Please enter the master public key of cosigner #%d:")
=======

>>>>>>> 7fc579b5
MSG_ENTER_PASSWORD = _("Choose a password to encrypt your wallet keys.") + '\n'\
                     + _("Leave this field empty if you want to disable encryption.")
MSG_HW_STORAGE_ENCRYPTION = _("Set wallet file encryption.") + '\n'\
                          + _("Your wallet file does not contain secrets, mostly just metadata. ") \
                          + _("It also contains your master public key that allows watching your addresses.") + '\n\n'\
                          + _("Note: If you enable this setting, you will need your hardware device to open your wallet.")


class CosignWidget(QWidget):
    size = 120

    def __init__(self, m, n):
        QWidget.__init__(self)
        self.R = QRect(0, 0, self.size, self.size)
        self.setGeometry(self.R)
        self.setMinimumHeight(self.size)
        self.setMaximumHeight(self.size)
        self.m = m
        self.n = n

    def set_n(self, n):
        self.n = n
        self.update()

    def set_m(self, m):
        self.m = m
        self.update()

    def paintEvent(self, event):
        bgcolor = self.palette().color(QPalette.Background)
        pen = QPen(bgcolor, 7, Qt.SolidLine)
        qp = QPainter()
        qp.begin(self)
        qp.setPen(pen)
        qp.setRenderHint(QPainter.Antialiasing)
        qp.setBrush(Qt.gray)
        for i in range(self.n):
            alpha = int(16* 360 * i/self.n)
            alpha2 = int(16* 360 * 1/self.n)
            qp.setBrush(Qt.green if i<self.m else Qt.gray)
            qp.drawPie(self.R, alpha, alpha2)
        qp.end()



def wizard_dialog(func):
    def func_wrapper(*args, **kwargs):
        run_next = kwargs['run_next']
        wizard = args[0]
        wizard.back_button.setText(_('Back') if wizard.can_go_back() else _('Cancel'))
        try:
            out = func(*args, **kwargs)
        except GoBack:
            wizard.go_back() if wizard.can_go_back() else wizard.close()
            return
        except UserCancelled:
            return
        #if out is None:
        #    out = ()
        if type(out) is not tuple:
            out = (out,)
        run_next(*out)
    return func_wrapper



# WindowModalDialog must come first as it overrides show_error
class InstallWizard(QDialog, MessageBoxMixin, BaseWizard):

    accept_signal = pyqtSignal()
    synchronized_signal = pyqtSignal(str)

    def __init__(self, config, app, plugins, storage):
        BaseWizard.__init__(self, config, storage)
        QDialog.__init__(self, None)
        self.setWindowTitle('Vialectrum  -  ' + _('Install Wizard'))
        self.app = app
        self.config = config
        # Set for base base class
        self.plugins = plugins
        self.language_for_seed = config.get('language')
        self.setMinimumSize(600, 400)
        self.accept_signal.connect(self.accept)
        self.title = QLabel()
        self.main_widget = QWidget()
        self.back_button = QPushButton(_("Back"), self)
        self.back_button.setText(_('Back') if self.can_go_back() else _('Cancel'))
        self.next_button = QPushButton(_("Next"), self)
        self.next_button.setDefault(True)
        self.logo = QLabel()
        self.please_wait = QLabel(_("Please wait..."))
        self.please_wait.setAlignment(Qt.AlignCenter)
        self.icon_filename = None
        self.loop = QEventLoop()
        self.rejected.connect(lambda: self.loop.exit(0))
        self.back_button.clicked.connect(lambda: self.loop.exit(1))
        self.next_button.clicked.connect(lambda: self.loop.exit(2))
        outer_vbox = QVBoxLayout(self)
        inner_vbox = QVBoxLayout()
        inner_vbox.addWidget(self.title)
        inner_vbox.addWidget(self.main_widget)
        inner_vbox.addStretch(1)
        inner_vbox.addWidget(self.please_wait)
        inner_vbox.addStretch(1)
        scroll_widget = QWidget()
        scroll_widget.setLayout(inner_vbox)
        scroll = QScrollArea()
        scroll.setWidget(scroll_widget)
        scroll.setHorizontalScrollBarPolicy(Qt.ScrollBarAlwaysOff)
        scroll.setWidgetResizable(True)
        icon_vbox = QVBoxLayout()
        icon_vbox.addWidget(self.logo)
        icon_vbox.addStretch(1)
        hbox = QHBoxLayout()
        hbox.addLayout(icon_vbox)
        hbox.addSpacing(5)
        hbox.addWidget(scroll)
        hbox.setStretchFactor(scroll, 1)
        outer_vbox.addLayout(hbox)
        outer_vbox.addLayout(Buttons(self.back_button, self.next_button))
        self.set_icon(':icons/vialectrum.png')
        self.show()
        self.raise_()
        self.refresh_gui()  # Need for QT on MacOSX.  Lame.

    def run_and_get_wallet(self):

        vbox = QVBoxLayout()
        hbox = QHBoxLayout()
        hbox.addWidget(QLabel(_('Wallet') + ':'))
        self.name_e = QLineEdit()
        hbox.addWidget(self.name_e)
        button = QPushButton(_('Choose...'))
        hbox.addWidget(button)
        vbox.addLayout(hbox)

        self.msg_label = QLabel('')
        vbox.addWidget(self.msg_label)
        hbox2 = QHBoxLayout()
        self.pw_e = QLineEdit('', self)
        self.pw_e.setFixedWidth(150)
        self.pw_e.setEchoMode(2)
        self.pw_label = QLabel(_('Password') + ':')
        hbox2.addWidget(self.pw_label)
        hbox2.addWidget(self.pw_e)
        hbox2.addStretch()
        vbox.addLayout(hbox2)
        self.set_layout(vbox, title=_('Vialectrum wallet'))

        wallet_folder = os.path.dirname(self.storage.path)

        def on_choose():
            path, __ = QFileDialog.getOpenFileName(self, "Select your wallet file", wallet_folder)
            if path:
                self.name_e.setText(path)

        def on_filename(filename):
            path = os.path.join(wallet_folder, filename)
            try:
                self.storage = WalletStorage(path, manual_upgrades=True)
                self.next_button.setEnabled(True)
            except BaseException:
                traceback.print_exc(file=sys.stderr)
                self.storage = None
                self.next_button.setEnabled(False)
            if self.storage:
                if not self.storage.file_exists():
                    msg =_("This file does not exist.") + '\n' \
                          + _("Press 'Next' to create this wallet, or choose another file.")
                    pw = False
                else:
                    if self.storage.is_encrypted_with_user_pw():
                        msg = _("This file is encrypted with a password.") + '\n' \
                              + _('Enter your password or choose another file.')
                        pw = True
                    elif self.storage.is_encrypted_with_hw_device():
                        msg = _("This file is encrypted using a hardware device.") + '\n' \
                              + _("Press 'Next' to choose device to decrypt.")
                        pw = False
                    else:
                        msg = _("Press 'Next' to open this wallet.")
                        pw = False
            else:
                msg = _('Cannot read file')
                pw = False
            self.msg_label.setText(msg)
            if pw:
                self.pw_label.show()
                self.pw_e.show()
                self.pw_e.setFocus()
            else:
                self.pw_label.hide()
                self.pw_e.hide()

        button.clicked.connect(on_choose)
        self.name_e.textChanged.connect(on_filename)
        n = os.path.basename(self.storage.path)
        self.name_e.setText(n)

        while True:
            if self.storage.file_exists() and not self.storage.is_encrypted():
                break
            if self.loop.exec_() != 2:  # 2 = next
                return
            if not self.storage.file_exists():
                break
            if self.storage.file_exists() and self.storage.is_encrypted():
                if self.storage.is_encrypted_with_user_pw():
                    password = self.pw_e.text()
                    try:
                        self.storage.decrypt(password)
                        break
                    except InvalidPassword as e:
                        QMessageBox.information(None, _('Error'), str(e))
                        continue
                    except BaseException as e:
                        traceback.print_exc(file=sys.stdout)
                        QMessageBox.information(None, _('Error'), str(e))
                        return
                elif self.storage.is_encrypted_with_hw_device():
                    try:
                        self.run('choose_hw_device', HWD_SETUP_DECRYPT_WALLET)
                    except InvalidPassword as e:
                        QMessageBox.information(
                            None, _('Error'),
                            _('Failed to decrypt using this hardware device.') + '\n' +
                            _('If you use a passphrase, make sure it is correct.'))
                        self.stack = []
                        return self.run_and_get_wallet()
                    except BaseException as e:
                        traceback.print_exc(file=sys.stdout)
                        QMessageBox.information(None, _('Error'), str(e))
                        return
                    if self.storage.is_past_initial_decryption():
                        break
                    else:
                        return
                else:
                    raise Exception('Unexpected encryption version')

        path = self.storage.path
        if self.storage.requires_split():
            self.hide()
            msg = _("The wallet '{}' contains multiple accounts, which are no longer supported since Electrum 2.7.\n\n"
                    "Do you want to split your wallet into multiple files?").format(path)
            if not self.question(msg):
                return
            file_list = '\n'.join(self.storage.split_accounts())
            msg = _('Your accounts have been moved to') + ':\n' + file_list + '\n\n'+ _('Do you want to delete the old file') + ':\n' + path
            if self.question(msg):
                os.remove(path)
                self.show_warning(_('The file was removed'))
            return

        if self.storage.requires_upgrade():
            self.storage.upgrade()
            self.wallet = Wallet(self.storage)
            return self.wallet

        action = self.storage.get_action()
        if action and action != 'new':
            self.hide()
            msg = _("The file '{}' contains an incompletely created wallet.\n"
                    "Do you want to complete its creation now?").format(path)
            if not self.question(msg):
                if self.question(_("Do you want to delete '{}'?").format(path)):
                    os.remove(path)
                    self.show_warning(_('The file was removed'))
                return
            self.show()
        if action:
            # self.wallet is set in run
            self.run(action)
            return self.wallet

        self.wallet = Wallet(self.storage)
        return self.wallet



    def finished(self):
        """Called in hardware client wrapper, in order to close popups."""
        return

    def on_error(self, exc_info):
        if not isinstance(exc_info[1], UserCancelled):
            traceback.print_exception(*exc_info)
            self.show_error(str(exc_info[1]))

    def set_icon(self, filename):
        prior_filename, self.icon_filename = self.icon_filename, filename
        self.logo.setPixmap(QPixmap(filename).scaledToWidth(60))
        return prior_filename

    def set_layout(self, layout, title=None, next_enabled=True):
        self.title.setText("<b>%s</b>"%title if title else "")
        self.title.setVisible(bool(title))
        # Get rid of any prior layout by assigning it to a temporary widget
        prior_layout = self.main_widget.layout()
        if prior_layout:
            QWidget().setLayout(prior_layout)
        self.main_widget.setLayout(layout)
        self.back_button.setEnabled(True)
        self.next_button.setEnabled(next_enabled)
        if next_enabled:
            self.next_button.setFocus()
        self.main_widget.setVisible(True)
        self.please_wait.setVisible(False)

    def exec_layout(self, layout, title=None, raise_on_cancel=True,
                        next_enabled=True):
        self.set_layout(layout, title, next_enabled)
        result = self.loop.exec_()
        if not result and raise_on_cancel:
            raise UserCancelled
        if result == 1:
            raise GoBack
        self.title.setVisible(False)
        self.back_button.setEnabled(False)
        self.next_button.setEnabled(False)
        self.main_widget.setVisible(False)
        self.please_wait.setVisible(True)
        self.refresh_gui()
        return result

    def refresh_gui(self):
        # For some reason, to refresh the GUI this needs to be called twice
        self.app.processEvents()
        self.app.processEvents()

    def remove_from_recently_open(self, filename):
        self.config.remove_from_recently_open(filename)

    def text_input(self, title, message, is_valid, allow_multi=False):
        slayout = KeysLayout(parent=self, title=message, is_valid=is_valid,
                             allow_multi=allow_multi)
        self.exec_layout(slayout, title, next_enabled=False)
        return slayout.get_text()

    def seed_input(self, title, message, is_seed, options):
        slayout = SeedLayout(title=message, is_seed=is_seed, options=options, parent=self)
        self.exec_layout(slayout, title, next_enabled=False)
        return slayout.get_seed(), slayout.is_bip39, slayout.is_ext

    @wizard_dialog
    def add_xpub_dialog(self, title, message, is_valid, run_next, allow_multi=False):
        return self.text_input(title, message, is_valid, allow_multi)

    @wizard_dialog
    def add_cosigner_dialog(self, run_next, index, is_valid):
        title = _("Add Cosigner") + " %d"%index
        message = ' '.join([
            _('Please enter the master public key (xpub) of your cosigner.'),
            _('Enter their master private key (xprv) if you want to be able to sign for them.')
        ])
        return self.text_input(title, message, is_valid)

    @wizard_dialog
    def restore_seed_dialog(self, run_next, test):
        options = []
        if self.opt_ext:
            options.append('ext')
        if self.opt_bip39:
            options.append('bip39')
        title = _('Enter Seed')
        message = _('Please enter your seed phrase in order to restore your wallet.')
        return self.seed_input(title, message, test, options)

    @wizard_dialog
    def confirm_seed_dialog(self, run_next, test):
        self.app.clipboard().clear()
        title = _('Confirm Seed')
        message = ' '.join([
            _('Your seed is important!'),
            _('If you lose your seed, your money will be permanently lost.'),
            _('To make sure that you have properly saved your seed, please retype it here.')
        ])
        seed, is_bip39, is_ext = self.seed_input(title, message, test, None)
        return seed

    @wizard_dialog
    def show_seed_dialog(self, run_next, seed_text):
        title =  _("Your wallet generation seed is:")
        slayout = SeedLayout(seed=seed_text, title=title, msg=True, options=['ext'])
        self.exec_layout(slayout)
        return slayout.is_ext

    def pw_layout(self, msg, kind, force_disable_encrypt_cb):
        playout = PasswordLayout(None, msg, kind, self.next_button,
                                 force_disable_encrypt_cb=force_disable_encrypt_cb)
        playout.encrypt_cb.setChecked(True)
        self.exec_layout(playout.layout())
        return playout.new_password(), playout.encrypt_cb.isChecked()

    @wizard_dialog
    def request_password(self, run_next, force_disable_encrypt_cb=False):
        """Request the user enter a new password and confirm it.  Return
        the password or None for no password."""
        return self.pw_layout(MSG_ENTER_PASSWORD, PW_NEW, force_disable_encrypt_cb)

    @wizard_dialog
    def request_storage_encryption(self, run_next):
        playout = PasswordLayoutForHW(None, MSG_HW_STORAGE_ENCRYPTION, PW_NEW, self.next_button)
        playout.encrypt_cb.setChecked(True)
        self.exec_layout(playout.layout())
        return playout.encrypt_cb.isChecked()

    def show_restore(self, wallet, network):
        # FIXME: these messages are shown after the install wizard is
        # finished and the window closed.  On MacOSX they appear parented
        # with a re-appeared ghost install wizard window...
        if network:
            def task():
                wallet.wait_until_synchronized()
                if wallet.is_found():
                    msg = _("Recovery successful")
                else:
                    msg = _("No transactions found for this seed")
                self.synchronized_signal.emit(msg)
            self.synchronized_signal.connect(self.show_message)
            t = threading.Thread(target = task)
            t.daemon = True
            t.start()
        else:
            msg = _("This wallet was restored offline. It may "
                    "contain more addresses than displayed.")
            self.show_message(msg)

    @wizard_dialog
    def confirm_dialog(self, title, message, run_next):
        self.confirm(message, title)

    def confirm(self, message, title):
        label = WWLabel(message)
        vbox = QVBoxLayout()
        vbox.addWidget(label)
        self.exec_layout(vbox, title)

    @wizard_dialog
    def action_dialog(self, action, run_next):
        self.run(action)

    def terminate(self):
        self.accept_signal.emit()

    def waiting_dialog(self, task, msg):
        self.please_wait.setText(msg)
        self.refresh_gui()
        t = threading.Thread(target = task)
        t.start()
        t.join()

    @wizard_dialog
    def choice_dialog(self, title, message, choices, run_next):
        c_values = [x[0] for x in choices]
        c_titles = [x[1] for x in choices]
        clayout = ChoicesLayout(message, c_titles)
        vbox = QVBoxLayout()
        vbox.addLayout(clayout.layout())
        self.exec_layout(vbox, title)
        action = c_values[clayout.selected_index()]
        return action

    def query_choice(self, msg, choices):
        """called by hardware wallets"""
        clayout = ChoicesLayout(msg, choices)
        vbox = QVBoxLayout()
        vbox.addLayout(clayout.layout())
        self.exec_layout(vbox, '')
        return clayout.selected_index()

    @wizard_dialog
    def line_dialog(self, run_next, title, message, default, test, warning='',
                    presets=()):
        vbox = QVBoxLayout()
        vbox.addWidget(WWLabel(message))
        line = QLineEdit()
        line.setText(default)
        def f(text):
            self.next_button.setEnabled(test(text))
        line.textEdited.connect(f)
        vbox.addWidget(line)
        vbox.addWidget(WWLabel(warning))

        for preset in presets:
            button = QPushButton(preset[0])
            button.clicked.connect(lambda __, text=preset[1]: line.setText(text))
            button.setMaximumWidth(150)
            hbox = QHBoxLayout()
            hbox.addWidget(button, Qt.AlignCenter)
            vbox.addLayout(hbox)

        self.exec_layout(vbox, title, next_enabled=test(default))
        return ' '.join(line.text().split())

    @wizard_dialog
    def show_xpub_dialog(self, xpub, run_next):
        msg = ' '.join([
            _("Here is your master public key."),
            _("Please share it with your cosigners.")
        ])
        vbox = QVBoxLayout()
        layout = SeedLayout(xpub, title=msg, icon=False)
        vbox.addLayout(layout.layout())
        self.exec_layout(vbox, _('Master Public Key'))
        return None

    def init_network(self, network):
        message = _("Vialectrum communicates with remote servers to get "
                  "information about your transactions and addresses. The "
                  "servers all fulfill the same purpose only differing in "
                  "hardware. In most cases you simply want to let Vialectrum "
                  "pick one at random.  However if you prefer feel free to "
                  "select a server manually.")
        choices = [_("Auto connect"), _("Select server manually")]
        title = _("How do you want to connect to a server? ")
        clayout = ChoicesLayout(message, choices)
        self.back_button.setText(_('Cancel'))
        self.exec_layout(clayout.layout(), title)
        r = clayout.selected_index()
        if r == 1:
            nlayout = NetworkChoiceLayout(network, self.config, wizard=True)
            if self.exec_layout(nlayout.layout()):
                nlayout.accept()
        else:
            network.auto_connect = True
            self.config.set_key('auto_connect', True, True)

    @wizard_dialog
    def multisig_dialog(self, run_next):
        cw = CosignWidget(2, 2)
        m_edit = QSlider(Qt.Horizontal, self)
        n_edit = QSlider(Qt.Horizontal, self)
        n_edit.setMinimum(2)
        n_edit.setMaximum(15)
        m_edit.setMinimum(1)
        m_edit.setMaximum(2)
        n_edit.setValue(2)
        m_edit.setValue(2)
        n_label = QLabel()
        m_label = QLabel()
        grid = QGridLayout()
        grid.addWidget(n_label, 0, 0)
        grid.addWidget(n_edit, 0, 1)
        grid.addWidget(m_label, 1, 0)
        grid.addWidget(m_edit, 1, 1)
        def on_m(m):
            m_label.setText(_('Require {0} signatures').format(m))
            cw.set_m(m)
        def on_n(n):
            n_label.setText(_('From {0} cosigners').format(n))
            cw.set_n(n)
            m_edit.setMaximum(n)
        n_edit.valueChanged.connect(on_n)
        m_edit.valueChanged.connect(on_m)
        on_n(2)
        on_m(2)
        vbox = QVBoxLayout()
        vbox.addWidget(cw)
        vbox.addWidget(WWLabel(_("Choose the number of signatures needed to unlock funds in your wallet:")))
        vbox.addLayout(grid)
        self.exec_layout(vbox, _("Multi-Signature Wallet"))
        m = int(m_edit.value())
        n = int(n_edit.value())
        return (m, n)<|MERGE_RESOLUTION|>--- conflicted
+++ resolved
@@ -8,17 +8,10 @@
 from PyQt5.QtGui import *
 from PyQt5.QtWidgets import *
 
-<<<<<<< HEAD
-from vialectrum import Wallet, WalletStorage
-from vialectrum.util import UserCancelled, InvalidPassword
-from vialectrum.base_wizard import BaseWizard
-from vialectrum.i18n import _
-=======
 from electrum_ltc import Wallet, WalletStorage
 from electrum_ltc.util import UserCancelled, InvalidPassword
 from electrum_ltc.base_wizard import BaseWizard, HWD_SETUP_DECRYPT_WALLET
 from electrum_ltc.i18n import _
->>>>>>> 7fc579b5
 
 from .seed_dialog import SeedLayout, KeysLayout
 from .network_dialog import NetworkChoiceLayout
@@ -29,15 +22,7 @@
 class GoBack(Exception):
     pass
 
-<<<<<<< HEAD
-MSG_GENERATING_WAIT = _("Vialectrum is generating your addresses, please wait...")
-MSG_ENTER_ANYTHING = _("Please enter a seed phrase, a master key, a list of "
-                       "Viacoin addresses, or a list of private keys")
-MSG_ENTER_SEED_OR_MPK = _("Please enter a seed phrase or a master key (xpub or xprv):")
-MSG_COSIGNER = _("Please enter the master public key of cosigner #%d:")
-=======
-
->>>>>>> 7fc579b5
+
 MSG_ENTER_PASSWORD = _("Choose a password to encrypt your wallet keys.") + '\n'\
                      + _("Leave this field empty if you want to disable encryption.")
 MSG_HW_STORAGE_ENCRYPTION = _("Set wallet file encryption.") + '\n'\
@@ -113,7 +98,7 @@
     def __init__(self, config, app, plugins, storage):
         BaseWizard.__init__(self, config, storage)
         QDialog.__init__(self, None)
-        self.setWindowTitle('Vialectrum  -  ' + _('Install Wizard'))
+        self.setWindowTitle('Electrum-LTC  -  ' + _('Install Wizard'))
         self.app = app
         self.config = config
         # Set for base base class
@@ -158,7 +143,7 @@
         hbox.setStretchFactor(scroll, 1)
         outer_vbox.addLayout(hbox)
         outer_vbox.addLayout(Buttons(self.back_button, self.next_button))
-        self.set_icon(':icons/vialectrum.png')
+        self.set_icon(':icons/electrum-ltc.png')
         self.show()
         self.raise_()
         self.refresh_gui()  # Need for QT on MacOSX.  Lame.
@@ -185,7 +170,7 @@
         hbox2.addWidget(self.pw_e)
         hbox2.addStretch()
         vbox.addLayout(hbox2)
-        self.set_layout(vbox, title=_('Vialectrum wallet'))
+        self.set_layout(vbox, title=_('Electrum-LTC wallet'))
 
         wallet_folder = os.path.dirname(self.storage.path)
 
@@ -546,10 +531,10 @@
         return None
 
     def init_network(self, network):
-        message = _("Vialectrum communicates with remote servers to get "
+        message = _("Electrum communicates with remote servers to get "
                   "information about your transactions and addresses. The "
                   "servers all fulfill the same purpose only differing in "
-                  "hardware. In most cases you simply want to let Vialectrum "
+                  "hardware. In most cases you simply want to let Electrum "
                   "pick one at random.  However if you prefer feel free to "
                   "select a server manually.")
         choices = [_("Auto connect"), _("Select server manually")]
