--- conflicted
+++ resolved
@@ -23,11 +23,7 @@
 # CONNECTION WITH THE SOFTWARE OR THE USE OR OTHER DEALINGS IN THE
 # SOFTWARE.
 
-<<<<<<< HEAD
 from vialectrum.i18n import _
-=======
-from electrum_ltc.i18n import _
->>>>>>> 128ac7d8
 
 from PyQt5.QtCore import *
 from PyQt5.QtGui import *
