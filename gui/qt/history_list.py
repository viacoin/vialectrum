#!/usr/bin/env python
#
# Electrum - lightweight Bitcoin client
# Copyright (C) 2015 Thomas Voegtlin
#
# Permission is hereby granted, free of charge, to any person
# obtaining a copy of this software and associated documentation files
# (the "Software"), to deal in the Software without restriction,
# including without limitation the rights to use, copy, modify, merge,
# publish, distribute, sublicense, and/or sell copies of the Software,
# and to permit persons to whom the Software is furnished to do so,
# subject to the following conditions:
#
# The above copyright notice and this permission notice shall be
# included in all copies or substantial portions of the Software.
#
# THE SOFTWARE IS PROVIDED "AS IS", WITHOUT WARRANTY OF ANY KIND,
# EXPRESS OR IMPLIED, INCLUDING BUT NOT LIMITED TO THE WARRANTIES OF
# MERCHANTABILITY, FITNESS FOR A PARTICULAR PURPOSE AND
# NONINFRINGEMENT. IN NO EVENT SHALL THE AUTHORS OR COPYRIGHT HOLDERS
# BE LIABLE FOR ANY CLAIM, DAMAGES OR OTHER LIABILITY, WHETHER IN AN
# ACTION OF CONTRACT, TORT OR OTHERWISE, ARISING FROM, OUT OF OR IN
# CONNECTION WITH THE SOFTWARE OR THE USE OR OTHER DEALINGS IN THE
# SOFTWARE.


import webbrowser

from util import *
<<<<<<< HEAD
from electrum_ltc.i18n import _
from electrum_ltc.util import block_explorer_URL, format_satoshis, format_time
from electrum_ltc.plugins import run_hook
=======
from electrum.i18n import _
from electrum.util import block_explorer_URL, format_satoshis, format_time
from electrum.plugins import run_hook
from electrum.util import timestamp_to_datetime, profiler
>>>>>>> 0b08de65


TX_ICONS = [
    "warning.png",
    "warning.png",
    "warning.png",
    "unconfirmed.png",
    "unconfirmed.png",
    "clock1.png",
    "clock2.png",
    "clock3.png",
    "clock4.png",
    "clock5.png",
    "confirmed.png",
]


class HistoryList(MyTreeWidget):

    def __init__(self, parent=None):
        MyTreeWidget.__init__(self, parent, self.create_menu, [], 3)
        self.refresh_headers()
        self.setColumnHidden(1, True)

    def refresh_headers(self):
        ccy = self.parent.fx.ccy
        headers = ['', '', _('Date'), _('Description') , _('Amount'), _('Balance')]
        if self.parent.fx.show_history():
            headers.extend(['%s '%ccy + _('Amount'), '%s '%ccy + _('Balance')])
        self.update_headers(headers)

    def get_domain(self):
        '''Replaced in address_dialog.py'''
        return self.wallet.get_addresses()

    @profiler
    def on_update(self):
        self.wallet = self.parent.wallet
        h = self.wallet.get_history(self.get_domain())
        item = self.currentItem()
        current_tx = item.data(0, Qt.UserRole).toString() if item else None
        self.clear()
        fx = self.parent.fx
        fx.history_used_spot = False
        for h_item in h:
            tx_hash, height, conf, timestamp, value, balance = h_item
            status, status_str = self.wallet.get_tx_status(tx_hash, height, conf, timestamp)
            icon = QIcon(":icons/" + TX_ICONS[status])
            v_str = self.parent.format_amount(value, True, whitespaces=True)
            balance_str = self.parent.format_amount(balance, whitespaces=True)
            label = self.wallet.get_label(tx_hash)
            entry = ['', tx_hash, status_str, label, v_str, balance_str]
            if fx.show_history():
                date = timestamp_to_datetime(time.time() if conf <= 0 else timestamp)
                for amount in [value, balance]:
                    text = fx.historical_value_str(amount, date)
                    entry.append(text)
            item = QTreeWidgetItem(entry)
            item.setIcon(0, icon)
            for i in range(len(entry)):
                if i>3:
                    item.setTextAlignment(i, Qt.AlignRight)
                if i!=2:
                    item.setFont(i, QFont(MONOSPACE_FONT))
            if value < 0:
                item.setForeground(3, QBrush(QColor("#BC1E1E")))
                item.setForeground(4, QBrush(QColor("#BC1E1E")))
            if tx_hash:
                item.setData(0, Qt.UserRole, tx_hash)
            self.insertTopLevelItem(0, item)
            if current_tx == tx_hash:
                self.setCurrentItem(item)

    def update_labels(self):
        root = self.invisibleRootItem()
        child_count = root.childCount()
        for i in range(child_count):
            item = root.child(i)
            txid = str(item.data(0, Qt.UserRole).toString())
            label = self.wallet.get_label(txid)
            item.setText(3, label)

    def update_item(self, tx_hash, height, conf, timestamp):
        status, status_str = self.wallet.get_tx_status(tx_hash, height, conf, timestamp)
        icon = QIcon(":icons/" +  TX_ICONS[status])
        items = self.findItems(tx_hash, Qt.UserRole|Qt.MatchContains|Qt.MatchRecursive, column=1)
        if items:
            item = items[0]
            item.setIcon(0, icon)
            item.setText(2, status_str)

    def create_menu(self, position):
        self.selectedIndexes()
        item = self.currentItem()
        if not item:
            return
        column = self.currentColumn()
        tx_hash = str(item.data(0, Qt.UserRole).toString())
        if not tx_hash:
            return
        if column is 0:
            column_title = "ID"
            column_data = tx_hash
        else:
            column_title = self.headerItem().text(column)
            column_data = item.text(column)

        tx_URL = block_explorer_URL(self.config, 'tx', tx_hash)
        height, conf, timestamp = self.wallet.get_tx_height(tx_hash)
        tx = self.wallet.transactions.get(tx_hash)
        is_relevant, is_mine, v, fee = self.wallet.get_wallet_delta(tx)
        rbf = is_mine and height <=0 and tx and not tx.is_final()
        menu = QMenu()

        menu.addAction(_("Copy %s")%column_title, lambda: self.parent.app.clipboard().setText(column_data))
        if column in self.editable_columns:
            menu.addAction(_("Edit %s")%column_title, lambda: self.editItem(item, column))

        menu.addAction(_("Details"), lambda: self.parent.show_transaction(tx))
        if rbf:
            menu.addAction(_("Increase fee"), lambda: self.parent.bump_fee_dialog(tx))
        if tx_URL:
            menu.addAction(_("View on block explorer"), lambda: webbrowser.open(tx_URL))
        menu.exec_(self.viewport().mapToGlobal(position))<|MERGE_RESOLUTION|>--- conflicted
+++ resolved
@@ -27,16 +27,10 @@
 import webbrowser
 
 from util import *
-<<<<<<< HEAD
 from electrum_ltc.i18n import _
 from electrum_ltc.util import block_explorer_URL, format_satoshis, format_time
 from electrum_ltc.plugins import run_hook
-=======
-from electrum.i18n import _
-from electrum.util import block_explorer_URL, format_satoshis, format_time
-from electrum.plugins import run_hook
-from electrum.util import timestamp_to_datetime, profiler
->>>>>>> 0b08de65
+from electrum_ltc.util import timestamp_to_datetime, profiler
 
 
 TX_ICONS = [
