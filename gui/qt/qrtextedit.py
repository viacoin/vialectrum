from __future__ import absolute_import
from __future__ import division
from __future__ import print_function
from __future__ import unicode_literals

import six
<<<<<<< HEAD
from electrum_ltc.i18n import _
from electrum_ltc.plugins import run_hook
from PyQt4.QtGui import *
from PyQt4.QtCore import *
=======
from electrum.i18n import _
from electrum.plugins import run_hook
from PyQt5.QtGui import *
from PyQt5.QtCore import *
from PyQt5.QtWidgets import QFileDialog
>>>>>>> 2239cb96

from .util import ButtonsTextEdit, MessageBoxMixin


class ShowQRTextEdit(ButtonsTextEdit):

    def __init__(self, text=None):
        ButtonsTextEdit.__init__(self, text)
        self.setReadOnly(1)
        self.addButton(":icons/qrcode.png", self.qr_show, _("Show as QR code"))

        run_hook('show_text_edit', self)

    def qr_show(self):
        from .qrcodewidget import QRDialog
        try:
            s = str(self.toPlainText())
        except:
            s = self.toPlainText()
        QRDialog(s).exec_()

    def contextMenuEvent(self, e):
        m = self.createStandardContextMenu()
        m.addAction(_("Show as QR code"), self.qr_show)
        m.exec_(e.globalPos())


class ScanQRTextEdit(ButtonsTextEdit, MessageBoxMixin):

    def __init__(self, text=""):
        ButtonsTextEdit.__init__(self, text)
        self.setReadOnly(0)
        self.addButton(":icons/file.png", self.file_input, _("Read file"))
        self.addButton(":icons/qrcode.png", self.qr_input, _("Read QR code"))
        run_hook('scan_text_edit', self)

    def file_input(self):
        fileName, __ = QFileDialog.getOpenFileName(self, 'select file')
        if not fileName:
            return
        with open(fileName, "r") as f:
            data = f.read()
        self.setText(data)

    def qr_input(self):
        from electrum_ltc import qrscanner, get_config
        try:
            data = qrscanner.scan_barcode(get_config().get_video_device())
        except BaseException as e:
            self.show_error(str(e))
            data = ''
        if type(data) != str:
            data = ''
        self.setText(data)
        return data

    def contextMenuEvent(self, e):
        m = self.createStandardContextMenu()
        m.addAction(_("Read QR code"), self.qr_input)
        m.exec_(e.globalPos())<|MERGE_RESOLUTION|>--- conflicted
+++ resolved
@@ -4,18 +4,11 @@
 from __future__ import unicode_literals
 
 import six
-<<<<<<< HEAD
 from electrum_ltc.i18n import _
 from electrum_ltc.plugins import run_hook
-from PyQt4.QtGui import *
-from PyQt4.QtCore import *
-=======
-from electrum.i18n import _
-from electrum.plugins import run_hook
 from PyQt5.QtGui import *
 from PyQt5.QtCore import *
 from PyQt5.QtWidgets import QFileDialog
->>>>>>> 2239cb96
 
 from .util import ButtonsTextEdit, MessageBoxMixin
 
