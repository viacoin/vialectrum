from electrum_ltc.i18n import _
from PyQt4.QtGui import *
from PyQt4.QtCore import *

class QRTextEdit(QTextEdit):

    def __init__(self, text=None):
        QTextEdit.__init__(self, text)
        self.button = QToolButton(self)
        self.button.setIcon(QIcon(":icons/qrcode.png"))
        self.button.setStyleSheet("QToolButton { border: none; padding: 0px; }")
        self.button.setVisible(True)
        self.button.clicked.connect(lambda: self.qr_show() if self.isReadOnly() else self.qr_input())
        self.scan_f = self.setText


    def resizeEvent(self, e):
        o = QTextEdit.resizeEvent(self, e)
        sz = self.button.sizeHint()
        frameWidth = self.style().pixelMetric(QStyle.PM_DefaultFrameWidth)
        self.button.move(self.rect().right() - frameWidth - sz.width(),
                         (self.rect().bottom() - frameWidth - sz.height()))
        return o

    def contextMenuEvent(self, e):
        m = self.createStandardContextMenu()
        if self.isReadOnly():
            m.addAction(_("Show as QR code"), self.qr_show)
        else:
            m.addAction(_("Read QR code"), self.qr_input)
        m.exec_(e.globalPos())

    def qr_show(self):
        from qrcodewidget import QRDialog
        QRDialog(str(self.toPlainText())).exec_()

    def qr_input(self):
<<<<<<< HEAD
        from electrum_ltc.plugins import run_hook
        run_hook('scan_qr_hook', self.setText)
=======
        from electrum.plugins import run_hook
        if not run_hook('scan_qr_hook', self.scan_f):
            QMessageBox.warning(self, _('Error'), _('QR Scanner not enabled'), _('OK'))
>>>>>>> a40ed149
<|MERGE_RESOLUTION|>--- conflicted
+++ resolved
@@ -35,11 +35,6 @@
         QRDialog(str(self.toPlainText())).exec_()
 
     def qr_input(self):
-<<<<<<< HEAD
         from electrum_ltc.plugins import run_hook
-        run_hook('scan_qr_hook', self.setText)
-=======
-        from electrum.plugins import run_hook
         if not run_hook('scan_qr_hook', self.scan_f):
-            QMessageBox.warning(self, _('Error'), _('QR Scanner not enabled'), _('OK'))
->>>>>>> a40ed149
+            QMessageBox.warning(self, _('Error'), _('QR Scanner not enabled'), _('OK'))