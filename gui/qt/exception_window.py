#!/usr/bin/env python
#
# Electrum - lightweight Bitcoin client
#
# Permission is hereby granted, free of charge, to any person
# obtaining a copy of this software and associated documentation files
# (the "Software"), to deal in the Software without restriction,
# including without limitation the rights to use, copy, modify, merge,
# publish, distribute, sublicense, and/or sell copies of the Software,
# and to permit persons to whom the Software is furnished to do so,
# subject to the following conditions:
#
# The above copyright notice and this permission notice shall be
# included in all copies or substantial portions of the Software.
#
# THE SOFTWARE IS PROVIDED "AS IS", WITHOUT WARRANTY OF ANY KIND,
# EXPRESS OR IMPLIED, INCLUDING BUT NOT LIMITED TO THE WARRANTIES OF
# MERCHANTABILITY, FITNESS FOR A PARTICULAR PURPOSE AND
# NONINFRINGEMENT. IN NO EVENT SHALL THE AUTHORS OR COPYRIGHT HOLDERS
# BE LIABLE FOR ANY CLAIM, DAMAGES OR OTHER LIABILITY, WHETHER IN AN
# ACTION OF CONTRACT, TORT OR OTHERWISE, ARISING FROM, OUT OF OR IN
# CONNECTION WITH THE SOFTWARE OR THE USE OR OTHER DEALINGS IN THE
# SOFTWARE.
import json
import locale
import platform
import traceback
import os
import sys
import subprocess

import requests
from PyQt5.QtCore import QObject
import PyQt5.QtCore as QtCore
from PyQt5.QtGui import QIcon
from PyQt5.QtWidgets import *

from electrum_ltc.i18n import _
from electrum_ltc import ELECTRUM_VERSION, bitcoin, constants

from .util import MessageBoxMixin

issue_template = """<h2>Traceback</h2>
<pre>
{traceback}
</pre>

<h2>Additional information</h2>
<ul>
  <li>Electrum version: {app_version}</li>
  <li>Operating system: {os}</li>
  <li>Wallet type: {wallet_type}</li>
  <li>Locale: {locale}</li>
</ul>
"""
report_server = "https://crashhub.electrum-ltc.org/crash"


class Exception_Window(QWidget, MessageBoxMixin):
    _active_window = None

    def __init__(self, main_window, exctype, value, tb):
        self.exc_args = (exctype, value, tb)
        self.main_window = main_window
        QWidget.__init__(self)
<<<<<<< HEAD
        self.setWindowTitle('Electrum-LTC - ' + _('An Error Occured'))
=======
        self.setWindowTitle('Electrum - ' + _('An Error Occurred'))
>>>>>>> 989c9c2b
        self.setMinimumSize(600, 300)

        main_box = QVBoxLayout()

        heading = QLabel('<h2>' + _('Sorry!') + '</h2>')
        main_box.addWidget(heading)
        main_box.addWidget(QLabel(_('Something went wrong while executing Electrum.')))

        main_box.addWidget(QLabel(
            _('To help us diagnose and fix the problem, you can send us a bug report that contains useful debug '
              'information:')))

        collapse_info = QPushButton(_("Show report contents"))
        collapse_info.clicked.connect(
            lambda: self.msg_box(QMessageBox.NoIcon,
                                 self, "Report contents", self.get_report_string()))
        main_box.addWidget(collapse_info)

        main_box.addWidget(QLabel(_("Please briefly describe what led to the error (optional):")))

        self.description_textfield = QTextEdit()
        self.description_textfield.setFixedHeight(50)
        main_box.addWidget(self.description_textfield)

        main_box.addWidget(QLabel(_("Do you want to send this report?")))

        buttons = QHBoxLayout()

        report_button = QPushButton(_('Send Bug Report'))
        report_button.clicked.connect(self.send_report)
        report_button.setIcon(QIcon(":icons/tab_send.png"))
        buttons.addWidget(report_button)

        never_button = QPushButton(_('Never'))
        never_button.clicked.connect(self.show_never)
        buttons.addWidget(never_button)

        close_button = QPushButton(_('Not Now'))
        close_button.clicked.connect(self.close)
        buttons.addWidget(close_button)

        main_box.addLayout(buttons)

        self.setLayout(main_box)
        self.show()

    def send_report(self):
        if constants.net.GENESIS[-4:] not in ["29a0", "bfe2"] and ".electrum-ltc.org" in report_server:
            # Gah! Some kind of altcoin wants to send us crash reports.
            self.main_window.show_critical(_("Please report this issue manually."))
            return
        report = self.get_traceback_info()
        report.update(self.get_additional_info())
        report = json.dumps(report)
        try:
            response = requests.post(report_server, data=report, timeout=20)
        except BaseException as e:
            traceback.print_exc(file=sys.stderr)
            self.main_window.show_critical(_('There was a problem with the automatic reporting:') + '\n' +
                                           str(e) + '\n' +
                                           _("Please report this issue manually."))
            return
        else:
            QMessageBox.about(self, "Crash report", response.text)
            self.close()

    def on_close(self):
        Exception_Window._active_window = None
        sys.__excepthook__(*self.exc_args)
        self.close()

    def show_never(self):
        self.main_window.config.set_key("show_crash_reporter", False)
        self.close()

    def closeEvent(self, event):
        self.on_close()
        event.accept()

    def get_traceback_info(self):
        exc_string = str(self.exc_args[1])
        stack = traceback.extract_tb(self.exc_args[2])
        readable_trace = "".join(traceback.format_list(stack))
        id = {
            "file": stack[-1].filename,
            "name": stack[-1].name,
            "type": self.exc_args[0].__name__
        }
        return {
            "exc_string": exc_string,
            "stack": readable_trace,
            "id": id
        }

    def get_additional_info(self):
        args = {
            "app_version": ELECTRUM_VERSION,
            "os": platform.platform(),
            "wallet_type": "unknown",
            "locale": locale.getdefaultlocale()[0],
            "description": self.description_textfield.toPlainText()
        }
        try:
            args["wallet_type"] = self.main_window.wallet.wallet_type
        except:
            # Maybe the wallet isn't loaded yet
            pass
        try:
            args["app_version"] = self.get_git_version()
        except:
            # This is probably not running from source
            pass
        return args

    def get_report_string(self):
        info = self.get_additional_info()
        info["traceback"] = "".join(traceback.format_exception(*self.exc_args))
        return issue_template.format(**info)

    @staticmethod
    def get_git_version():
        dir = os.path.dirname(os.path.realpath(sys.argv[0]))
        version = subprocess.check_output(
            ['git', 'describe', '--always', '--dirty'], cwd=dir)
        return str(version, "utf8").strip()


def _show_window(*args):
    if not Exception_Window._active_window:
        Exception_Window._active_window = Exception_Window(*args)


class Exception_Hook(QObject):
    _report_exception = QtCore.pyqtSignal(object, object, object, object)

    def __init__(self, main_window, *args, **kwargs):
        super(Exception_Hook, self).__init__(*args, **kwargs)
        if not main_window.config.get("show_crash_reporter", default=True):
            return
        self.main_window = main_window
        sys.excepthook = self.handler
        self._report_exception.connect(_show_window)

    def handler(self, *args):
        self._report_exception.emit(self.main_window, *args)<|MERGE_RESOLUTION|>--- conflicted
+++ resolved
@@ -63,11 +63,7 @@
         self.exc_args = (exctype, value, tb)
         self.main_window = main_window
         QWidget.__init__(self)
-<<<<<<< HEAD
-        self.setWindowTitle('Electrum-LTC - ' + _('An Error Occured'))
-=======
-        self.setWindowTitle('Electrum - ' + _('An Error Occurred'))
->>>>>>> 989c9c2b
+        self.setWindowTitle('Electrum-LTC - ' + _('An Error Occurred'))
         self.setMinimumSize(600, 300)
 
         main_box = QVBoxLayout()
