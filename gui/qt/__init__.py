--- conflicted
+++ resolved
@@ -37,23 +37,13 @@
 from PyQt5.QtCore import *
 import PyQt5.QtCore as QtCore
 
-<<<<<<< HEAD
 from electrum_ltc.i18n import _, set_language
 from electrum_ltc.plugins import run_hook
 from electrum_ltc import SimpleConfig, Wallet, WalletStorage
 from electrum_ltc.synchronizer import Synchronizer
 from electrum_ltc.verifier import SPV
-from electrum_ltc.util import DebugMem, UserCancelled, InvalidPassword
+from electrum_ltc.util import DebugMem, UserCancelled, InvalidPassword, print_error
 from electrum_ltc.wallet import Abstract_Wallet
-=======
-from electrum.i18n import _, set_language
-from electrum.plugins import run_hook
-from electrum import SimpleConfig, Wallet, WalletStorage
-from electrum.synchronizer import Synchronizer
-from electrum.verifier import SPV
-from electrum.util import DebugMem, UserCancelled, InvalidPassword, print_error
-from electrum.wallet import Abstract_Wallet
->>>>>>> fe82a790
 
 from .installwizard import InstallWizard, GoBack
 
