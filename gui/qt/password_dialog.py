--- conflicted
+++ resolved
@@ -30,13 +30,8 @@
 import six
 from PyQt4.QtGui import *
 from PyQt4.QtCore import *
-<<<<<<< HEAD
 from electrum_ltc.i18n import _
-from util import *
-=======
-from electrum.i18n import _
 from .util import *
->>>>>>> fbe27fce
 import re
 import math
 
