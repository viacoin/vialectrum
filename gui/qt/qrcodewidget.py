from __future__ import absolute_import
from __future__ import division
from __future__ import print_function
from __future__ import unicode_literals

import six
from PyQt4.QtGui import *
from PyQt4.QtCore import *
import PyQt4.QtGui as QtGui

import os
import qrcode

<<<<<<< HEAD
import electrum_ltc
from electrum_ltc.i18n import _
from util import WindowModalDialog
=======
import electrum
from electrum.i18n import _
from .util import WindowModalDialog
>>>>>>> fbe27fce


class QRCodeWidget(QWidget):

    def __init__(self, data = None, fixedSize=False):
        QWidget.__init__(self)
        self.data = None
        self.qr = None
        self.fixedSize=fixedSize
        if fixedSize:
            self.setFixedSize(fixedSize, fixedSize)
        self.setData(data)


    def setData(self, data):
        if self.data != data:
            self.data = data
        if self.data:
            self.qr = qrcode.QRCode()
            self.qr.add_data(self.data)
            if not self.fixedSize:
                k = len(self.qr.get_matrix())
                self.setMinimumSize(k*5,k*5)
        else:
            self.qr = None

        self.update()


    def paintEvent(self, e):
        if not self.data:
            return

        black = QColor(0, 0, 0, 255)
        white = QColor(255, 255, 255, 255)

        if not self.qr:
            qp = QtGui.QPainter()
            qp.begin(self)
            qp.setBrush(white)
            qp.setPen(white)
            r = qp.viewport()
            qp.drawRect(0, 0, r.width(), r.height())
            qp.end()
            return

        matrix = self.qr.get_matrix()
        k = len(matrix)
        qp = QtGui.QPainter()
        qp.begin(self)
        r = qp.viewport()

        margin = 10
        framesize = min(r.width(), r.height())
        boxsize = int( (framesize - 2*margin)/k )
        size = k*boxsize
        left = (r.width() - size)/2
        top = (r.height() - size)/2

        # Make a white margin around the QR in case of dark theme use
        qp.setBrush(white)
        qp.setPen(white)
        qp.drawRect(left-margin, top-margin, size+(margin*2), size+(margin*2))
        qp.setBrush(black)
        qp.setPen(black)

        for r in range(k):
            for c in range(k):
                if matrix[r][c]:
                    qp.drawRect(left+c*boxsize, top+r*boxsize, boxsize - 1, boxsize - 1)
        qp.end()



class QRDialog(WindowModalDialog):

    def __init__(self, data, parent=None, title = "", show_text=False):
        WindowModalDialog.__init__(self, parent, title)

        vbox = QVBoxLayout()
        qrw = QRCodeWidget(data)
        vbox.addWidget(qrw, 1)
        if show_text:
            text = QTextEdit()
            text.setText(data)
            text.setReadOnly(True)
            vbox.addWidget(text)
        hbox = QHBoxLayout()
        hbox.addStretch(1)

        config = electrum_ltc.get_config()
        if config:
            filename = os.path.join(config.path, "qrcode.png")

            def print_qr():
                p = QPixmap.grabWindow(qrw.winId())
                p.save(filename, 'png')
                self.show_message(_("QR code saved to file") + " " + filename)

            def copy_to_clipboard():
                p = QPixmap.grabWindow(qrw.winId())
                p.save(filename, 'png')
                QApplication.clipboard().setImage(QImage(filename))
                self.show_message(_("QR code copied to clipboard"))

            b = QPushButton(_("Copy"))
            hbox.addWidget(b)
            b.clicked.connect(copy_to_clipboard)

            b = QPushButton(_("Save"))
            hbox.addWidget(b)
            b.clicked.connect(print_qr)

        b = QPushButton(_("Close"))
        hbox.addWidget(b)
        b.clicked.connect(self.accept)
        b.setDefault(True)

        vbox.addLayout(hbox)
        self.setLayout(vbox)<|MERGE_RESOLUTION|>--- conflicted
+++ resolved
@@ -11,15 +11,9 @@
 import os
 import qrcode
 
-<<<<<<< HEAD
 import electrum_ltc
 from electrum_ltc.i18n import _
-from util import WindowModalDialog
-=======
-import electrum
-from electrum.i18n import _
 from .util import WindowModalDialog
->>>>>>> fbe27fce
 
 
 class QRCodeWidget(QWidget):
