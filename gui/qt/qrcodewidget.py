--- conflicted
+++ resolved
@@ -3,16 +3,12 @@
 import PyQt4.QtCore as QtCore
 import PyQt4.QtGui as QtGui
 
-<<<<<<< HEAD
-from electrum_ltc import bmp, pyqrnative
-=======
 import os
 import qrcode
 
-import electrum
-from electrum import bmp
-from electrum.i18n import _
->>>>>>> a40ed149
+import electrum_ltc
+from electrum_ltc import bmp
+from electrum_ltc.i18n import _
 
 
 class QRCodeWidget(QWidget):
@@ -89,11 +85,6 @@
         qp.end()
         
 
-<<<<<<< HEAD
-import os
-from electrum_ltc.i18n import _
-=======
->>>>>>> a40ed149
 
 class QRDialog(QDialog):
 
@@ -113,7 +104,7 @@
         hbox = QHBoxLayout()
         hbox.addStretch(1)
 
-        config = electrum.get_config()
+        config = electrum_ltc.get_config()
         if config:
             filename = os.path.join(config.path, "qrcode.bmp")
 
