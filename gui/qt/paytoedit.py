--- conflicted
+++ resolved
@@ -26,13 +26,9 @@
 from PyQt5.QtGui import *
 import re
 from decimal import Decimal
-<<<<<<< HEAD
+
 from vialectrum import bitcoin
-=======
-
-from electrum_ltc import bitcoin
-from electrum_ltc.util import bfh
->>>>>>> 35ce0806
+from vialectrum.util import bfh
 
 from .qrtextedit import ScanQRTextEdit
 from .completion_text_edit import CompletionTextEdit
