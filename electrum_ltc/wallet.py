--- conflicted
+++ resolved
@@ -1324,12 +1324,8 @@
         if not r:
             return
         out = copy.copy(r)
-<<<<<<< HEAD
-        out['URI'] = 'viacoin:' + addr + '?amount=' + format_satoshis(out.get('amount'))
-=======
         out['type'] = PR_TYPE_ONCHAIN
         out['URI'] = self.get_request_URI(addr)
->>>>>>> c3e89891
         status, conf = self.get_request_status(addr)
         out['status'] = status
         if conf is not None:
