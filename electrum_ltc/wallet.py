# Electrum - lightweight Bitcoin client
# Copyright (C) 2015 Thomas Voegtlin
#
# Permission is hereby granted, free of charge, to any person
# obtaining a copy of this software and associated documentation files
# (the "Software"), to deal in the Software without restriction,
# including without limitation the rights to use, copy, modify, merge,
# publish, distribute, sublicense, and/or sell copies of the Software,
# and to permit persons to whom the Software is furnished to do so,
# subject to the following conditions:
#
# The above copyright notice and this permission notice shall be
# included in all copies or substantial portions of the Software.
#
# THE SOFTWARE IS PROVIDED "AS IS", WITHOUT WARRANTY OF ANY KIND,
# EXPRESS OR IMPLIED, INCLUDING BUT NOT LIMITED TO THE WARRANTIES OF
# MERCHANTABILITY, FITNESS FOR A PARTICULAR PURPOSE AND
# NONINFRINGEMENT. IN NO EVENT SHALL THE AUTHORS OR COPYRIGHT HOLDERS
# BE LIABLE FOR ANY CLAIM, DAMAGES OR OTHER LIABILITY, WHETHER IN AN
# ACTION OF CONTRACT, TORT OR OTHERWISE, ARISING FROM, OUT OF OR IN
# CONNECTION WITH THE SOFTWARE OR THE USE OR OTHER DEALINGS IN THE
# SOFTWARE.

# Wallet classes:
#   - Imported_Wallet: imported addresses or single keys, 0 or 1 keystore
#   - Standard_Wallet: one HD keystore, P2PKH-like scripts
#   - Multisig_Wallet: several HD keystores, M-of-N OP_CHECKMULTISIG scripts

import os
import sys
import random
import time
import json
import copy
import errno
import traceback
import operator
from functools import partial
from collections import defaultdict
from numbers import Number
from decimal import Decimal
from typing import TYPE_CHECKING, List, Optional, Tuple, Union, NamedTuple, Sequence, Dict, Any, Set
from abc import ABC, abstractmethod
import itertools

from .i18n import _
from .bip32 import BIP32Node
from .crypto import sha256
from .util import (NotEnoughFunds, UserCancelled, profiler,
                   format_satoshis, format_fee_satoshis, NoDynamicFeeEstimates,
                   WalletFileException, BitcoinException, MultipleSpendMaxTxOutputs,
                   InvalidPassword, format_time, timestamp_to_datetime, Satoshis,
                   Fiat, bfh, bh2u, TxMinedInfo, quantize_feerate, create_bip21_uri, OrderedDictWithIndex)
from .util import PR_TYPE_ONCHAIN, PR_TYPE_LN
from .simple_config import SimpleConfig
from .bitcoin import (COIN, is_address, address_to_script,
                      is_minikey, relayfee, dust_threshold)
from .crypto import sha256d
from . import keystore
from .keystore import load_keystore, Hardware_KeyStore, KeyStore, KeyStoreWithMPK, AddressIndexGeneric
from .util import multisig_type
from .storage import StorageEncryptionVersion, WalletStorage
from . import transaction, bitcoin, coinchooser, paymentrequest, ecc, bip32
from .transaction import (Transaction, TxInput, UnknownTxinType, TxOutput,
                          PartialTransaction, PartialTxInput, PartialTxOutput, TxOutpoint)
from .plugin import run_hook
from .address_synchronizer import (AddressSynchronizer, TX_HEIGHT_LOCAL,
                                   TX_HEIGHT_UNCONF_PARENT, TX_HEIGHT_UNCONFIRMED, TX_HEIGHT_FUTURE)
from .util import PR_PAID, PR_UNPAID, PR_UNKNOWN, PR_EXPIRED, PR_INFLIGHT
from .contacts import Contacts
from .interface import NetworkException
from .ecc_fast import is_using_fast_ecc
from .mnemonic import Mnemonic
from .logging import get_logger
from .lnworker import LNWallet
from .paymentrequest import PaymentRequest

if TYPE_CHECKING:
    from .network import Network


_logger = get_logger(__name__)

TX_STATUS = [
    _('Unconfirmed'),
    _('Unconfirmed parent'),
    _('Not Verified'),
    _('Local'),
]


def _append_utxos_to_inputs(inputs: List[PartialTxInput], network: 'Network', pubkey, txin_type, imax):
    if txin_type in ('p2pkh', 'p2wpkh', 'p2wpkh-p2sh'):
        address = bitcoin.pubkey_to_address(txin_type, pubkey)
        scripthash = bitcoin.address_to_scripthash(address)
    elif txin_type == 'p2pk':
        script = bitcoin.public_key_to_p2pk_script(pubkey)
        scripthash = bitcoin.script_to_scripthash(script)
        address = None
    else:
        raise Exception(f'unexpected txin_type to sweep: {txin_type}')

    u = network.run_from_another_thread(network.listunspent_for_scripthash(scripthash))
    for item in u:
        if len(inputs) >= imax:
            break
        prevout_str = item['tx_hash'] + ':%d' % item['tx_pos']
        prevout = TxOutpoint.from_str(prevout_str)
        utxo = PartialTxInput(prevout=prevout)
        utxo._trusted_value_sats = int(item['value'])
        utxo._trusted_address = address
        utxo.block_height = int(item['height'])
        utxo.script_type = txin_type
        utxo.pubkeys = [bfh(pubkey)]
        utxo.num_sig = 1
        if txin_type == 'p2wpkh-p2sh':
            utxo.redeem_script = bfh(bitcoin.p2wpkh_nested_script(pubkey))
        inputs.append(utxo)

def sweep_preparations(privkeys, network: 'Network', imax=100):

    def find_utxos_for_privkey(txin_type, privkey, compressed):
        pubkey = ecc.ECPrivkey(privkey).get_public_key_hex(compressed=compressed)
        _append_utxos_to_inputs(inputs, network, pubkey, txin_type, imax)
        keypairs[pubkey] = privkey, compressed
    inputs = []  # type: List[PartialTxInput]
    keypairs = {}
    for sec in privkeys:
        txin_type, privkey, compressed = bitcoin.deserialize_privkey(sec)
        find_utxos_for_privkey(txin_type, privkey, compressed)
        # do other lookups to increase support coverage
        if is_minikey(sec):
            # minikeys don't have a compressed byte
            # we lookup both compressed and uncompressed pubkeys
            find_utxos_for_privkey(txin_type, privkey, not compressed)
        elif txin_type == 'p2pkh':
            # WIF serialization does not distinguish p2pkh and p2pk
            # we also search for pay-to-pubkey outputs
            find_utxos_for_privkey('p2pk', privkey, compressed)
    if not inputs:
        raise Exception(_('No inputs found. (Note that inputs need to be confirmed)'))
        # FIXME actually inputs need not be confirmed now, see https://github.com/kyuupichan/electrumx/issues/365
    return inputs, keypairs


def sweep(privkeys, *, network: 'Network', config: 'SimpleConfig',
          to_address: str, fee: int = None, imax=100,
          locktime=None, tx_version=None) -> PartialTransaction:
    inputs, keypairs = sweep_preparations(privkeys, network, imax)
    total = sum(txin.value_sats() for txin in inputs)
    if fee is None:
        outputs = [PartialTxOutput(scriptpubkey=bfh(bitcoin.address_to_script(to_address)),
                                   value=total)]
        tx = PartialTransaction.from_io(inputs, outputs)
        fee = config.estimate_fee(tx.estimated_size())
    if total - fee < 0:
        raise Exception(_('Not enough funds on address.') + '\nTotal: %d satoshis\nFee: %d'%(total, fee))
    if total - fee < dust_threshold(network):
        raise Exception(_('Not enough funds on address.') + '\nTotal: %d satoshis\nFee: %d\nDust Threshold: %d'%(total, fee, dust_threshold(network)))

    outputs = [PartialTxOutput(scriptpubkey=bfh(bitcoin.address_to_script(to_address)),
                               value=total - fee)]
    if locktime is None:
        locktime = get_locktime_for_new_transaction(network)

    tx = PartialTransaction.from_io(inputs, outputs, locktime=locktime, version=tx_version)
    tx.set_rbf(True)
    tx.sign(keypairs)
    return tx


def get_locktime_for_new_transaction(network: 'Network') -> int:
    # if no network or not up to date, just set locktime to zero
    if not network:
        return 0
    chain = network.blockchain()
    header = chain.header_at_tip()
    if not header:
        return 0
    STALE_DELAY = 8 * 60 * 60  # in seconds
    if header['timestamp'] + STALE_DELAY < time.time():
        return 0
    # discourage "fee sniping"
    locktime = chain.height()
    # sometimes pick locktime a bit further back, to help privacy
    # of setups that need more time (offline/multisig/coinjoin/...)
    if random.randint(0, 9) == 0:
        locktime = max(0, locktime - random.randint(0, 99))
    return locktime



class CannotBumpFee(Exception): pass


class InternalAddressCorruption(Exception):
    def __str__(self):
        return _("Wallet file corruption detected. "
                 "Please restore your wallet from seed, and compare the addresses in both files")


class TxWalletDetails(NamedTuple):
    txid: Optional[str]
    status: str
    label: str
    can_broadcast: bool
    can_bump: bool
    can_save_as_local: bool
    amount: Optional[int]
    fee: Optional[int]
    tx_mined_status: TxMinedInfo
    mempool_depth_bytes: Optional[int]


class Abstract_Wallet(AddressSynchronizer, ABC):
    """
    Wallet classes are created to handle various address generation methods.
    Completion states (watching-only, single account, no seed, etc) are handled inside classes.
    """

    LOGGING_SHORTCUT = 'w'
    max_change_outputs = 3
    gap_limit_for_change = 6

    txin_type: str
    wallet_type: str

    def __init__(self, storage: WalletStorage, *, config: SimpleConfig):
        if not storage.is_ready_to_be_used_by_wallet():
            raise Exception("storage not ready to be used by Abstract_Wallet")

        self.config = config
        assert self.config is not None, "config must not be None"
        self.storage = storage
        # load addresses needs to be called before constructor for sanity checks
        self.storage.db.load_addresses(self.wallet_type)
        self.keystore = None  # type: Optional[KeyStore]  # will be set by load_keystore
        AddressSynchronizer.__init__(self, storage.db)

        # saved fields
        self.use_change            = storage.get('use_change', True)
        self.multiple_change       = storage.get('multiple_change', False)
        self.labels                = storage.get('labels', {})
        self.frozen_addresses      = set(storage.get('frozen_addresses', []))
        self.frozen_coins          = set(storage.get('frozen_coins', []))  # set of txid:vout strings
        self.fiat_value            = storage.get('fiat_value', {})
        self.receive_requests      = storage.get('payment_requests', {})
        self.invoices              = storage.get('invoices', {})
        # convert invoices
        # TODO invoices being these contextual dicts even internally,
        #      where certain keys are only present depending on values of other keys...
        #      it's horrible. we need to change this, at least for the internal representation,
        #      to something that can be typed.
        for invoice_key, invoice in self.invoices.items():
            if invoice.get('type') == PR_TYPE_ONCHAIN:
                outputs = [PartialTxOutput.from_legacy_tuple(*output) for output in invoice.get('outputs')]
                invoice['outputs'] = outputs
        self._prepare_onchain_invoice_paid_detection()
        self.calc_unused_change_addresses()
        # save wallet type the first time
        if self.storage.get('wallet_type') is None:
            self.storage.put('wallet_type', self.wallet_type)
        self.contacts = Contacts(self.storage)
        self._coin_price_cache = {}
        # lightning
        ln_xprv = self.storage.get('lightning_privkey2')
        self.lnworker = LNWallet(self, ln_xprv) if ln_xprv else None

    def has_lightning(self):
        return bool(self.lnworker)

    def init_lightning(self):
        if self.storage.get('lightning_privkey2'):
            return
        if not is_using_fast_ecc():
            raise Exception('libsecp256k1 library not available. '
                            'Verifying Lightning channels is too computationally expensive without libsecp256k1, aborting.')
        # TODO derive this deterministically from wallet.keystore at keystore generation time
        # probably along a hardened path ( lnd-equivalent would be m/1017'/coinType'/ )
        seed = os.urandom(32)
        node = BIP32Node.from_rootseed(seed, xtype='standard')
        ln_xprv = node.to_xprv()
        self.storage.put('lightning_privkey2', ln_xprv)
        self.storage.write()

    def remove_lightning(self):
        if not self.storage.get('lightning_privkey2'):
            return
        if bool(self.lnworker.channels):
            raise Exception('Error: This wallet has channels')
        self.storage.put('lightning_privkey2', None)
        self.storage.write()

    def stop_threads(self):
        super().stop_threads()
        if any([ks.is_requesting_to_be_rewritten_to_wallet_file for ks in self.get_keystores()]):
            self.save_keystore()
        self.storage.write()

    def set_up_to_date(self, b):
        super().set_up_to_date(b)
        if b: self.storage.write()

    def clear_history(self):
        super().clear_history()
        self.storage.write()

    def start_network(self, network):
        AddressSynchronizer.start_network(self, network)
        if self.lnworker and network:
            network.maybe_init_lightning()
            self.lnworker.start_network(network)

    def load_and_cleanup(self):
        self.load_keystore()
        self.test_addresses_sanity()
        super().load_and_cleanup()

    @abstractmethod
    def load_keystore(self) -> None:
        pass

    def diagnostic_name(self):
        return self.basename()

    def __str__(self):
        return self.basename()

    def get_master_public_key(self):
        return None

    def get_master_public_keys(self):
        return []

    def basename(self) -> str:
        return self.storage.basename()

    def test_addresses_sanity(self) -> None:
        addrs = self.get_receiving_addresses()
        if len(addrs) > 0:
            addr = str(addrs[0])
            if not bitcoin.is_address(addr):
                neutered_addr = addr[:5] + '..' + addr[-2:]
                raise WalletFileException(f'The addresses in this wallet are not viacoin addresses.\n'
                                          f'e.g. {neutered_addr} (length: {len(addr)})')

    def calc_unused_change_addresses(self):
        with self.lock:
            if hasattr(self, '_unused_change_addresses'):
                addrs = self._unused_change_addresses
            else:
                addrs = self.get_change_addresses()
            self._unused_change_addresses = [addr for addr in addrs if not self.is_used(addr)]
            return list(self._unused_change_addresses)

    def is_deterministic(self) -> bool:
        return self.keystore.is_deterministic()

    def set_label(self, name: str, text: str = None) -> bool:
        if not name:
            return False
        changed = False
        old_text = self.labels.get(name)
        if text:
            text = text.replace("\n", " ")
            if old_text != text:
                self.labels[name] = text
                changed = True
        else:
            if old_text is not None:
                self.labels.pop(name)
                changed = True
        if changed:
            run_hook('set_label', self, name, text)
            self.storage.put('labels', self.labels)
        return changed

    def set_fiat_value(self, txid, ccy, text, fx, value_sat):
        if not self.db.get_transaction(txid):
            return
        # since fx is inserting the thousands separator,
        # and not util, also have fx remove it
        text = fx.remove_thousands_separator(text)
        def_fiat = self.default_fiat_value(txid, fx, value_sat)
        formatted = fx.ccy_amount_str(def_fiat, commas=False)
        def_fiat_rounded = Decimal(formatted)
        reset = not text
        if not reset:
            try:
                text_dec = Decimal(text)
                text_dec_rounded = Decimal(fx.ccy_amount_str(text_dec, commas=False))
                reset = text_dec_rounded == def_fiat_rounded
            except:
                # garbage. not resetting, but not saving either
                return False
        if reset:
            d = self.fiat_value.get(ccy, {})
            if d and txid in d:
                d.pop(txid)
            else:
                # avoid saving empty dict
                return True
        else:
            if ccy not in self.fiat_value:
                self.fiat_value[ccy] = {}
            self.fiat_value[ccy][txid] = text
        self.storage.put('fiat_value', self.fiat_value)
        return reset

    def get_fiat_value(self, txid, ccy):
        fiat_value = self.fiat_value.get(ccy, {}).get(txid)
        try:
            return Decimal(fiat_value)
        except:
            return

    def is_mine(self, address) -> bool:
        return bool(self.get_address_index(address))

    def is_change(self, address) -> bool:
        if not self.is_mine(address):
            return False
        return self.get_address_index(address)[0] == 1

    @abstractmethod
    def get_address_index(self, address: str) -> Optional[AddressIndexGeneric]:
        pass

    @abstractmethod
    def get_redeem_script(self, address: str) -> Optional[str]:
        pass

    @abstractmethod
    def get_witness_script(self, address: str) -> Optional[str]:
        pass

    @abstractmethod
    def get_txin_type(self, address: str) -> str:
        """Return script type of wallet address."""
        pass

    def export_private_key(self, address, password) -> str:
        if self.is_watching_only():
            raise Exception(_("This is a watching-only wallet"))
        if not is_address(address):
            raise Exception(f"Invalid Viacoin address: {address}")
        if not self.is_mine(address):
            raise Exception(_('Address not in wallet.') + f' {address}')
        index = self.get_address_index(address)
        pk, compressed = self.keystore.get_private_key(index, password)
        txin_type = self.get_txin_type(address)
        serialized_privkey = bitcoin.serialize_privkey(pk, compressed, txin_type)
        return serialized_privkey

    @abstractmethod
    def get_public_keys(self, address: str) -> Sequence[str]:
        pass

    def get_public_keys_with_deriv_info(self, address: str) -> Dict[bytes, Tuple[KeyStoreWithMPK, Sequence[int]]]:
        """Returns a map: pubkey -> (keystore, derivation_suffix)"""
        return {}

    def get_tx_info(self, tx) -> TxWalletDetails:
        is_relevant, is_mine, v, fee = self.get_wallet_delta(tx)
        if fee is None and isinstance(tx, PartialTransaction):
            fee = tx.get_fee()
        exp_n = None
        can_broadcast = False
        can_bump = False
        tx_hash = tx.txid()
        tx_we_already_have_in_db = self.db.get_transaction(tx_hash)
        can_save_as_local = (is_relevant and tx.txid() is not None
                             and (tx_we_already_have_in_db is None or not tx_we_already_have_in_db.is_complete()))
        label = ''
        tx_mined_status = self.get_tx_height(tx_hash)
        if tx.is_complete():
            if tx_we_already_have_in_db:
                label = self.get_label(tx_hash)
                if tx_mined_status.height > 0:
                    if tx_mined_status.conf:
                        status = _("{} confirmations").format(tx_mined_status.conf)
                    else:
                        status = _('Not verified')
                elif tx_mined_status.height in (TX_HEIGHT_UNCONF_PARENT, TX_HEIGHT_UNCONFIRMED):
                    status = _('Unconfirmed')
                    if fee is None:
                        fee = self.get_tx_fee(tx_hash)
                    if fee and self.network and self.config.has_fee_mempool():
                        size = tx.estimated_size()
                        fee_per_byte = fee / size
                        exp_n = self.config.fee_to_depth(fee_per_byte)
                    can_bump = is_mine and not tx.is_final()
                else:
                    status = _('Local')
                    can_broadcast = self.network is not None
                    can_bump = is_mine and not tx.is_final()
            else:
                status = _("Signed")
                can_broadcast = self.network is not None
        else:
            s, r = tx.signature_count()
            status = _("Unsigned") if s == 0 else _('Partially signed') + ' (%d/%d)'%(s,r)

        if is_relevant:
            if is_mine:
                if fee is not None:
                    amount = v + fee
                else:
                    amount = v
            else:
                amount = v
        else:
            amount = None

        return TxWalletDetails(
            txid=tx_hash,
            status=status,
            label=label,
            can_broadcast=can_broadcast,
            can_bump=can_bump,
            can_save_as_local=can_save_as_local,
            amount=amount,
            fee=fee,
            tx_mined_status=tx_mined_status,
            mempool_depth_bytes=exp_n,
        )

    def get_spendable_coins(self, domain, *, nonlocal_only=False) -> Sequence[PartialTxInput]:
        confirmed_only = self.config.get('confirmed_only', False)
        utxos = self.get_utxos(domain,
                               excluded_addresses=self.frozen_addresses,
                               mature_only=True,
                               confirmed_only=confirmed_only,
                               nonlocal_only=nonlocal_only)
        utxos = [utxo for utxo in utxos if not self.is_frozen_coin(utxo)]
        return utxos

    @abstractmethod
    def get_receiving_addresses(self, *, slice_start=None, slice_stop=None) -> Sequence[str]:
        pass

    @abstractmethod
    def get_change_addresses(self, *, slice_start=None, slice_stop=None) -> Sequence[str]:
        pass

    def dummy_address(self):
        # first receiving address
        return self.get_receiving_addresses(slice_start=0, slice_stop=1)[0]

    def get_frozen_balance(self):
        if not self.frozen_coins:  # shortcut
            return self.get_balance(self.frozen_addresses)
        c1, u1, x1 = self.get_balance()
        c2, u2, x2 = self.get_balance(excluded_addresses=self.frozen_addresses,
                                      excluded_coins=self.frozen_coins)
        return c1-c2, u1-u2, x1-x2

    def balance_at_timestamp(self, domain, target_timestamp):
        # we assume that get_history returns items ordered by block height
        # we also assume that block timestamps are monotonic (which is false...!)
        h = self.get_history(domain=domain)
        balance = 0
        for hist_item in h:
            balance = hist_item.balance
            if hist_item.tx_mined_status.timestamp is None or hist_item.tx_mined_status.timestamp > target_timestamp:
                return balance - hist_item.delta
        # return last balance
        return balance

    def get_onchain_history(self, *, domain=None):
        for hist_item in self.get_history(domain=domain):
            yield {
                'txid': hist_item.txid,
                'fee_sat': hist_item.fee,
                'height': hist_item.tx_mined_status.height,
                'confirmations': hist_item.tx_mined_status.conf,
                'timestamp': hist_item.tx_mined_status.timestamp,
                'incoming': True if hist_item.delta>0 else False,
                'bc_value': Satoshis(hist_item.delta),
                'bc_balance': Satoshis(hist_item.balance),
                'date': timestamp_to_datetime(hist_item.tx_mined_status.timestamp),
                'label': self.get_label(hist_item.txid),
                'txpos_in_block': hist_item.tx_mined_status.txpos,
            }

    def create_invoice(self, outputs: List[PartialTxOutput], message, pr, URI):
        if '!' in (x.value for x in outputs):
            amount = '!'
        else:
            amount = sum(x.value for x in outputs)
        invoice = {
            'type': PR_TYPE_ONCHAIN,
            'message': message,
            'outputs': outputs,
            'amount': amount,
        }
        if pr:
            invoice['bip70'] = pr.raw.hex()
            invoice['time'] = pr.get_time()
            invoice['exp'] = pr.get_expiration_date() - pr.get_time()
            invoice['requestor'] = pr.get_requestor()
            invoice['message'] = pr.get_memo()
        elif URI:
            timestamp = URI.get('time')
            if timestamp: invoice['time'] = timestamp
            exp = URI.get('exp')
            if exp: invoice['exp'] = exp
        if 'time' not in invoice:
            invoice['time'] = int(time.time())
        return invoice

    def save_invoice(self, invoice):
        invoice_type = invoice['type']
        if invoice_type == PR_TYPE_LN:
            key = invoice['rhash']
        elif invoice_type == PR_TYPE_ONCHAIN:
            if self.is_onchain_invoice_paid(invoice):
                self.logger.info("saving invoice... but it is already paid!")
            key = bh2u(sha256(repr(invoice))[0:16])
            invoice['id'] = key
            outputs = invoice['outputs']  # type: List[PartialTxOutput]
            with self.transaction_lock:
                for txout in outputs:
                    self._invoices_from_scriptpubkey_map[txout.scriptpubkey].add(key)
        else:
            raise Exception('Unsupported invoice type')
        self.invoices[key] = invoice
        self.storage.put('invoices', self.invoices)
        self.storage.write()

    def clear_invoices(self):
        self.invoices = {}
        self.storage.put('invoices', self.invoices)
        self.storage.write()

    def get_invoices(self):
        out = [self.get_invoice(key) for key in self.invoices.keys()]
        out = list(filter(None, out))
        out.sort(key=operator.itemgetter('time'))
        return out

    def get_invoice(self, key):
        if key not in self.invoices:
            return
        item = copy.copy(self.invoices[key])
        request_type = item.get('type')
        if request_type == PR_TYPE_ONCHAIN:
            item['status'] = PR_PAID if self.is_onchain_invoice_paid(item) else PR_UNPAID
        elif self.lnworker and request_type == PR_TYPE_LN:
            item['status'] = self.lnworker.get_payment_status(bfh(item['rhash']))
        else:
            return
        return item

    def _get_relevant_invoice_keys_for_tx(self, tx: Transaction) -> Set[str]:
        relevant_invoice_keys = set()
        for txout in tx.outputs():
            for invoice_key in self._invoices_from_scriptpubkey_map.get(txout.scriptpubkey, set()):
                relevant_invoice_keys.add(invoice_key)
        return relevant_invoice_keys

    def _prepare_onchain_invoice_paid_detection(self):
        # scriptpubkey -> list(invoice_keys)
        self._invoices_from_scriptpubkey_map = defaultdict(set)  # type: Dict[bytes, Set[str]]
        for invoice_key, invoice in self.invoices.items():
            if invoice.get('type') == PR_TYPE_ONCHAIN:
                outputs = invoice['outputs']  # type: List[PartialTxOutput]
                for txout in outputs:
                    self._invoices_from_scriptpubkey_map[txout.scriptpubkey].add(invoice_key)

    def _is_onchain_invoice_paid(self, invoice: dict) -> Tuple[bool, Sequence[str]]:
        """Returns whether on-chain invoice is satisfied, and list of relevant TXIDs."""
        assert invoice.get('type') == PR_TYPE_ONCHAIN
        invoice_amounts = defaultdict(int)  # type: Dict[bytes, int]  # scriptpubkey -> value_sats
        for txo in invoice['outputs']:  # type: PartialTxOutput
            invoice_amounts[txo.scriptpubkey] += 1 if txo.value == '!' else txo.value
        relevant_txs = []
        with self.transaction_lock:
            for invoice_scriptpubkey, invoice_amt in invoice_amounts.items():
                scripthash = bitcoin.script_to_scripthash(invoice_scriptpubkey.hex())
                prevouts_and_values = self.db.get_prevouts_by_scripthash(scripthash)
                relevant_txs += [prevout.txid.hex() for prevout, v in prevouts_and_values]
                total_received = sum([v for prevout, v in prevouts_and_values])
                # check that there is at least one TXO, and that they pay enough.
                # note: "at least one TXO" check is needed for zero amount invoice (e.g. OP_RETURN)
                if len(prevouts_and_values) == 0:
                    return False, []
                if total_received < invoice_amt:
                    return False, []
        return True, relevant_txs

    def is_onchain_invoice_paid(self, invoice: dict) -> bool:
        return self._is_onchain_invoice_paid(invoice)[0]

    def _maybe_set_tx_label_based_on_invoices(self, tx: Transaction) -> bool:
        tx_hash = tx.txid()
        with self.transaction_lock:
            labels = []
            for invoice_key in self._get_relevant_invoice_keys_for_tx(tx):
                invoice = self.invoices.get(invoice_key)
                if invoice is None: continue
                assert invoice.get('type') == PR_TYPE_ONCHAIN
                if invoice['message']:
                    labels.append(invoice['message'])
        if labels:
            self.set_label(tx_hash, "; ".join(labels))
        return bool(labels)

    def add_transaction(self, tx, *, allow_unrelated=False):
        tx_was_added = super().add_transaction(tx, allow_unrelated=allow_unrelated)

        if tx_was_added:
            self._maybe_set_tx_label_based_on_invoices(tx)
        return tx_was_added

    @profiler
    def get_full_history(self, fx=None, *, onchain_domain=None, include_lightning=True):
        transactions = OrderedDictWithIndex()
        onchain_history = self.get_onchain_history(domain=onchain_domain)
        for tx_item in onchain_history:
            txid = tx_item['txid']
            transactions[txid] = tx_item
        if self.lnworker and include_lightning:
            lightning_history = self.lnworker.get_history()
        else:
            lightning_history = []

        for i, tx_item in enumerate(lightning_history):
            txid = tx_item.get('txid')
            ln_value = Decimal(tx_item['amount_msat']) / 1000
            if txid and txid in transactions:
                item = transactions[txid]
                item['label'] = tx_item['label']
                item['ln_value'] = Satoshis(ln_value)
                item['ln_balance_msat'] = tx_item['balance_msat']
            else:
                tx_item['lightning'] = True
                tx_item['ln_value'] = Satoshis(ln_value)
                tx_item['txpos'] = i # for sorting
                key = tx_item['payment_hash'] if 'payment_hash' in tx_item else tx_item['type'] + tx_item['channel_id']
                transactions[key] = tx_item
        now = time.time()
        balance = 0
        for item in transactions.values():
            # add on-chain and lightning values
            value = Decimal(0)
            if item.get('bc_value'):
                value += item['bc_value'].value
            if item.get('ln_value'):
                value += item.get('ln_value').value
            item['value'] = Satoshis(value)
            balance += value
            item['balance'] = Satoshis(balance)
            if fx:
                timestamp = item['timestamp'] or now
                fiat_value = value / Decimal(bitcoin.COIN) * fx.timestamp_rate(timestamp)
                item['fiat_value'] = Fiat(fiat_value, fx.ccy)
                item['fiat_default'] = True
        return transactions

    @profiler
    def get_detailed_history(self, from_timestamp=None, to_timestamp=None,
                             fx=None, show_addresses=False):
        # History with capital gains, using utxo pricing
        # FIXME: Lightning capital gains would requires FIFO
        out = []
        income = 0
        expenditures = 0
        capital_gains = Decimal(0)
        fiat_income = Decimal(0)
        fiat_expenditures = Decimal(0)
        now = time.time()
        for item in self.get_onchain_history():
            timestamp = item['timestamp']
            if from_timestamp and (timestamp or now) < from_timestamp:
                continue
            if to_timestamp and (timestamp or now) >= to_timestamp:
                continue
            tx_hash = item['txid']
            tx = self.db.get_transaction(tx_hash)
            tx_fee = item['fee_sat']
            item['fee'] = Satoshis(tx_fee) if tx_fee is not None else None
            if show_addresses:
                item['inputs'] = list(map(lambda x: x.to_json(), tx.inputs()))
                item['outputs'] = list(map(lambda x: {'address': x.get_ui_address_str(), 'value': Satoshis(x.value)},
                                           tx.outputs()))
            # fixme: use in and out values
            value = item['bc_value'].value
            if value < 0:
                expenditures += -value
            else:
                income += value
            # fiat computations
            if fx and fx.is_enabled() and fx.get_history_config():
                fiat_fields = self.get_tx_item_fiat(tx_hash, value, fx, tx_fee)
                fiat_value = fiat_fields['fiat_value'].value
                item.update(fiat_fields)
                if value < 0:
                    capital_gains += fiat_fields['capital_gain'].value
                    fiat_expenditures += -fiat_value
                else:
                    fiat_income += fiat_value
            out.append(item)
        # add summary
        if out:
            b, v = out[0]['bc_balance'].value, out[0]['bc_value'].value
            start_balance = None if b is None or v is None else b - v
            end_balance = out[-1]['bc_balance'].value
            if from_timestamp is not None and to_timestamp is not None:
                start_date = timestamp_to_datetime(from_timestamp)
                end_date = timestamp_to_datetime(to_timestamp)
            else:
                start_date = None
                end_date = None
            summary = {
                'start_date': start_date,
                'end_date': end_date,
                'start_balance': Satoshis(start_balance),
                'end_balance': Satoshis(end_balance),
                'incoming': Satoshis(income),
                'outgoing': Satoshis(expenditures)
            }
            if fx and fx.is_enabled() and fx.get_history_config():
                unrealized = self.unrealized_gains(None, fx.timestamp_rate, fx.ccy)
                summary['fiat_currency'] = fx.ccy
                summary['fiat_capital_gains'] = Fiat(capital_gains, fx.ccy)
                summary['fiat_incoming'] = Fiat(fiat_income, fx.ccy)
                summary['fiat_outgoing'] = Fiat(fiat_expenditures, fx.ccy)
                summary['fiat_unrealized_gains'] = Fiat(unrealized, fx.ccy)
                summary['fiat_start_balance'] = Fiat(fx.historical_value(start_balance, start_date), fx.ccy)
                summary['fiat_end_balance'] = Fiat(fx.historical_value(end_balance, end_date), fx.ccy)
                summary['fiat_start_value'] = Fiat(fx.historical_value(COIN, start_date), fx.ccy)
                summary['fiat_end_value'] = Fiat(fx.historical_value(COIN, end_date), fx.ccy)
        else:
            summary = {}
        return {
            'transactions': out,
            'summary': summary
        }

    def default_fiat_value(self, tx_hash, fx, value_sat):
        return value_sat / Decimal(COIN) * self.price_at_timestamp(tx_hash, fx.timestamp_rate)

    def get_tx_item_fiat(self, tx_hash, value, fx, tx_fee):
        item = {}
        fiat_value = self.get_fiat_value(tx_hash, fx.ccy)
        fiat_default = fiat_value is None
        fiat_rate = self.price_at_timestamp(tx_hash, fx.timestamp_rate)
        fiat_value = fiat_value if fiat_value is not None else self.default_fiat_value(tx_hash, fx, value)
        fiat_fee = tx_fee / Decimal(COIN) * fiat_rate if tx_fee is not None else None
        item['fiat_currency'] = fx.ccy
        item['fiat_rate'] = Fiat(fiat_rate, fx.ccy)
        item['fiat_value'] = Fiat(fiat_value, fx.ccy)
        item['fiat_fee'] = Fiat(fiat_fee, fx.ccy) if fiat_fee else None
        item['fiat_default'] = fiat_default
        if value < 0:
            acquisition_price = - value / Decimal(COIN) * self.average_price(tx_hash, fx.timestamp_rate, fx.ccy)
            liquidation_price = - fiat_value
            item['acquisition_price'] = Fiat(acquisition_price, fx.ccy)
            cg = liquidation_price - acquisition_price
            item['capital_gain'] = Fiat(cg, fx.ccy)
        return item

    def get_label(self, tx_hash: str) -> str:
        return self.labels.get(tx_hash, '') or self.get_default_label(tx_hash)

    def get_default_label(self, tx_hash) -> str:
        if not self.db.get_txi_addresses(tx_hash):
            labels = []
            for addr in self.db.get_txo_addresses(tx_hash):
                label = self.labels.get(addr)
                if label:
                    labels.append(label)
            return ', '.join(labels)
        return ''

    def get_tx_status(self, tx_hash, tx_mined_info: TxMinedInfo):
        extra = []
        height = tx_mined_info.height
        conf = tx_mined_info.conf
        timestamp = tx_mined_info.timestamp
        if height == TX_HEIGHT_FUTURE:
            assert conf < 0, conf
            num_blocks_remainining = -conf
            return 2, f'in {num_blocks_remainining} blocks'
        if conf == 0:
            tx = self.db.get_transaction(tx_hash)
            if not tx:
                return 2, 'unknown'
            is_final = tx and tx.is_final()
            if not is_final:
                extra.append('rbf')
            fee = self.get_tx_fee(tx_hash)
            if fee is not None:
                size = tx.estimated_size()
                fee_per_byte = fee / size
                extra.append(format_fee_satoshis(fee_per_byte) + ' sat/b')
            if fee is not None and height in (TX_HEIGHT_UNCONF_PARENT, TX_HEIGHT_UNCONFIRMED) \
               and self.config.has_fee_mempool():
                exp_n = self.config.fee_to_depth(fee_per_byte)
                if exp_n:
                    extra.append('%.2f MB'%(exp_n/1000000))
            if height == TX_HEIGHT_LOCAL:
                status = 3
            elif height == TX_HEIGHT_UNCONF_PARENT:
                status = 1
            elif height == TX_HEIGHT_UNCONFIRMED:
                status = 0
            else:
                status = 2  # not SPV verified
        else:
            status = 3 + min(conf, 6)
        time_str = format_time(timestamp) if timestamp else _("unknown")
        status_str = TX_STATUS[status] if status < 4 else time_str
        if extra:
            status_str += ' [%s]'%(', '.join(extra))
        return status, status_str

    def relayfee(self):
        return relayfee(self.network)

    def dust_threshold(self):
        return dust_threshold(self.network)

    def get_unconfirmed_base_tx_for_batching(self) -> Optional[Transaction]:
        candidate = None
        for hist_item in self.get_history():
            # tx should not be mined yet
            if hist_item.tx_mined_status.conf > 0: continue
            # conservative future proofing of code: only allow known unconfirmed types
            if hist_item.tx_mined_status.height not in (TX_HEIGHT_UNCONFIRMED,
                                                        TX_HEIGHT_UNCONF_PARENT,
                                                        TX_HEIGHT_LOCAL):
                continue
            # tx should be "outgoing" from wallet
            if hist_item.delta >= 0:
                continue
            tx = self.db.get_transaction(hist_item.txid)
            if not tx:
                continue
            # is_mine outputs should not be spent yet
            # to avoid cancelling our own dependent transactions
            txid = tx.txid()
            if any([self.is_mine(o.address) and self.db.get_spent_outpoint(txid, output_idx)
                    for output_idx, o in enumerate(tx.outputs())]):
                continue
            # all inputs should be is_mine
            if not all([self.is_mine(self.get_txin_address(txin)) for txin in tx.inputs()]):
                continue
            # prefer txns already in mempool (vs local)
            if hist_item.tx_mined_status.height == TX_HEIGHT_LOCAL:
                candidate = tx
                continue
            # tx must have opted-in for RBF
            if tx.is_final(): continue
            return tx
        return candidate

    def get_change_addresses_for_new_transaction(self, preferred_change_addr=None) -> List[str]:
        change_addrs = []
        if preferred_change_addr:
            if isinstance(preferred_change_addr, (list, tuple)):
                change_addrs = list(preferred_change_addr)
            else:
                change_addrs = [preferred_change_addr]
        elif self.use_change:
            # Recalc and get unused change addresses
            addrs = self.calc_unused_change_addresses()
            # New change addresses are created only after a few
            # confirmations.
            if addrs:
                # if there are any unused, select all
                change_addrs = addrs
            else:
                # if there are none, take one randomly from the last few
                addrs = self.get_change_addresses(slice_start=-self.gap_limit_for_change)
                change_addrs = [random.choice(addrs)] if addrs else []
        for addr in change_addrs:
            assert is_address(addr), f"not valid bitcoin address: {addr}"
            # note that change addresses are not necessarily ismine
            # in which case this is a no-op
            self.check_address(addr)
        max_change = self.max_change_outputs if self.multiple_change else 1
        return change_addrs[:max_change]

    def make_unsigned_transaction(self, *, coins: Sequence[PartialTxInput],
                                  outputs: List[PartialTxOutput], fee=None,
                                  change_addr: str = None, is_sweep=False) -> PartialTransaction:

        if any([c.already_has_some_signatures() for c in coins]):
            raise Exception("Some inputs already contain signatures!")

        # prevent side-effect with '!'
        outputs = copy.deepcopy(outputs)

        # check outputs
        i_max = None
        for i, o in enumerate(outputs):
<<<<<<< HEAD
            if o.type == TYPE_ADDRESS:
                if not is_address(o.address):
                    raise Exception("Invalid Viacoin address: {}".format(o.address))
=======
>>>>>>> 738fc9a8
            if o.value == '!':
                if i_max is not None:
                    raise MultipleSpendMaxTxOutputs()
                i_max = i

        if fee is None and self.config.fee_per_kb() is None:
            raise NoDynamicFeeEstimates()

        for item in coins:
            self.add_input_info(item)

        # Fee estimator
        if fee is None:
            fee_estimator = self.config.estimate_fee
        elif isinstance(fee, Number):
            fee_estimator = lambda size: fee
        elif callable(fee):
            fee_estimator = fee
        else:
            raise Exception(f'Invalid argument fee: {fee}')

        if i_max is None:
            # Let the coin chooser select the coins to spend
            coin_chooser = coinchooser.get_coin_chooser(self.config)
            # If there is an unconfirmed RBF tx, merge with it
            base_tx = self.get_unconfirmed_base_tx_for_batching()
            if self.config.get('batch_rbf', False) and base_tx:
                # make sure we don't try to spend change from the tx-to-be-replaced:
                coins = [c for c in coins if c.prevout.txid.hex() != base_tx.txid()]
                is_local = self.get_tx_height(base_tx.txid()).height == TX_HEIGHT_LOCAL
                base_tx = PartialTransaction.from_tx(base_tx)
                base_tx.add_info_from_wallet(self)
                base_tx_fee = base_tx.get_fee()
                relayfeerate = Decimal(self.relayfee()) / 1000
                original_fee_estimator = fee_estimator
                def fee_estimator(size: Union[int, float, Decimal]) -> int:
                    size = Decimal(size)
                    lower_bound = base_tx_fee + round(size * relayfeerate)
                    lower_bound = lower_bound if not is_local else 0
                    return int(max(lower_bound, original_fee_estimator(size)))
                txi = base_tx.inputs()
                txo = list(filter(lambda o: not self.is_change(o.address), base_tx.outputs()))
                old_change_addrs = [o.address for o in base_tx.outputs() if self.is_change(o.address)]
            else:
                txi = []
                txo = []
                old_change_addrs = []
            # change address. if empty, coin_chooser will set it
            change_addrs = self.get_change_addresses_for_new_transaction(change_addr or old_change_addrs)
            tx = coin_chooser.make_tx(coins=coins,
                                      inputs=txi,
                                      outputs=list(outputs) + txo,
                                      change_addrs=change_addrs,
                                      fee_estimator_vb=fee_estimator,
                                      dust_threshold=self.dust_threshold())
        else:
            # "spend max" branch
            # note: This *will* spend inputs with negative effective value (if there are any).
            #       Given as the user is spending "max", and so might be abandoning the wallet,
            #       try to include all UTXOs, otherwise leftover might remain in the UTXO set
            #       forever. see #5433
            # note: Actually it might be the case that not all UTXOs from the wallet are
            #       being spent if the user manually selected UTXOs.
            sendable = sum(map(lambda c: c.value_sats(), coins))
            outputs[i_max].value = 0
            tx = PartialTransaction.from_io(list(coins), list(outputs))
            fee = fee_estimator(tx.estimated_size())
            amount = sendable - tx.output_value() - fee
            if amount < 0:
                raise NotEnoughFunds()
            outputs[i_max].value = amount
            tx = PartialTransaction.from_io(list(coins), list(outputs))

        # Timelock tx to current height.
        tx.locktime = get_locktime_for_new_transaction(self.network)

        tx.add_info_from_wallet(self)
        run_hook('make_unsigned_transaction', self, tx)
        return tx

    def mktx(self, *, outputs: List[PartialTxOutput], password=None, fee=None, change_addr=None,
             domain=None, rbf=False, nonlocal_only=False, tx_version=None, sign=True) -> PartialTransaction:
        coins = self.get_spendable_coins(domain, nonlocal_only=nonlocal_only)
        tx = self.make_unsigned_transaction(coins=coins,
                                            outputs=outputs,
                                            fee=fee,
                                            change_addr=change_addr)
        tx.set_rbf(rbf)
        if tx_version is not None:
            tx.version = tx_version
        if sign:
            self.sign_transaction(tx, password)
        return tx

    def is_frozen_address(self, addr: str) -> bool:
        return addr in self.frozen_addresses

    def is_frozen_coin(self, utxo: PartialTxInput) -> bool:
        prevout_str = utxo.prevout.to_str()
        return prevout_str in self.frozen_coins

    def set_frozen_state_of_addresses(self, addrs, freeze: bool):
        """Set frozen state of the addresses to FREEZE, True or False"""
        if all(self.is_mine(addr) for addr in addrs):
            # FIXME take lock?
            if freeze:
                self.frozen_addresses |= set(addrs)
            else:
                self.frozen_addresses -= set(addrs)
            self.storage.put('frozen_addresses', list(self.frozen_addresses))
            return True
        return False

    def set_frozen_state_of_coins(self, utxos: Sequence[PartialTxInput], freeze: bool):
        """Set frozen state of the utxos to FREEZE, True or False"""
        utxos = {utxo.prevout.to_str() for utxo in utxos}
        # FIXME take lock?
        if freeze:
            self.frozen_coins |= set(utxos)
        else:
            self.frozen_coins -= set(utxos)
        self.storage.put('frozen_coins', list(self.frozen_coins))

    def wait_until_synchronized(self, callback=None):
        def wait_for_wallet():
            self.set_up_to_date(False)
            while not self.is_up_to_date():
                if callback:
                    msg = "{}\n{} {}".format(
                        _("Please wait..."),
                        _("Addresses generated:"),
                        len(self.get_addresses()))
                    callback(msg)
                time.sleep(0.1)
        def wait_for_network():
            while not self.network.is_connected():
                if callback:
                    msg = "{} \n".format(_("Connecting..."))
                    callback(msg)
                time.sleep(0.1)
        # wait until we are connected, because the user
        # might have selected another server
        if self.network:
            self.logger.info("waiting for network...")
            wait_for_network()
            self.logger.info("waiting while wallet is syncing...")
            wait_for_wallet()
        else:
            self.synchronize()

    def can_export(self):
        return not self.is_watching_only() and hasattr(self.keystore, 'get_private_key')

    def address_is_old(self, address: str, *, req_conf: int = 3) -> bool:
        """Returns whether address has any history that is deeply confirmed."""
        max_conf = -1
        h = self.db.get_addr_history(address)
        needs_spv_check = not self.config.get("skipmerklecheck", False)
        for tx_hash, tx_height in h:
            if needs_spv_check:
                tx_age = self.get_tx_height(tx_hash).conf
            else:
                if tx_height <= 0:
                    tx_age = 0
                else:
                    tx_age = self.get_local_height() - tx_height + 1
            max_conf = max(max_conf, tx_age)
        return max_conf >= req_conf

    def bump_fee(self, *, tx: Transaction, new_fee_rate: Union[int, float, Decimal],
                 coins: Sequence[PartialTxInput] = None) -> PartialTransaction:
        """Increase the miner fee of 'tx'.
        'new_fee_rate' is the target min rate in sat/vbyte
        'coins' is a list of UTXOs we can choose from as potential new inputs to be added
        """
        if tx.is_final():
            raise CannotBumpFee(_('Cannot bump fee') + ': ' + _('transaction is final'))
        new_fee_rate = quantize_feerate(new_fee_rate)  # strip excess precision
        old_tx_size = tx.estimated_size()
        old_txid = tx.txid()
        assert old_txid
        old_fee = self.get_tx_fee(old_txid)
        if old_fee is None:
            raise CannotBumpFee(_('Cannot bump fee') + ': ' + _('current fee unknown'))
        old_fee_rate = old_fee / old_tx_size  # sat/vbyte
        if new_fee_rate <= old_fee_rate:
            raise CannotBumpFee(_('Cannot bump fee') + ': ' + _("The new fee rate needs to be higher than the old fee rate."))

        try:
            # method 1: keep all inputs, keep all not is_mine outputs,
            #           allow adding new inputs
            tx_new = self._bump_fee_through_coinchooser(
                tx=tx, new_fee_rate=new_fee_rate, coins=coins)
            method_used = 1
        except CannotBumpFee:
            # method 2: keep all inputs, no new inputs are added,
            #           allow decreasing and removing outputs (change is decreased first)
            # This is less "safe" as it might end up decreasing e.g. a payment to a merchant;
            # but e.g. if the user has sent "Max" previously, this is the only way to RBF.
            tx_new = self._bump_fee_through_decreasing_outputs(
                tx=tx, new_fee_rate=new_fee_rate)
            method_used = 2

        target_min_fee = new_fee_rate * tx_new.estimated_size()
        actual_fee = tx_new.get_fee()
        if actual_fee + 1 < target_min_fee:
            raise Exception(f"bump_fee fee target was not met (method: {method_used}). "
                            f"got {actual_fee}, expected >={target_min_fee}. "
                            f"target rate was {new_fee_rate}")

        tx_new.locktime = get_locktime_for_new_transaction(self.network)
        return tx_new

    def _bump_fee_through_coinchooser(self, *, tx: Transaction, new_fee_rate: Union[int, Decimal],
                                      coins: Sequence[PartialTxInput] = None) -> PartialTransaction:
        tx = PartialTransaction.from_tx(tx)
        tx.add_info_from_wallet(self)
        old_inputs = list(tx.inputs())
        old_outputs = list(tx.outputs())
        # change address
        old_change_addrs = [o.address for o in old_outputs if self.is_change(o.address)]
        change_addrs = self.get_change_addresses_for_new_transaction(old_change_addrs)
        # which outputs to keep?
        if old_change_addrs:
            fixed_outputs = list(filter(lambda o: not self.is_change(o.address), old_outputs))
        else:
            if all(self.is_mine(o.address) for o in old_outputs):
                # all outputs are is_mine and none of them are change.
                # we bail out as it's unclear what the user would want!
                # the coinchooser bump fee method is probably not a good idea in this case
                raise CannotBumpFee(_('Cannot bump fee') + ': all outputs are non-change is_mine')
            old_not_is_mine = list(filter(lambda o: not self.is_mine(o.address), old_outputs))
            if old_not_is_mine:
                fixed_outputs = old_not_is_mine
            else:
                fixed_outputs = old_outputs
        if not fixed_outputs:
            raise CannotBumpFee(_('Cannot bump fee') + ': could not figure out which outputs to keep')

        if coins is None:
            coins = self.get_spendable_coins(None)
        # make sure we don't try to spend output from the tx-to-be-replaced:
        coins = [c for c in coins if c.prevout.txid.hex() != tx.txid()]
        for item in coins:
            self.add_input_info(item)
        def fee_estimator(size):
            return self.config.estimate_fee_for_feerate(fee_per_kb=new_fee_rate*1000, size=size)
        coin_chooser = coinchooser.get_coin_chooser(self.config)
        try:
            return coin_chooser.make_tx(coins=coins,
                                        inputs=old_inputs,
                                        outputs=fixed_outputs,
                                        change_addrs=change_addrs,
                                        fee_estimator_vb=fee_estimator,
                                        dust_threshold=self.dust_threshold())
        except NotEnoughFunds as e:
            raise CannotBumpFee(e)

    def _bump_fee_through_decreasing_outputs(self, *, tx: Transaction,
                                             new_fee_rate: Union[int, Decimal]) -> PartialTransaction:
        tx = PartialTransaction.from_tx(tx)
        tx.add_info_from_wallet(self)
        inputs = tx.inputs()
        outputs = list(tx.outputs())

        # use own outputs
        s = list(filter(lambda o: self.is_mine(o.address), outputs))
        # ... unless there is none
        if not s:
            s = outputs
            x_fee = run_hook('get_tx_extra_fee', self, tx)
            if x_fee:
                x_fee_address, x_fee_amount = x_fee
                s = filter(lambda o: o.address != x_fee_address, s)
        if not s:
            raise CannotBumpFee(_('Cannot bump fee') + ': no outputs at all??')

        # prioritize low value outputs, to get rid of dust
        s = sorted(s, key=lambda o: o.value)
        for o in s:
            target_fee = int(round(tx.estimated_size() * new_fee_rate))
            delta = target_fee - tx.get_fee()
            i = outputs.index(o)
            if o.value - delta >= self.dust_threshold():
                new_output_value = o.value - delta
                assert isinstance(new_output_value, int)
                outputs[i].value = new_output_value
                delta = 0
                break
            else:
                del outputs[i]
                delta -= o.value
                # note: delta might be negative now, in which case
                # the value of the next output will be increased
        if delta > 0:
            raise CannotBumpFee(_('Cannot bump fee') + ': ' + _('could not find suitable outputs'))

        return PartialTransaction.from_io(inputs, outputs)

    def cpfp(self, tx: Transaction, fee: int) -> Optional[PartialTransaction]:
        txid = tx.txid()
        for i, o in enumerate(tx.outputs()):
            address, value = o.address, o.value
            if self.is_mine(address):
                break
        else:
            return
        coins = self.get_addr_utxo(address)
        item = coins.get(TxOutpoint.from_str(txid+':%d'%i))
        if not item:
            return
        self.add_input_info(item)
        inputs = [item]
        out_address = self.get_unused_address() or address
        outputs = [PartialTxOutput.from_address_and_value(out_address, value - fee)]
        locktime = get_locktime_for_new_transaction(self.network)
        return PartialTransaction.from_io(inputs, outputs, locktime=locktime)

    @abstractmethod
    def _add_input_sig_info(self, txin: PartialTxInput, address: str, *, only_der_suffix: bool = True) -> None:
        pass

    def _add_txinout_derivation_info(self, txinout: Union[PartialTxInput, PartialTxOutput],
                                     address: str, *, only_der_suffix: bool = True) -> None:
        pass  # implemented by subclasses

    def _add_input_utxo_info(self, txin: PartialTxInput, address: str) -> None:
        if Transaction.is_segwit_input(txin):
            if txin.witness_utxo is None:
                received, spent = self.get_addr_io(address)
                item = received.get(txin.prevout.to_str())
                if item:
                    txin_value = item[1]
                    txin.witness_utxo = TxOutput.from_address_and_value(address, txin_value)
        else:  # legacy input
            if txin.utxo is None:
                # note: for hw wallets, for legacy inputs, ignore_network_issues used to be False
                txin.utxo = self.get_input_tx(txin.prevout.txid.hex(), ignore_network_issues=True)
        # If there is a NON-WITNESS UTXO, but we know input is segwit, add a WITNESS UTXO, based on it.
        # This could have happened if previously another wallet had put a NON-WITNESS UTXO for txin,
        # as they did not know if it was segwit. This switch is needed to interop with bitcoin core.
        if txin.utxo and Transaction.is_segwit_input(txin):
            txin.convert_utxo_to_witness_utxo()
        txin.ensure_there_is_only_one_utxo()

    def _learn_derivation_path_for_address_from_txinout(self, txinout: Union[PartialTxInput, PartialTxOutput],
                                                        address: str) -> bool:
        """Tries to learn the derivation path for an address (potentially beyond gap limit)
        using data available in given txin/txout.
        Returns whether the address was found to be is_mine.
        """
        return False  # implemented by subclasses

    def add_input_info(self, txin: PartialTxInput, *, only_der_suffix: bool = True) -> None:
        address = self.get_txin_address(txin)
        if not self.is_mine(address):
            is_mine = self._learn_derivation_path_for_address_from_txinout(txin, address)
            if not is_mine:
                return
        # set script_type first, as later checks might rely on it:
        txin.script_type = self.get_txin_type(address)
        self._add_input_utxo_info(txin, address)
        txin.num_sig = self.m if isinstance(self, Multisig_Wallet) else 1
        if txin.redeem_script is None:
            try:
                redeem_script_hex = self.get_redeem_script(address)
                txin.redeem_script = bfh(redeem_script_hex) if redeem_script_hex else None
            except UnknownTxinType:
                pass
        if txin.witness_script is None:
            try:
                witness_script_hex = self.get_witness_script(address)
                txin.witness_script = bfh(witness_script_hex) if witness_script_hex else None
            except UnknownTxinType:
                pass
        self._add_input_sig_info(txin, address, only_der_suffix=only_der_suffix)

    def can_sign(self, tx: Transaction) -> bool:
        if not isinstance(tx, PartialTransaction):
            return False
        if tx.is_complete():
            return False
        # add info to inputs if we can; otherwise we might return a false negative:
        tx.add_info_from_wallet(self)
        for k in self.get_keystores():
            if k.can_sign(tx):
                return True
        return False

    def get_input_tx(self, tx_hash, *, ignore_network_issues=False) -> Optional[Transaction]:
        # First look up an input transaction in the wallet where it
        # will likely be.  If co-signing a transaction it may not have
        # all the input txs, in which case we ask the network.
        tx = self.db.get_transaction(tx_hash)
        if not tx and self.network:
            try:
                raw_tx = self.network.run_from_another_thread(
                    self.network.get_transaction(tx_hash, timeout=10))
            except NetworkException as e:
                self.logger.info(f'got network error getting input txn. err: {repr(e)}. txid: {tx_hash}. '
                                 f'if you are intentionally offline, consider using the --offline flag')
                if not ignore_network_issues:
                    raise e
            else:
                tx = Transaction(raw_tx)
        return tx

    def add_output_info(self, txout: PartialTxOutput, *, only_der_suffix: bool = True) -> None:
        address = txout.address
        if not self.is_mine(address):
            is_mine = self._learn_derivation_path_for_address_from_txinout(txout, address)
            if not is_mine:
                return
        txout.script_type = self.get_txin_type(address)
        txout.is_mine = True
        txout.is_change = self.is_change(address)
        if isinstance(self, Multisig_Wallet):
            txout.num_sig = self.m
        self._add_txinout_derivation_info(txout, address, only_der_suffix=only_der_suffix)
        if txout.redeem_script is None:
            try:
                redeem_script_hex = self.get_redeem_script(address)
                txout.redeem_script = bfh(redeem_script_hex) if redeem_script_hex else None
            except UnknownTxinType:
                pass
        if txout.witness_script is None:
            try:
                witness_script_hex = self.get_witness_script(address)
                txout.witness_script = bfh(witness_script_hex) if witness_script_hex else None
            except UnknownTxinType:
                pass

    def sign_transaction(self, tx: Transaction, password) -> Optional[PartialTransaction]:
        if self.is_watching_only():
            return
        if not isinstance(tx, PartialTransaction):
            return
        # add info to a temporary tx copy; including xpubs
        # and full derivation paths as hw keystores might want them
        tmp_tx = copy.deepcopy(tx)
        tmp_tx.add_info_from_wallet(self, include_xpubs_and_full_paths=True)
        # sign. start with ready keystores.
        for k in sorted(self.get_keystores(), key=lambda ks: ks.ready_to_sign(), reverse=True):
            try:
                if k.can_sign(tmp_tx):
                    k.sign_transaction(tmp_tx, password)
            except UserCancelled:
                continue
        # remove sensitive info; then copy back details from temporary tx
        tmp_tx.remove_xpubs_and_bip32_paths()
        tx.combine_with_other_psbt(tmp_tx)
        tx.add_info_from_wallet(self, include_xpubs_and_full_paths=False)
        return tx

    def try_detecting_internal_addresses_corruption(self) -> None:
        pass

    def check_address(self, addr: str) -> None:
        pass

    def check_returned_address(func):
        def wrapper(self, *args, **kwargs):
            addr = func(self, *args, **kwargs)
            self.check_address(addr)
            return addr
        return wrapper

    def get_unused_addresses(self) -> Sequence[str]:
        domain = self.get_receiving_addresses()
        in_use_by_request = [k for k in self.receive_requests.keys() if self.get_request_status(k)[0] != PR_EXPIRED]
        return [addr for addr in domain if not self.is_used(addr)
                and addr not in in_use_by_request]

    @check_returned_address
    def get_unused_address(self) -> Optional[str]:
        addrs = self.get_unused_addresses()
        if addrs:
            return addrs[0]

    @check_returned_address
    def get_receiving_address(self):
        # always return an address
        domain = self.get_receiving_addresses()
        if not domain:
            return
        choice = domain[0]
        for addr in domain:
            if not self.is_used(addr):
                if addr not in self.receive_requests.keys():
                    return addr
                else:
                    choice = addr
        return choice

    def create_new_address(self, for_change: bool = False):
        raise Exception("this wallet cannot generate new addresses")

    def get_payment_status(self, address, amount):
        local_height = self.get_local_height()
        received, sent = self.get_addr_io(address)
        l = []
        for txo, x in received.items():
            h, v, is_cb = x
            txid, n = txo.split(':')
            info = self.db.get_verified_tx(txid)
            if info:
                conf = local_height - info.height + 1
            else:
                conf = 0
            l.append((conf, v))
        vsum = 0
        for conf, v in reversed(sorted(l)):
            vsum += v
            if vsum >= amount:
                return True, conf
        return False, None

    def get_request_URI(self, addr):
        req = self.receive_requests[addr]
        message = self.labels.get(addr, '')
        amount = req['amount']
        extra_query_params = {}
        if req.get('time'):
            extra_query_params['time'] = str(int(req.get('time')))
        if req.get('exp'):
            extra_query_params['exp'] = str(int(req.get('exp')))
        if req.get('name') and req.get('sig'):
            sig = bfh(req.get('sig'))
            sig = bitcoin.base_encode(sig, base=58)
            extra_query_params['name'] = req['name']
            extra_query_params['sig'] = sig
        uri = create_bip21_uri(addr, amount, message, extra_query_params=extra_query_params)
        return str(uri)

    def get_request_status(self, address):
        r = self.receive_requests.get(address)
        if r is None:
            return PR_UNKNOWN
        amount = r.get('amount', 0) or 0
        timestamp = r.get('time', 0)
        if timestamp and type(timestamp) != int:
            timestamp = 0
        exp = r.get('exp', 0) or 0
        paid, conf = self.get_payment_status(address, amount)
        if not paid:
            if exp > 0 and time.time() > timestamp + exp:
                status = PR_EXPIRED
            else:
                status = PR_UNPAID
        else:
            status = PR_PAID
        return status, conf

    def get_request(self, key):
        req = self.receive_requests.get(key)
        if not req:
            return
        req = copy.copy(req)
        _type = req.get('type')
        if _type == PR_TYPE_ONCHAIN:
            addr = req['address']
            req['URI'] = self.get_request_URI(addr)
            status, conf = self.get_request_status(addr)
            req['status'] = status
            if conf is not None:
                req['confirmations'] = conf
        elif self.lnworker and _type == PR_TYPE_LN:
            req['status'] = self.lnworker.get_payment_status(bfh(key))
        else:
            return
        # add URL if we are running a payserver
        if self.config.get('run_payserver'):
            host = self.config.get('payserver_host', 'localhost')
            port = self.config.get('payserver_port', 8002)
            root = self.config.get('payserver_root', '/r')
            use_ssl = bool(self.config.get('ssl_keyfile'))
            protocol = 'https' if use_ssl else 'http'
            base = '%s://%s:%d'%(protocol, host, port)
            req['view_url'] = base + root + '/pay?id=' + key
            if use_ssl and 'URI' in req:
                request_url = base + '/bip70/' + key + '.bip70'
                req['bip70_url'] = request_url
        return req

    def receive_tx_callback(self, tx_hash, tx, tx_height):
        super().receive_tx_callback(tx_hash, tx, tx_height)
        for txo in tx.outputs():
            addr = self.get_txout_address(txo)
            if addr in self.receive_requests:
                status, conf = self.get_request_status(addr)
                self.network.trigger_callback('payment_received', self, addr, status)

    def make_payment_request(self, addr, amount, message, expiration):
        timestamp = int(time.time())
        _id = bh2u(sha256d(addr + "%d"%timestamp))[0:10]
        return {
            'type': PR_TYPE_ONCHAIN,
            'time':timestamp,
            'amount':amount,
            'exp':expiration,
            'address':addr,
            'memo':message,
            'id':_id,
            'outputs': [PartialTxOutput.from_address_and_value(addr, amount)],
        }

    def sign_payment_request(self, key, alias, alias_addr, password):
        req = self.receive_requests.get(key)
        alias_privkey = self.export_private_key(alias_addr, password)
        pr = paymentrequest.make_unsigned_request(req)
        paymentrequest.sign_request_with_alias(pr, alias, alias_privkey)
        req['name'] = pr.pki_data
        req['sig'] = bh2u(pr.signature)
        self.receive_requests[key] = req
        self.storage.put('payment_requests', self.receive_requests)

    def add_payment_request(self, req):
        if req['type'] == PR_TYPE_ONCHAIN:
            addr = req['address']
            if not bitcoin.is_address(addr):
                raise Exception(_('Invalid Viacoin address.'))
            if not self.is_mine(addr):
                raise Exception(_('Address not in wallet.'))
            key = addr
            message = req['memo']
        elif req['type'] == PR_TYPE_LN:
            key = req['rhash']
            message = req['message']
        else:
            raise Exception('Unknown request type')
        amount = req.get('amount')
        self.receive_requests[key] = req
        self.storage.put('payment_requests', self.receive_requests)
        self.set_label(key, message) # should be a default label
        return req

    def delete_request(self, key):
        """ lightning or on-chain """
        if key in self.receive_requests:
            self.remove_payment_request(key)
        elif self.lnworker:
            self.lnworker.delete_payment(key)

    def delete_invoice(self, key):
        """ lightning or on-chain """
        if key in self.invoices:
            self.invoices.pop(key)
            self.storage.put('invoices', self.invoices)
        elif self.lnworker:
            self.lnworker.delete_payment(key)

    def remove_payment_request(self, addr):
        if addr not in self.receive_requests:
            return False
        self.receive_requests.pop(addr)
        self.storage.put('payment_requests', self.receive_requests)
        return True

    def get_sorted_requests(self):
        """ sorted by timestamp """
        out = [self.get_request(x) for x in self.receive_requests.keys()]
        out = [x for x in out if x is not None]
        out.sort(key=operator.itemgetter('time'))
        return out

    @abstractmethod
    def get_fingerprint(self):
        pass

    def can_import_privkey(self):
        return False

    def can_import_address(self):
        return False

    def can_delete_address(self):
        return False

    def has_password(self):
        return self.has_keystore_encryption() or self.has_storage_encryption()

    def can_have_keystore_encryption(self):
        return self.keystore and self.keystore.may_have_password()

    def get_available_storage_encryption_version(self) -> StorageEncryptionVersion:
        """Returns the type of storage encryption offered to the user.

        A wallet file (storage) is either encrypted with this version
        or is stored in plaintext.
        """
        if isinstance(self.keystore, Hardware_KeyStore):
            return StorageEncryptionVersion.XPUB_PASSWORD
        else:
            return StorageEncryptionVersion.USER_PASSWORD

    def has_keystore_encryption(self):
        """Returns whether encryption is enabled for the keystore.

        If True, e.g. signing a transaction will require a password.
        """
        if self.can_have_keystore_encryption():
            return self.storage.get('use_encryption', False)
        return False

    def has_storage_encryption(self):
        """Returns whether encryption is enabled for the wallet file on disk."""
        return self.storage.is_encrypted()

    @classmethod
    def may_have_password(cls):
        return True

    def check_password(self, password):
        if self.has_keystore_encryption():
            self.keystore.check_password(password)
        self.storage.check_password(password)

    def update_password(self, old_pw, new_pw, *, encrypt_storage: bool = True):
        if old_pw is None and self.has_password():
            raise InvalidPassword()
        self.check_password(old_pw)

        if encrypt_storage:
            enc_version = self.get_available_storage_encryption_version()
        else:
            enc_version = StorageEncryptionVersion.PLAINTEXT
        self.storage.set_password(new_pw, enc_version)

        # note: Encrypting storage with a hw device is currently only
        #       allowed for non-multisig wallets. Further,
        #       Hardware_KeyStore.may_have_password() == False.
        #       If these were not the case,
        #       extra care would need to be taken when encrypting keystores.
        self._update_password_for_keystore(old_pw, new_pw)
        encrypt_keystore = self.can_have_keystore_encryption()
        self.storage.set_keystore_encryption(bool(new_pw) and encrypt_keystore)
        self.storage.write()

    @abstractmethod
    def _update_password_for_keystore(self, old_pw: Optional[str], new_pw: Optional[str]) -> None:
        pass

    def sign_message(self, address, message, password):
        index = self.get_address_index(address)
        return self.keystore.sign_message(index, message, password)

    def decrypt_message(self, pubkey: str, message, password) -> bytes:
        addr = self.pubkeys_to_address([pubkey])
        index = self.get_address_index(addr)
        return self.keystore.decrypt_message(index, message, password)

    @abstractmethod
    def pubkeys_to_address(self, pubkeys: Sequence[str]) -> Optional[str]:
        pass

    def txin_value(self, txin: TxInput) -> Optional[int]:
        if isinstance(txin, PartialTxInput):
            v = txin.value_sats()
            if v: return v
        txid = txin.prevout.txid.hex()
        prev_n = txin.prevout.out_idx
        for addr in self.db.get_txo_addresses(txid):
            d = self.db.get_txo_addr(txid, addr)
            for n, v, cb in d:
                if n == prev_n:
                    return v
        # may occur if wallet is not synchronized
        return None

    def price_at_timestamp(self, txid, price_func):
        """Returns fiat price of Viacoin at the time tx got confirmed."""
        timestamp = self.get_tx_height(txid).timestamp
        return price_func(timestamp if timestamp else time.time())

    def unrealized_gains(self, domain, price_func, ccy):
        coins = self.get_utxos(domain)
        now = time.time()
        p = price_func(now)
        ap = sum(self.coin_price(coin.prevout.txid.hex(), price_func, ccy, self.txin_value(coin)) for coin in coins)
        lp = sum([coin.value_sats() for coin in coins]) * p / Decimal(COIN)
        return lp - ap

    def average_price(self, txid, price_func, ccy):
        """ Average acquisition price of the inputs of a transaction """
        input_value = 0
        total_price = 0
        for addr in self.db.get_txi_addresses(txid):
            d = self.db.get_txi_addr(txid, addr)
            for ser, v in d:
                input_value += v
                total_price += self.coin_price(ser.split(':')[0], price_func, ccy, v)
        return total_price / (input_value/Decimal(COIN))

    def clear_coin_price_cache(self):
        self._coin_price_cache = {}

    def coin_price(self, txid, price_func, ccy, txin_value):
        """
        Acquisition price of a coin.
        This assumes that either all inputs are mine, or no input is mine.
        """
        if txin_value is None:
            return Decimal('NaN')
        cache_key = "{}:{}:{}".format(str(txid), str(ccy), str(txin_value))
        result = self._coin_price_cache.get(cache_key, None)
        if result is not None:
            return result
        if self.db.get_txi_addresses(txid):
            result = self.average_price(txid, price_func, ccy) * txin_value/Decimal(COIN)
            self._coin_price_cache[cache_key] = result
            return result
        else:
            fiat_value = self.get_fiat_value(txid, ccy)
            if fiat_value is not None:
                return fiat_value
            else:
                p = self.price_at_timestamp(txid, price_func)
                return p * txin_value/Decimal(COIN)

    def is_billing_address(self, addr):
        # overridden for TrustedCoin wallets
        return False

    @abstractmethod
    def is_watching_only(self) -> bool:
        pass

    def get_keystore(self) -> Optional[KeyStore]:
        return self.keystore

    def get_keystores(self) -> Sequence[KeyStore]:
        return [self.keystore] if self.keystore else []

    @abstractmethod
    def save_keystore(self):
        pass

    @abstractmethod
    def has_seed(self) -> bool:
        pass

    @abstractmethod
    def is_beyond_limit(self, address: str) -> bool:
        pass


class Simple_Wallet(Abstract_Wallet):
    # wallet with a single keystore

    def is_watching_only(self):
        return self.keystore.is_watching_only()

    def _update_password_for_keystore(self, old_pw, new_pw):
        if self.keystore and self.keystore.may_have_password():
            self.keystore.update_password(old_pw, new_pw)
            self.save_keystore()

    def save_keystore(self):
        self.storage.put('keystore', self.keystore.dump())

    @abstractmethod
    def get_public_key(self, address: str) -> Optional[str]:
        pass

    def get_public_keys(self, address: str) -> Sequence[str]:
        return [self.get_public_key(address)]

    def get_redeem_script(self, address: str) -> Optional[str]:
        txin_type = self.get_txin_type(address)
        if txin_type in ('p2pkh', 'p2wpkh', 'p2pk'):
            return None
        if txin_type == 'p2wpkh-p2sh':
            pubkey = self.get_public_key(address)
            return bitcoin.p2wpkh_nested_script(pubkey)
        if txin_type == 'address':
            return None
        raise UnknownTxinType(f'unexpected txin_type {txin_type}')

    def get_witness_script(self, address: str) -> Optional[str]:
        return None


class Imported_Wallet(Simple_Wallet):
    # wallet made of imported addresses

    wallet_type = 'imported'
    txin_type = 'address'

    def __init__(self, storage, *, config):
        Abstract_Wallet.__init__(self, storage, config=config)

    def is_watching_only(self):
        return self.keystore is None

    def can_import_privkey(self):
        return bool(self.keystore)

    def load_keystore(self):
        self.keystore = load_keystore(self.storage, 'keystore') if self.storage.get('keystore') else None

    def save_keystore(self):
        self.storage.put('keystore', self.keystore.dump())

    def can_import_address(self):
        return self.is_watching_only()

    def can_delete_address(self):
        return True

    def has_seed(self):
        return False

    def is_deterministic(self):
        return False

    def is_change(self, address):
        return False

    def is_beyond_limit(self, address):
        return False

    def get_fingerprint(self):
        return ''

    def get_addresses(self):
        # note: overridden so that the history can be cleared
        return self.db.get_imported_addresses()

    def get_receiving_addresses(self, **kwargs):
        return self.get_addresses()

    def get_change_addresses(self, **kwargs):
        return []

    def import_addresses(self, addresses: List[str], *,
                         write_to_disk=True) -> Tuple[List[str], List[Tuple[str, str]]]:
        good_addr = []  # type: List[str]
        bad_addr = []  # type: List[Tuple[str, str]]
        for address in addresses:
            if not bitcoin.is_address(address):
                bad_addr.append((address, _('invalid address')))
                continue
            if self.db.has_imported_address(address):
                bad_addr.append((address, _('address already in wallet')))
                continue
            good_addr.append(address)
            self.db.add_imported_address(address, {})
            self.add_address(address)
        if write_to_disk:
            self.storage.write()
        return good_addr, bad_addr

    def import_address(self, address: str) -> str:
        good_addr, bad_addr = self.import_addresses([address])
        if good_addr and good_addr[0] == address:
            return address
        else:
            raise BitcoinException(str(bad_addr[0][1]))

    def delete_address(self, address):
        if not self.db.has_imported_address(address):
            return
        transactions_to_remove = set()  # only referred to by this address
        transactions_new = set()  # txs that are not only referred to by address
        with self.lock:
            for addr in self.db.get_history():
                details = self.get_address_history(addr)
                if addr == address:
                    for tx_hash, height in details:
                        transactions_to_remove.add(tx_hash)
                else:
                    for tx_hash, height in details:
                        transactions_new.add(tx_hash)
            transactions_to_remove -= transactions_new
            self.db.remove_addr_history(address)
            for tx_hash in transactions_to_remove:
                self.remove_transaction(tx_hash)
        self.set_label(address, None)
        self.remove_payment_request(address)
        self.set_frozen_state_of_addresses([address], False)
        pubkey = self.get_public_key(address)
        self.db.remove_imported_address(address)
        if pubkey:
            # delete key iff no other address uses it (e.g. p2pkh and p2wpkh for same key)
            for txin_type in bitcoin.WIF_SCRIPT_TYPES.keys():
                try:
                    addr2 = bitcoin.pubkey_to_address(txin_type, pubkey)
                except NotImplementedError:
                    pass
                else:
                    if self.db.has_imported_address(addr2):
                        break
            else:
                self.keystore.delete_imported_key(pubkey)
                self.save_keystore()
        self.storage.write()

    def is_mine(self, address) -> bool:
        return self.db.has_imported_address(address)

    def get_address_index(self, address) -> Optional[str]:
        # returns None if address is not mine
        return self.get_public_key(address)

    def get_public_key(self, address) -> Optional[str]:
        x = self.db.get_imported_address(address)
        return x.get('pubkey') if x else None

    def import_private_keys(self, keys: List[str], password: Optional[str], *,
                            write_to_disk=True) -> Tuple[List[str], List[Tuple[str, str]]]:
        good_addr = []  # type: List[str]
        bad_keys = []  # type: List[Tuple[str, str]]
        for key in keys:
            try:
                txin_type, pubkey = self.keystore.import_privkey(key, password)
            except Exception as e:
                bad_keys.append((key, _('invalid private key') + f': {e}'))
                continue
            if txin_type not in ('p2pkh', 'p2wpkh', 'p2wpkh-p2sh'):
                bad_keys.append((key, _('not implemented type') + f': {txin_type}'))
                continue
            addr = bitcoin.pubkey_to_address(txin_type, pubkey)
            good_addr.append(addr)
            self.db.add_imported_address(addr, {'type':txin_type, 'pubkey':pubkey})
            self.add_address(addr)
        self.save_keystore()
        if write_to_disk:
            self.storage.write()
        return good_addr, bad_keys

    def import_private_key(self, key: str, password: Optional[str]) -> str:
        good_addr, bad_keys = self.import_private_keys([key], password=password)
        if good_addr:
            return good_addr[0]
        else:
            raise BitcoinException(str(bad_keys[0][1]))

    def get_txin_type(self, address):
        return self.db.get_imported_address(address).get('type', 'address')

    def _add_input_sig_info(self, txin, address, *, only_der_suffix=True):
        if not self.is_mine(address):
            return
        if txin.script_type in ('unknown', 'address'):
            return
        elif txin.script_type in ('p2pkh', 'p2wpkh', 'p2wpkh-p2sh'):
            pubkey = self.get_public_key(address)
            if not pubkey:
                return
            txin.pubkeys = [bfh(pubkey)]
        else:
            raise Exception(f'Unexpected script type: {txin.script_type}. '
                            f'Imported wallets are not implemented to handle this.')

    def pubkeys_to_address(self, pubkeys):
        pubkey = pubkeys[0]
        for addr in self.db.get_imported_addresses():  # FIXME slow...
            if self.db.get_imported_address(addr)['pubkey'] == pubkey:
                return addr
        return None

    def decrypt_message(self, pubkey: str, message, password) -> bytes:
        # this is significantly faster than the implementation in the superclass
        return self.keystore.decrypt_message(pubkey, message, password)


class Deterministic_Wallet(Abstract_Wallet):

    def __init__(self, storage, *, config):
        self._ephemeral_addr_to_addr_index = {}  # type: Dict[str, Sequence[int]]
        Abstract_Wallet.__init__(self, storage, config=config)
        self.gap_limit = storage.get('gap_limit', 20)
        # generate addresses now. note that without libsecp this might block
        # for a few seconds!
        self.synchronize()

    def has_seed(self):
        return self.keystore.has_seed()

    def get_addresses(self):
        # note: overridden so that the history can be cleared.
        # addresses are ordered based on derivation
        out = self.get_receiving_addresses()
        out += self.get_change_addresses()
        return out

    def get_receiving_addresses(self, *, slice_start=None, slice_stop=None):
        return self.db.get_receiving_addresses(slice_start=slice_start, slice_stop=slice_stop)

    def get_change_addresses(self, *, slice_start=None, slice_stop=None):
        return self.db.get_change_addresses(slice_start=slice_start, slice_stop=slice_stop)

    @profiler
    def try_detecting_internal_addresses_corruption(self):
        if not is_using_fast_ecc():
            self.logger.info("internal address corruption test skipped due to missing libsecp256k1")
            return
        addresses_all = self.get_addresses()
        # sample 1: first few
        addresses_sample1 = addresses_all[:10]
        # sample2: a few more randomly selected
        addresses_rand = addresses_all[10:]
        addresses_sample2 = random.sample(addresses_rand, min(len(addresses_rand), 10))
        for addr_found in itertools.chain(addresses_sample1, addresses_sample2):
            self.check_address(addr_found)

    def check_address(self, addr):
        if addr and self.is_mine(addr):
            if addr != self.derive_address(*self.get_address_index(addr)):
                raise InternalAddressCorruption()

    def get_seed(self, password):
        return self.keystore.get_seed(password)

    def change_gap_limit(self, value):
        '''This method is not called in the code, it is kept for console use'''
        if value >= self.min_acceptable_gap():
            self.gap_limit = value
            self.storage.put('gap_limit', self.gap_limit)
            self.storage.write()
            return True
        else:
            return False

    def num_unused_trailing_addresses(self, addresses):
        k = 0
        for addr in addresses[::-1]:
            if self.db.get_addr_history(addr):
                break
            k += 1
        return k

    def min_acceptable_gap(self):
        # fixme: this assumes wallet is synchronized
        n = 0
        nmax = 0
        addresses = self.get_receiving_addresses()
        k = self.num_unused_trailing_addresses(addresses)
        for addr in addresses[0:-k]:
            if self.db.get_addr_history(addr):
                n = 0
            else:
                n += 1
                nmax = max(nmax, n)
        return nmax + 1

    @abstractmethod
    def derive_pubkeys(self, c: int, i: int) -> Sequence[str]:
        pass

    def derive_address(self, for_change: int, n: int) -> str:
        for_change = int(for_change)
        pubkeys = self.derive_pubkeys(for_change, n)
        return self.pubkeys_to_address(pubkeys)

    def get_public_keys_with_deriv_info(self, address: str):
        der_suffix = self.get_address_index(address)
        der_suffix = [int(x) for x in der_suffix]
        return {k.derive_pubkey(*der_suffix): (k, der_suffix)
                for k in self.get_keystores()}

    def _add_input_sig_info(self, txin, address, *, only_der_suffix=True):
        self._add_txinout_derivation_info(txin, address, only_der_suffix=only_der_suffix)

    def _add_txinout_derivation_info(self, txinout, address, *, only_der_suffix=True):
        if not self.is_mine(address):
            return
        pubkey_deriv_info = self.get_public_keys_with_deriv_info(address)
        txinout.pubkeys = sorted([pk for pk in list(pubkey_deriv_info)])
        for pubkey in pubkey_deriv_info:
            ks, der_suffix = pubkey_deriv_info[pubkey]
            fp_bytes, der_full = ks.get_fp_and_derivation_to_be_used_in_partial_tx(der_suffix,
                                                                                   only_der_suffix=only_der_suffix)
            txinout.bip32_paths[pubkey] = (fp_bytes, der_full)

    def create_new_address(self, for_change: bool = False):
        assert type(for_change) is bool
        with self.lock:
            n = self.db.num_change_addresses() if for_change else self.db.num_receiving_addresses()
            address = self.derive_address(int(for_change), n)
            self.db.add_change_address(address) if for_change else self.db.add_receiving_address(address)
            self.add_address(address)
            if for_change:
                # note: if it's actually used, it will get filtered later
                self._unused_change_addresses.append(address)
            return address

    def synchronize_sequence(self, for_change):
        limit = self.gap_limit_for_change if for_change else self.gap_limit
        while True:
            num_addr = self.db.num_change_addresses() if for_change else self.db.num_receiving_addresses()
            if num_addr < limit:
                self.create_new_address(for_change)
                continue
            if for_change:
                last_few_addresses = self.get_change_addresses(slice_start=-limit)
            else:
                last_few_addresses = self.get_receiving_addresses(slice_start=-limit)
            if any(map(self.address_is_old, last_few_addresses)):
                self.create_new_address(for_change)
            else:
                break

    @AddressSynchronizer.with_local_height_cached
    def synchronize(self):
        with self.lock:
            self.synchronize_sequence(False)
            self.synchronize_sequence(True)

    def is_beyond_limit(self, address):
        is_change, i = self.get_address_index(address)
        limit = self.gap_limit_for_change if is_change else self.gap_limit
        if i < limit:
            return False
        slice_start = max(0, i - limit)
        slice_stop = max(0, i)
        if is_change:
            prev_addresses = self.get_change_addresses(slice_start=slice_start, slice_stop=slice_stop)
        else:
            prev_addresses = self.get_receiving_addresses(slice_start=slice_start, slice_stop=slice_stop)
        for addr in prev_addresses:
            if self.db.get_addr_history(addr):
                return False
        return True

    def get_address_index(self, address) -> Optional[Sequence[int]]:
        return self.db.get_address_index(address) or self._ephemeral_addr_to_addr_index.get(address)

    def _learn_derivation_path_for_address_from_txinout(self, txinout, address):
        for ks in self.get_keystores():
            pubkey, der_suffix = ks.find_my_pubkey_in_txinout(txinout, only_der_suffix=True)
            if der_suffix is not None:
                self._ephemeral_addr_to_addr_index[address] = list(der_suffix)
                return True
        return False

    def get_master_public_keys(self):
        return [self.get_master_public_key()]

    def get_fingerprint(self):
        return self.get_master_public_key()

    def get_txin_type(self, address):
        return self.txin_type


class Simple_Deterministic_Wallet(Simple_Wallet, Deterministic_Wallet):

    """ Deterministic Wallet with a single pubkey per address """

    def __init__(self, storage, *, config):
        Deterministic_Wallet.__init__(self, storage, config=config)

    def get_public_key(self, address):
        sequence = self.get_address_index(address)
        pubkeys = self.derive_pubkeys(*sequence)
        return pubkeys[0]

    def load_keystore(self):
        self.keystore = load_keystore(self.storage, 'keystore')
        try:
            xtype = bip32.xpub_type(self.keystore.xpub)
        except:
            xtype = 'standard'
        self.txin_type = 'p2pkh' if xtype == 'standard' else xtype

    def get_master_public_key(self):
        return self.keystore.get_master_public_key()

    def derive_pubkeys(self, c, i):
        return [self.keystore.derive_pubkey(c, i).hex()]






class Standard_Wallet(Simple_Deterministic_Wallet):
    wallet_type = 'standard'

    def pubkeys_to_address(self, pubkeys):
        pubkey = pubkeys[0]
        return bitcoin.pubkey_to_address(self.txin_type, pubkey)


class Multisig_Wallet(Deterministic_Wallet):
    # generic m of n

    def __init__(self, storage, *, config):
        self.wallet_type = storage.get('wallet_type')
        self.m, self.n = multisig_type(self.wallet_type)
        Deterministic_Wallet.__init__(self, storage, config=config)

    def get_public_keys(self, address):
        return [pk.hex() for pk in self.get_public_keys_with_deriv_info(address)]

    def pubkeys_to_address(self, pubkeys):
        redeem_script = self.pubkeys_to_scriptcode(pubkeys)
        return bitcoin.redeem_script_to_address(self.txin_type, redeem_script)

    def pubkeys_to_scriptcode(self, pubkeys: Sequence[str]) -> str:
        return transaction.multisig_script(sorted(pubkeys), self.m)

    def get_redeem_script(self, address):
        txin_type = self.get_txin_type(address)
        pubkeys = self.get_public_keys(address)
        scriptcode = self.pubkeys_to_scriptcode(pubkeys)
        if txin_type == 'p2sh':
            return scriptcode
        elif txin_type == 'p2wsh-p2sh':
            return bitcoin.p2wsh_nested_script(scriptcode)
        elif txin_type == 'p2wsh':
            return None
        raise UnknownTxinType(f'unexpected txin_type {txin_type}')

    def get_witness_script(self, address):
        txin_type = self.get_txin_type(address)
        pubkeys = self.get_public_keys(address)
        scriptcode = self.pubkeys_to_scriptcode(pubkeys)
        if txin_type == 'p2sh':
            return None
        elif txin_type in ('p2wsh-p2sh', 'p2wsh'):
            return scriptcode
        raise UnknownTxinType(f'unexpected txin_type {txin_type}')

    def derive_pubkeys(self, c, i):
        return [k.derive_pubkey(c, i).hex() for k in self.get_keystores()]

    def load_keystore(self):
        self.keystores = {}
        for i in range(self.n):
            name = 'x%d/'%(i+1)
            self.keystores[name] = load_keystore(self.storage, name)
        self.keystore = self.keystores['x1/']
        xtype = bip32.xpub_type(self.keystore.xpub)
        self.txin_type = 'p2sh' if xtype == 'standard' else xtype

    def save_keystore(self):
        for name, k in self.keystores.items():
            self.storage.put(name, k.dump())

    def get_keystore(self):
        return self.keystores.get('x1/')

    def get_keystores(self):
        return [self.keystores[i] for i in sorted(self.keystores.keys())]

    def can_have_keystore_encryption(self):
        return any([k.may_have_password() for k in self.get_keystores()])

    def _update_password_for_keystore(self, old_pw, new_pw):
        for name, keystore in self.keystores.items():
            if keystore.may_have_password():
                keystore.update_password(old_pw, new_pw)
                self.storage.put(name, keystore.dump())

    def check_password(self, password):
        for name, keystore in self.keystores.items():
            if keystore.may_have_password():
                keystore.check_password(password)
        self.storage.check_password(password)

    def get_available_storage_encryption_version(self):
        # multisig wallets are not offered hw device encryption
        return StorageEncryptionVersion.USER_PASSWORD

    def has_seed(self):
        return self.keystore.has_seed()

    def is_watching_only(self):
        return all([k.is_watching_only() for k in self.get_keystores()])

    def get_master_public_key(self):
        return self.keystore.get_master_public_key()

    def get_master_public_keys(self):
        return [k.get_master_public_key() for k in self.get_keystores()]

    def get_fingerprint(self):
        return ''.join(sorted(self.get_master_public_keys()))


wallet_types = ['standard', 'multisig', 'imported']

def register_wallet_type(category):
    wallet_types.append(category)

wallet_constructors = {
    'standard': Standard_Wallet,
    'old': Standard_Wallet,
    'xpub': Standard_Wallet,
    'imported': Imported_Wallet
}

def register_constructor(wallet_type, constructor):
    wallet_constructors[wallet_type] = constructor

# former WalletFactory
class Wallet(object):
    """The main wallet "entry point".
    This class is actually a factory that will return a wallet of the correct
    type when passed a WalletStorage instance."""

    def __new__(self, storage: WalletStorage, *, config: SimpleConfig):
        wallet_type = storage.get('wallet_type')
        WalletClass = Wallet.wallet_class(wallet_type)
        wallet = WalletClass(storage, config=config)
        return wallet

    @staticmethod
    def wallet_class(wallet_type):
        if multisig_type(wallet_type):
            return Multisig_Wallet
        if wallet_type in wallet_constructors:
            return wallet_constructors[wallet_type]
        raise WalletFileException("Unknown wallet type: " + str(wallet_type))


def create_new_wallet(*, path, config: SimpleConfig, passphrase=None, password=None,
                      encrypt_file=True, seed_type=None, gap_limit=None) -> dict:
    """Create a new wallet"""
    storage = WalletStorage(path)
    if storage.file_exists():
        raise Exception("Remove the existing wallet first!")

    seed = Mnemonic('en').make_seed(seed_type)
    k = keystore.from_seed(seed, passphrase)
    storage.put('keystore', k.dump())
    storage.put('wallet_type', 'standard')
    if gap_limit is not None:
        storage.put('gap_limit', gap_limit)
    wallet = Wallet(storage, config=config)
    wallet.update_password(old_pw=None, new_pw=password, encrypt_storage=encrypt_file)
    wallet.synchronize()
    msg = "Please keep your seed in a safe place; if you lose it, you will not be able to restore your wallet."

    wallet.storage.write()
    return {'seed': seed, 'wallet': wallet, 'msg': msg}


def restore_wallet_from_text(text, *, path, config: SimpleConfig,
                             passphrase=None, password=None, encrypt_file=True,
                             gap_limit=None) -> dict:
    """Restore a wallet from text. Text can be a seed phrase, a master
    public key, a master private key, a list of bitcoin addresses
    or bitcoin private keys."""
    storage = WalletStorage(path)
    if storage.file_exists():
        raise Exception("Remove the existing wallet first!")

    text = text.strip()
    if keystore.is_address_list(text):
        wallet = Imported_Wallet(storage, config=config)
        addresses = text.split()
        good_inputs, bad_inputs = wallet.import_addresses(addresses, write_to_disk=False)
        # FIXME tell user about bad_inputs
        if not good_inputs:
            raise Exception("None of the given addresses can be imported")
    elif keystore.is_private_key_list(text, allow_spaces_inside_key=False):
        k = keystore.Imported_KeyStore({})
        storage.put('keystore', k.dump())
        wallet = Imported_Wallet(storage, config=config)
        keys = keystore.get_private_keys(text, allow_spaces_inside_key=False)
        good_inputs, bad_inputs = wallet.import_private_keys(keys, None, write_to_disk=False)
        # FIXME tell user about bad_inputs
        if not good_inputs:
            raise Exception("None of the given privkeys can be imported")
    else:
        if keystore.is_master_key(text):
            k = keystore.from_master_key(text)
        elif keystore.is_seed(text):
            k = keystore.from_seed(text, passphrase)
        else:
            raise Exception("Seed or key not recognized")
        storage.put('keystore', k.dump())
        storage.put('wallet_type', 'standard')
        if gap_limit is not None:
            storage.put('gap_limit', gap_limit)
        wallet = Wallet(storage, config=config)

    assert not storage.file_exists(), "file was created too soon! plaintext keys might have been written to disk"
    wallet.update_password(old_pw=None, new_pw=password, encrypt_storage=encrypt_file)
    wallet.synchronize()
    msg = ("This wallet was restored offline. It may contain more addresses than displayed. "
           "Start a daemon and use load_wallet to sync its history.")

    wallet.storage.write()
    return {'wallet': wallet, 'msg': msg}<|MERGE_RESOLUTION|>--- conflicted
+++ resolved
@@ -996,12 +996,6 @@
         # check outputs
         i_max = None
         for i, o in enumerate(outputs):
-<<<<<<< HEAD
-            if o.type == TYPE_ADDRESS:
-                if not is_address(o.address):
-                    raise Exception("Invalid Viacoin address: {}".format(o.address))
-=======
->>>>>>> 738fc9a8
             if o.value == '!':
                 if i_max is not None:
                     raise MultipleSpendMaxTxOutputs()
