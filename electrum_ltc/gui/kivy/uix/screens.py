import asyncio
from weakref import ref
from decimal import Decimal
import re
import threading
import traceback, sys
from typing import TYPE_CHECKING, List

from kivy.app import App
from kivy.cache import Cache
from kivy.clock import Clock
from kivy.compat import string_types
from kivy.properties import (ObjectProperty, DictProperty, NumericProperty,
                             ListProperty, StringProperty)

from kivy.uix.recycleview import RecycleView
from kivy.uix.label import Label
from kivy.uix.behaviors import ToggleButtonBehavior
from kivy.uix.image import Image

from kivy.lang import Builder
from kivy.factory import Factory
from kivy.utils import platform

from electrum_ltc.bitcoin import TYPE_ADDRESS
from electrum_ltc.util import profiler, parse_URI, format_time, InvalidPassword, NotEnoughFunds, Fiat
from electrum_ltc.util import PR_TYPE_ONCHAIN, PR_TYPE_LN
from electrum_ltc import bitcoin, constants
from electrum_ltc.transaction import TxOutput, Transaction, tx_from_str
from electrum_ltc.util import send_exception_to_crash_reporter, parse_URI, InvalidBitcoinURI
from electrum_ltc.util import PR_UNPAID, PR_PAID, PR_UNKNOWN, PR_EXPIRED, TxMinedInfo, get_request_status, pr_expiration_values
from electrum_ltc.plugin import run_hook
from electrum_ltc.wallet import InternalAddressCorruption
from electrum_ltc import simple_config
from electrum_ltc.lnaddr import lndecode
from electrum_ltc.lnutil import RECEIVED, SENT, PaymentFailure

from .dialogs.question import Question
from .dialogs.lightning_open_channel import LightningOpenChannelDialog

from electrum_ltc.gui.kivy.i18n import _

if TYPE_CHECKING:
    from electrum_ltc.gui.kivy.main_window import ElectrumWindow


class HistoryRecycleView(RecycleView):
    pass

class RequestRecycleView(RecycleView):
    pass

class PaymentRecycleView(RecycleView):
    pass

class CScreen(Factory.Screen):
    __events__ = ('on_activate', 'on_deactivate', 'on_enter', 'on_leave')
    action_view = ObjectProperty(None)
    loaded = False
    kvname = None
    app = App.get_running_app()  # type: ElectrumWindow

    def _change_action_view(self):
        app = App.get_running_app()
        action_bar = app.root.manager.current_screen.ids.action_bar
        _action_view = self.action_view

        if (not _action_view) or _action_view.parent:
            return
        action_bar.clear_widgets()
        action_bar.add_widget(_action_view)

    def on_enter(self):
        # FIXME: use a proper event don't use animation time of screen
        Clock.schedule_once(lambda dt: self.dispatch('on_activate'), .25)
        pass

    def update(self):
        pass

    @profiler
    def load_screen(self):
        self.screen = Builder.load_file('electrum_ltc/gui/kivy/uix/ui_screens/' + self.kvname + '.kv')
        self.add_widget(self.screen)
        self.loaded = True
        self.update()
        setattr(self.app, self.kvname + '_screen', self)

    def on_activate(self):
        if self.kvname and not self.loaded:
            self.load_screen()
        #Clock.schedule_once(lambda dt: self._change_action_view())

    def on_leave(self):
        self.dispatch('on_deactivate')

    def on_deactivate(self):
        pass


# note: this list needs to be kept in sync with another in qt
TX_ICONS = [
    "unconfirmed",
    "close",
    "unconfirmed",
    "close",
    "clock1",
    "clock2",
    "clock3",
    "clock4",
    "clock5",
    "confirmed",
]

class HistoryScreen(CScreen):

    tab = ObjectProperty(None)
    kvname = 'history'
    cards = {}

    def __init__(self, **kwargs):
        self.ra_dialog = None
        super(HistoryScreen, self).__init__(**kwargs)

    def show_item(self, obj):
        key = obj.key
        tx = self.app.wallet.db.get_transaction(key)
        if not tx:
            return
        self.app.tx_dialog(tx)

    def get_card(self, tx_item): #tx_hash, tx_mined_status, value, balance):
        is_lightning = tx_item.get('lightning', False)
        timestamp = tx_item['timestamp']
        key = tx_item.get('txid') or tx_item['payment_hash']
        if is_lightning:
            status = 0
            txpos = tx_item['txpos']
            status_str = 'unconfirmed' if timestamp is None else format_time(int(timestamp))
            icon = "atlas://electrum_ltc/gui/kivy/theming/light/lightning"
            message = tx_item['label']
            fee_msat = tx_item['fee_msat']
            fee = int(fee_msat/1000) if fee_msat else None
            fee_text = '' if fee is None else 'fee: %d sat'%fee
        else:
            tx_hash = tx_item['txid']
            conf = tx_item['confirmations']
            txpos = tx_item['txpos_in_block'] or 0
            height = tx_item['height']
            tx_mined_info = TxMinedInfo(height=tx_item['height'],
                                        conf=tx_item['confirmations'],
                                        timestamp=tx_item['timestamp'])
            status, status_str = self.app.wallet.get_tx_status(tx_hash, tx_mined_info)
            icon = "atlas://electrum_ltc/gui/kivy/theming/light/" + TX_ICONS[status]
            message = tx_item['label'] or tx_hash
            fee = tx_item['fee_sat']
            fee_text = '' if fee is None else 'fee: %d sat'%fee
        ri = {}
        ri['screen'] = self
        ri['key'] = key
        ri['icon'] = icon
        ri['date'] = status_str
        ri['message'] = message
        ri['fee_text'] = fee_text
        value = tx_item['value'].value
        if value is not None:
            ri['is_mine'] = value <= 0
            ri['amount'] = self.app.format_amount(value, is_diff = True)
            if 'fiat_value' in tx_item:
                ri['quote_text'] = str(tx_item['fiat_value'])
        return ri

    def update(self, see_all=False):
        import operator
        wallet = self.app.wallet
        if wallet is None:
            return
        history = sorted(wallet.get_full_history(self.app.fx).values(), key=lambda x: x.get('timestamp') or float('inf'), reverse=True)
        history_card = self.screen.ids.history_container
        history_card.data = [self.get_card(item) for item in history]


class SendScreen(CScreen):

    kvname = 'send'
    payment_request = None
    payment_request_queued = None
    parsed_URI = None

    def set_URI(self, text):
        if not self.app.wallet:
            self.payment_request_queued = text
            return
        try:
            uri = parse_URI(text, self.app.on_pr, loop=self.app.asyncio_loop)
        except InvalidBitcoinURI as e:
            self.app.show_info(_("Error parsing URI") + f":\n{e}")
            return
        self.parsed_URI = uri
        amount = uri.get('amount')
        self.screen.address = uri.get('address', '')
        self.screen.message = uri.get('message', '')
        self.screen.amount = self.app.format_amount_and_units(amount) if amount else ''
        self.payment_request = None
        self.screen.is_lightning = False

    def set_ln_invoice(self, invoice):
        try:
            lnaddr = lndecode(invoice, expected_hrp=constants.net.SEGWIT_HRP)
        except Exception as e:
            self.app.show_info(invoice + _(" is not a valid Lightning invoice: ") + repr(e)) # repr because str(Exception()) == ''
            return
        self.screen.address = invoice
        self.screen.message = dict(lnaddr.tags).get('d', None)
        self.screen.amount = self.app.format_amount_and_units(lnaddr.amount * bitcoin.COIN) if lnaddr.amount else ''
        self.payment_request = None
        self.screen.is_lightning = True

    def update(self):
        if not self.loaded:
            return
        if self.app.wallet and self.payment_request_queued:
            self.set_URI(self.payment_request_queued)
            self.payment_request_queued = None
        _list = self.app.wallet.get_invoices()
        payments_container = self.screen.ids.payments_container
        payments_container.data = [self.get_card(item) for item in _list if item['status'] != PR_PAID]

    def show_item(self, obj):
        self.app.show_invoice(obj.is_lightning, obj.key)

    def get_card(self, item):
        invoice_type = item['type']
        if invoice_type == PR_TYPE_LN:
            key = item['rhash']
            status = get_request_status(item) # convert to str
        elif invoice_type == PR_TYPE_ONCHAIN:
            key = item['id']
            status = get_request_status(item) # convert to str
        else:
            raise Exception('unknown invoice type')
        return {
            'is_lightning': invoice_type == PR_TYPE_LN,
            'is_bip70': 'bip70' in item,
            'screen': self,
            'status': status,
            'key': key,
            'memo': item['message'],
            'amount': self.app.format_amount_and_units(item['amount'] or 0),
        }

    def do_clear(self):
        self.screen.amount = ''
        self.screen.message = ''
        self.screen.address = ''
        self.payment_request = None
        self.screen.locked = False
        self.parsed_URI = None

    def set_request(self, pr):
        self.screen.address = pr.get_requestor()
        amount = pr.get_amount()
        self.screen.amount = self.app.format_amount_and_units(amount) if amount else ''
        self.screen.message = pr.get_memo()
        self.screen.locked = True
        self.payment_request = pr

    def do_paste(self):
        data = self.app._clipboard.paste().strip()
        if not data:
            self.app.show_info(_("Clipboard is empty"))
            return
        # try to decode as transaction
        try:
            raw_tx = tx_from_str(data)
            tx = Transaction(raw_tx)
            tx.deserialize()
        except:
            tx = None
        if tx:
            self.app.tx_dialog(tx)
            return
        lower = data.lower()
        if lower.startswith('lightning:ln'):
            lower = lower[10:]
        # try to decode as URI/address
        if lower.startswith('ln'):
            self.set_ln_invoice(lower)
        else:
            self.set_URI(data)

    def read_invoice(self):
        address = str(self.screen.address)
        if not address:
            self.app.show_error(_('Recipient not specified.') + ' ' + _('Please scan a Litecoin address or a payment request'))
            return
        if not self.screen.amount:
            self.app.show_error(_('Please enter an amount'))
            return
        try:
            amount = self.app.get_amount(self.screen.amount)
        except:
            self.app.show_error(_('Invalid amount') + ':\n' + self.screen.amount)
            return
        message = self.screen.message
        if self.screen.is_lightning:
            return {
                'type': PR_TYPE_LN,
                'invoice': address,
                'amount': amount,
                'message': message,
            }
        else:
<<<<<<< HEAD
            address = str(self.screen.address)
            if not address:
                self.app.show_error(_('Recipient not specified.') + ' ' + _('Please scan a Viacoin address or a payment request'))
                return
=======
>>>>>>> c3e89891
            if not bitcoin.is_address(address):
                self.app.show_error(_('Invalid Viacoin Address') + ':\n' + address)
                return
            outputs = [TxOutput(TYPE_ADDRESS, address, amount)]
            return self.app.wallet.create_invoice(outputs, message, self.payment_request, self.parsed_URI)

    def do_save(self):
        invoice = self.read_invoice()
        if not invoice:
            return
        self.app.wallet.save_invoice(invoice)
        self.do_clear()
        self.update()

    def do_pay(self):
        invoice = self.read_invoice()
        if not invoice:
            return
        self.app.wallet.save_invoice(invoice)
        self.do_clear()
        self.update()
        self.do_pay_invoice(invoice)

    def do_pay_invoice(self, invoice):
        if invoice['type'] == PR_TYPE_LN:
            self._do_send_lightning(invoice['invoice'], invoice['amount'])
            return
        elif invoice['type'] == PR_TYPE_ONCHAIN:
            message = invoice['message']
            outputs = invoice['outputs']  # type: List[TxOutput]
            amount = sum(map(lambda x: x.value, outputs))
            do_pay = lambda rbf: self._do_send_onchain(amount, message, outputs, rbf)
            if self.app.electrum_config.get('use_rbf'):
                d = Question(_('Should this transaction be replaceable?'), do_pay)
                d.open()
            else:
                do_pay(False)
        else:
            raise Exception('unknown invoice type')

    def _do_send_lightning(self, invoice, amount):
        attempts = 10
        threading.Thread(target=self.app.wallet.lnworker.pay, args=(invoice, amount, attempts)).start()

    def _do_send_onchain(self, amount, message, outputs, rbf):
        # make unsigned transaction
        coins = self.app.wallet.get_spendable_coins(None)
        try:
            tx = self.app.wallet.make_unsigned_transaction(coins, outputs, None)
        except NotEnoughFunds:
            self.app.show_error(_("Not enough funds"))
            return
        except Exception as e:
            traceback.print_exc(file=sys.stdout)
            self.app.show_error(repr(e))
            return
        if rbf:
            tx.set_rbf(True)
        fee = tx.get_fee()
        msg = [
            _("Amount to be sent") + ": " + self.app.format_amount_and_units(amount),
            _("Mining fee") + ": " + self.app.format_amount_and_units(fee),
        ]
        x_fee = run_hook('get_tx_extra_fee', self.app.wallet, tx)
        if x_fee:
            x_fee_address, x_fee_amount = x_fee
            msg.append(_("Additional fees") + ": " + self.app.format_amount_and_units(x_fee_amount))

        feerate_warning = simple_config.FEERATE_WARNING_HIGH_FEE
        if fee > feerate_warning * tx.estimated_size() / 1000:
            msg.append(_('Warning') + ': ' + _("The fee for this transaction seems unusually high."))
        msg.append(_("Enter your PIN code to proceed"))
        self.app.protected('\n'.join(msg), self.send_tx, (tx, message))

    def send_tx(self, tx, message, password):
        if self.app.wallet.has_password() and password is None:
            return
        def on_success(tx):
            if tx.is_complete():
                self.app.broadcast(tx, self.payment_request)
                self.app.wallet.set_label(tx.txid(), message)
            else:
                self.app.tx_dialog(tx)
        def on_failure(error):
            self.app.show_error(error)
        if self.app.wallet.can_sign(tx):
            self.app.show_info("Signing...")
            self.app.sign_tx(tx, password, on_success, on_failure)
        else:
            self.app.tx_dialog(tx)



class ReceiveScreen(CScreen):

    kvname = 'receive'

    def __init__(self, **kwargs):
        super(ReceiveScreen, self).__init__(**kwargs)
        Clock.schedule_interval(lambda dt: self.update(), 5)

    def expiry(self):
        return self.app.electrum_config.get('request_expiry', 3600) # 1 hour

    def clear(self):
        self.screen.address = ''
        self.screen.amount = ''
        self.screen.message = ''
        self.screen.lnaddr = ''

    def set_address(self, addr):
        self.screen.address = addr

    def on_address(self, addr):
        req = self.app.wallet.get_request(addr)
        self.screen.status = ''
        if req:
            self.screen.message = req.get('memo', '')
            amount = req.get('amount')
            self.screen.amount = self.app.format_amount_and_units(amount) if amount else ''
            status = req.get('status', PR_UNKNOWN)
            self.screen.status = _('Payment received') if status == PR_PAID else ''

    def get_URI(self):
        from electrum_ltc.util import create_bip21_uri
        amount = self.screen.amount
        if amount:
            a, u = self.screen.amount.split()
            assert u == self.app.base_unit
            amount = Decimal(a) * pow(10, self.app.decimal_point())
        return create_bip21_uri(self.screen.address, amount, self.screen.message)

<<<<<<< HEAD
    @profiler
    def update_qr(self):
        uri = self.get_URI()
        qr = self.screen.ids.qr
        qr.set_data(uri)

    def do_share(self):
        uri = self.get_URI()
        self.app.do_share(uri, _("Share Viacoin Request"))

=======
>>>>>>> c3e89891
    def do_copy(self):
        uri = self.get_URI()
        self.app._clipboard.copy(uri)
        self.app.show_info(_('Request copied to clipboard'))

    def new_request(self, lightning):
        amount = self.screen.amount
        amount = self.app.get_amount(amount) if amount else 0
        message = self.screen.message
        if lightning:
            payment_hash = self.app.wallet.lnworker.add_invoice(amount, message, self.expiry())
            request, direction, is_paid = self.app.wallet.lnworker.invoices.get(payment_hash.hex())
            key = payment_hash.hex()
        else:
            addr = self.screen.address or self.app.wallet.get_unused_address()
            if not addr:
                self.app.show_info(_('No address available. Please remove some of your pending requests.'))
                return
            self.screen.address = addr
            req = self.app.wallet.make_payment_request(addr, amount, message, self.expiry())
            self.app.wallet.add_payment_request(req)
            key = addr
        self.clear()
        self.update()
        self.app.show_request(lightning, key)

    def get_card(self, req):
        is_lightning = req.get('type') == PR_TYPE_LN
        if not is_lightning:
            address = req['address']
            key = address
        else:
            key = req['rhash']
            address = req['invoice']
        amount = req.get('amount')
        description = req.get('memo', '')
        ci = {}
        ci['screen'] = self
        ci['address'] = address
        ci['is_lightning'] = is_lightning
        ci['key'] = key
        ci['amount'] = self.app.format_amount_and_units(amount) if amount else ''
        ci['memo'] = description
        ci['status'] = get_request_status(req)
        ci['is_expired'] = req['status'] == PR_EXPIRED
        return ci

    def update(self):
        if not self.loaded:
            return
        _list = self.app.wallet.get_sorted_requests()
        requests_container = self.screen.ids.requests_container
        requests_container.data = [self.get_card(item) for item in _list if item.get('status') != PR_PAID]

    def show_item(self, obj):
        self.app.show_request(obj.is_lightning, obj.key)

    def expiration_dialog(self, obj):
        from .dialogs.choice_dialog import ChoiceDialog
        def callback(c):
            self.app.electrum_config.set_key('request_expiry', c)
        d = ChoiceDialog(_('Expiration date'), pr_expiration_values, self.expiry(), callback)
        d.open()

    def clear_requests_dialog(self):
        expired = [req for req in self.app.wallet.get_sorted_requests() if req['status'] == PR_EXPIRED]
        if len(expired) == 0:
            return
        def callback(c):
            if c:
                for req in expired:
                    is_lightning = req.get('lightning', False)
                    key = req['rhash'] if is_lightning else req['address']
                    self.app.wallet.delete_request(key)
                self.update()
        d = Question(_('Delete expired requests?'), callback)
        d.open()



class TabbedCarousel(Factory.TabbedPanel):
    '''Custom TabbedPanel using a carousel used in the Main Screen
    '''

    carousel = ObjectProperty(None)

    def animate_tab_to_center(self, value):
        scrlv = self._tab_strip.parent
        if not scrlv:
            return
        idx = self.tab_list.index(value)
        n = len(self.tab_list)
        if idx in [0, 1]:
            scroll_x = 1
        elif idx in [n-1, n-2]:
            scroll_x = 0
        else:
            scroll_x = 1. * (n - idx - 1) / (n - 1)
        mation = Factory.Animation(scroll_x=scroll_x, d=.25)
        mation.cancel_all(scrlv)
        mation.start(scrlv)

    def on_current_tab(self, instance, value):
        self.animate_tab_to_center(value)

    def on_index(self, instance, value):
        current_slide = instance.current_slide
        if not hasattr(current_slide, 'tab'):
            return
        tab = current_slide.tab
        ct = self.current_tab
        try:
            if ct.text != tab.text:
                carousel = self.carousel
                carousel.slides[ct.slide].dispatch('on_leave')
                self.switch_to(tab)
                carousel.slides[tab.slide].dispatch('on_enter')
        except AttributeError:
            current_slide.dispatch('on_enter')

    def switch_to(self, header):
        # we have to replace the functionality of the original switch_to
        if not header:
            return
        if not hasattr(header, 'slide'):
            header.content = self.carousel
            super(TabbedCarousel, self).switch_to(header)
            try:
                tab = self.tab_list[-1]
            except IndexError:
                return
            self._current_tab = tab
            tab.state = 'down'
            return

        carousel = self.carousel
        self.current_tab.state = "normal"
        header.state = 'down'
        self._current_tab = header
        # set the carousel to load the appropriate slide
        # saved in the screen attribute of the tab head
        slide = carousel.slides[header.slide]
        if carousel.current_slide != slide:
            carousel.current_slide.dispatch('on_leave')
            carousel.load_slide(slide)
            slide.dispatch('on_enter')

    def add_widget(self, widget, index=0):
        if isinstance(widget, Factory.CScreen):
            self.carousel.add_widget(widget)
            return
        super(TabbedCarousel, self).add_widget(widget, index=index)<|MERGE_RESOLUTION|>--- conflicted
+++ resolved
@@ -311,13 +311,6 @@
                 'message': message,
             }
         else:
-<<<<<<< HEAD
-            address = str(self.screen.address)
-            if not address:
-                self.app.show_error(_('Recipient not specified.') + ' ' + _('Please scan a Viacoin address or a payment request'))
-                return
-=======
->>>>>>> c3e89891
             if not bitcoin.is_address(address):
                 self.app.show_error(_('Invalid Viacoin Address') + ':\n' + address)
                 return
@@ -450,19 +443,6 @@
             amount = Decimal(a) * pow(10, self.app.decimal_point())
         return create_bip21_uri(self.screen.address, amount, self.screen.message)
 
-<<<<<<< HEAD
-    @profiler
-    def update_qr(self):
-        uri = self.get_URI()
-        qr = self.screen.ids.qr
-        qr.set_data(uri)
-
-    def do_share(self):
-        uri = self.get_URI()
-        self.app.do_share(uri, _("Share Viacoin Request"))
-
-=======
->>>>>>> c3e89891
     def do_copy(self):
         uri = self.get_URI()
         self.app._clipboard.copy(uri)
