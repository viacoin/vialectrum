--- conflicted
+++ resolved
@@ -309,22 +309,14 @@
         message = self.screen.message
         if self.screen.is_lightning:
             return self.app.wallet.lnworker.parse_bech32_invoice(address)
-<<<<<<< HEAD
-        else:
-            if not bitcoin.is_address(address):
-                self.app.show_error(_('Invalid Viacoin Address') + ':\n' + address)
-                return
-            outputs = [TxOutput(TYPE_ADDRESS, address, amount)]
-=======
         else:  # on-chain
             if self.payment_request:
                 outputs = self.payment_request.get_outputs()
             else:
                 if not bitcoin.is_address(address):
-                    self.app.show_error(_('Invalid Litecoin Address') + ':\n' + address)
+                    self.app.show_error(_('Invalid Viacoin Address') + ':\n' + address)
                     return
                 outputs = [PartialTxOutput.from_address_and_value(address, amount)]
->>>>>>> 738fc9a8
             return self.app.wallet.create_invoice(outputs, message, self.payment_request, self.parsed_URI)
 
     def do_save(self):
