#:import _ electrum_ltc.gui.kivy.i18n._
#:import Factory kivy.factory.Factory
#:import Decimal decimal.Decimal
#:set btc_symbol chr(171)
#:set mbtc_symbol chr(187)
#:set font_light 'electrum_ltc/gui/kivy/data/fonts/Roboto-Condensed.ttf'


<RequestLabel@Label>
    #color: .305, .309, .309, 1
    text_size: self.width, None
    halign: 'left'
    valign: 'top'

<RequestItem@CardItem>
    is_expired: False
    address: ''
    memo: ''
    amount: ''
    status: ''
    BoxLayout:
        spacing: '8dp'
        height: '32dp'
        orientation: 'vertical'
        Widget
        RequestLabel:
            text: root.memo
            shorten: True
        Widget
        RequestLabel:
            text: root.address
            color: .699, .699, .699, 1
            font_size: '13sp'
            shorten: True
        Widget
    BoxLayout:
        spacing: '8dp'
        height: '32dp'
        orientation: 'vertical'
        Widget
        RequestLabel:
            text: root.amount
            halign: 'right'
            font_size: '15sp'
        Widget
        RequestLabel:
            text: root.status
            halign: 'right'
            font_size: '13sp'
            color: (1., .2, .2, 1) if root.is_expired else (.7, .7, .7, 1)
        Widget

<RequestRecycleView>:
    viewclass: 'RequestItem'
    RecycleBoxLayout:
        default_size: None, dp(56)
        default_size_hint: 1, None
        size_hint: 1, None
        height: self.minimum_height
        orientation: 'vertical'


ReceiveScreen:
    id: s
    name: 'receive'
    address: ''
    amount: ''
    message: ''
    status: ''
    is_lightning: False

    BoxLayout
        padding: '12dp', '12dp', '12dp', '12dp'
        spacing: '12dp'
        orientation: 'vertical'

        SendReceiveBlueBottom:
            id: blue_bottom
            size_hint: 1, None
            height: self.minimum_height
            BoxLayout:
                size_hint: 1, None
                height: blue_bottom.item_height
                spacing: '5dp'
                Image:
                    source: 'atlas://electrum_ltc/gui/kivy/theming/light/lightning' if root.is_lightning else 'atlas://electrum_ltc/gui/kivy/theming/light/globe'
                    size_hint: None, None
                    size: '22dp', '22dp'
                    pos_hint: {'center_y': .5}
                BlueButton:
                    id: address_label
<<<<<<< HEAD
                    text: s.address if s.address else _('Viacoin Address')
=======
                    text: _('Lightning') if root.is_lightning else (s.address if s.address else _('Litecoin Address'))
>>>>>>> c3e89891
                    shorten: True
                    on_release: root.is_lightning = not root.is_lightning if app.is_lightning_enabled else False
            CardSeparator:
                opacity: message_selection.opacity
                color: blue_bottom.foreground_color
            BoxLayout:
                size_hint: 1, None
                height: blue_bottom.item_height
                spacing: '5dp'
                Image:
                    source: 'atlas://electrum_ltc/gui/kivy/theming/light/calculator'
                    opacity: 0.7
                    size_hint: None, None
                    size: '22dp', '22dp'
                    pos_hint: {'center_y': .5}
                BlueButton:
                    id: amount_label
                    default_text: _('Amount')
                    text: s.amount if s.amount else _('Amount')
                    on_release: Clock.schedule_once(lambda dt: app.amount_dialog(s, False))
            CardSeparator:
                opacity: message_selection.opacity
                color: blue_bottom.foreground_color
            BoxLayout:
                id: message_selection
                opacity: 1
                size_hint: 1, None
                height: blue_bottom.item_height
                spacing: '5dp'
                Image:
                    source: 'atlas://electrum_ltc/gui/kivy/theming/light/pen'
                    size_hint: None, None
                    size: '22dp', '22dp'
                    pos_hint: {'center_y': .5}
                BlueButton:
                    id: description
                    text: s.message if s.message else _('Description')
                    on_release: Clock.schedule_once(lambda dt: app.description_dialog(s))
        BoxLayout:
            size_hint: 1, None
            height: '48dp'
            IconButton:
                icon: 'atlas://electrum_ltc/gui/kivy/theming/light/list'
                size_hint: 0.5, None
                height: '48dp'
                on_release: Clock.schedule_once(lambda dt: s.clear_requests_dialog())
            IconButton:
                icon: 'atlas://electrum_ltc/gui/kivy/theming/light/clock1'
                size_hint: 0.5, None
                height: '48dp'
                on_release: Clock.schedule_once(lambda dt: s.expiration_dialog(s))
            Button:
                text: _('Clear')
                size_hint: 1, None
                height: '48dp'
                on_release: Clock.schedule_once(lambda dt: s.parent.clear())
            Button:
                text: _('Request')
                size_hint: 1, None
                height: '48dp'
                on_release: Clock.schedule_once(lambda dt: s.parent.new_request(root.is_lightning))
        Widget:
            size_hint: 1, 0.1
        RequestRecycleView:
            id: requests_container
            scroll_type: ['bars', 'content']
            bar_width: '25dp'<|MERGE_RESOLUTION|>--- conflicted
+++ resolved
@@ -89,11 +89,7 @@
                     pos_hint: {'center_y': .5}
                 BlueButton:
                     id: address_label
-<<<<<<< HEAD
-                    text: s.address if s.address else _('Viacoin Address')
-=======
-                    text: _('Lightning') if root.is_lightning else (s.address if s.address else _('Litecoin Address'))
->>>>>>> c3e89891
+                    text: _('Lightning') if root.is_lightning else (s.address if s.address else _('Viacoin Address'))
                     shorten: True
                     on_release: root.is_lightning = not root.is_lightning if app.is_lightning_enabled else False
             CardSeparator:
