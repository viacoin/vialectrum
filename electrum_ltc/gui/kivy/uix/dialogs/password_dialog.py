from typing import Callable, TYPE_CHECKING, Optional, Union

from kivy.app import App
from kivy.factory import Factory
from kivy.properties import ObjectProperty
from kivy.lang import Builder
from decimal import Decimal
from kivy.clock import Clock

from electrum_ltc.util import InvalidPassword
from electrum_ltc.gui.kivy.i18n import _

if TYPE_CHECKING:
    from ...main_window import ElectrumWindow
    from electrum_ltc.wallet import Abstract_Wallet
    from electrum_ltc.storage import WalletStorage

Builder.load_string('''

<PasswordDialog@Popup>
    id: popup
<<<<<<< HEAD
    title: 'Vialectrum'
=======
    is_generic: False
    title: 'Electrum-LTC'
>>>>>>> 1fd3e4d3
    message: ''
    BoxLayout:
        size_hint: 1, 1
        orientation: 'vertical'
        Widget:
            size_hint: 1, 0.05
        Label:
            size_hint: 0.70, None
            font_size: '20dp'
            text: root.message
            text_size: self.width, None
        Widget:
            size_hint: 1, 0.05
        BoxLayout:
            orientation: 'horizontal'
            id: box_generic_password
            visible: root.is_generic
            size_hint_y: 0.05
            opacity: 1 if self.visible else 0
            disabled: not self.visible
            WizardTextInput:
                id: textinput_generic_password
                valign: 'center'
                multiline: False
                on_text_validate:
                    popup.on_password(self.text)
                password: True
                size_hint: 0.9, None
                unfocus_on_touch: False
                focus: root.is_generic
            Button:
                size_hint: 0.1, None
                valign: 'center'
                background_normal: 'atlas://electrum_ltc/gui/kivy/theming/light/eye1'
                background_down: self.background_normal
                height: '50dp'
                width: '50dp'
                padding: '5dp', '5dp'
                on_release:
                    textinput_generic_password.password = False if textinput_generic_password.password else True
        Label:
            id: label_pin
            visible: not root.is_generic
            size_hint_y: 0.05
            opacity: 1 if self.visible else 0
            disabled: not self.visible
            font_size: '50dp'
            text: '*'*len(kb.password) + '-'*(6-len(kb.password))
            size: self.texture_size
        Widget:
            size_hint: 1, 0.05
        GridLayout:
            id: kb
            disabled: root.is_generic
            size_hint: 1, None
            height: self.minimum_height
            update_amount: popup.update_password
            password: ''
            on_password: popup.on_password(self.password)
            spacing: '2dp'
            cols: 3
            KButton:
                text: '1'
            KButton:
                text: '2'
            KButton:
                text: '3'
            KButton:
                text: '4'
            KButton:
                text: '5'
            KButton:
                text: '6'
            KButton:
                text: '7'
            KButton:
                text: '8'
            KButton:
                text: '9'
            KButton:
                text: 'Clear'
            KButton:
                text: '0'
            KButton:
                text: '<'
''')


class PasswordDialog(Factory.Popup):

    def init(self, app: 'ElectrumWindow', *,
             check_password = None,
             on_success: Callable = None, on_failure: Callable = None,
             is_change: bool = False,
             is_password: bool = True,
             has_password: bool = False,
             message: str = ''):
        self.app = app
        self.pw_check = check_password
        self.message = message
        self.on_success = on_success
        self.on_failure = on_failure
        self.success = False
        self.is_change = is_change
        self.pw = None
        self.new_password = None
<<<<<<< HEAD
        self.title = 'Vialectrum' + ('  -  ' + self.wallet.basename() if self.wallet else '')
=======
        self.title = 'Electrum-LTC'
        self.level = 1 if is_change and not has_password else 0
        self.is_generic = is_password
        self.update_screen()

    def update_screen(self):
        self.ids.kb.password = ''
        self.ids.textinput_generic_password.text = ''
        if self.level == 0 and self.message == '':
            self.message = _('Enter your password') if self.is_generic else _('Enter your PIN')
        elif self.level == 1:
            self.message = _('Enter new password') if self.is_generic else _('Enter new PIN')
        elif self.level == 2:
            self.message = _('Confirm new password') if self.is_generic else _('Confirm new PIN')
>>>>>>> 1fd3e4d3

    def check_password(self, password):
        if self.level > 0:
            return True
        try:
            self.pw_check(password)
            return True
        except InvalidPassword as e:
            return False

    def on_dismiss(self):
        if self.level == 1 and not self.is_generic and self.on_success:
            self.on_success(self.pw, None)
            return False
        if not self.success:
            if self.on_failure:
                self.on_failure()
            else:
                # keep dialog open
                return True
        else:
            if self.on_success:
                args = (self.pw, self.new_password) if self.is_change else (self.pw,)
                Clock.schedule_once(lambda dt: self.on_success(*args), 0.1)

    def update_password(self, c):
        kb = self.ids.kb
        text = kb.password
        if c == '<':
            text = text[:-1]
        elif c == 'Clear':
            text = ''
        else:
            text += c
        kb.password = text


    def on_password(self, pw: str):
        if self.is_generic:
            if len(pw) < 6:
                self.app.show_error(_('Password is too short (min {} characters)').format(6))
                return
        if len(pw) >= 6:
            if self.check_password(pw):
                if self.is_change is False:
                    self.success = True
                    self.pw = pw
                    self.message = _('Please wait...')
                    self.dismiss()
                elif self.level == 0:
                    self.level = 1
                    self.pw = pw
                    self.update_screen()
                elif self.level == 1:
                    self.level = 2
                    self.new_password = pw
                    self.update_screen()
                elif self.level == 2:
                    self.success = pw == self.new_password
                    self.dismiss()
            else:
                self.app.show_error(_('Wrong PIN'))
                self.ids.kb.password = ''<|MERGE_RESOLUTION|>--- conflicted
+++ resolved
@@ -19,12 +19,8 @@
 
 <PasswordDialog@Popup>
     id: popup
-<<<<<<< HEAD
+    is_generic: False
     title: 'Vialectrum'
-=======
-    is_generic: False
-    title: 'Electrum-LTC'
->>>>>>> 1fd3e4d3
     message: ''
     BoxLayout:
         size_hint: 1, 1
@@ -131,10 +127,7 @@
         self.is_change = is_change
         self.pw = None
         self.new_password = None
-<<<<<<< HEAD
-        self.title = 'Vialectrum' + ('  -  ' + self.wallet.basename() if self.wallet else '')
-=======
-        self.title = 'Electrum-LTC'
+        self.title = 'Vialectrum'
         self.level = 1 if is_change and not has_password else 0
         self.is_generic = is_password
         self.update_screen()
@@ -148,7 +141,6 @@
             self.message = _('Enter new password') if self.is_generic else _('Enter new PIN')
         elif self.level == 2:
             self.message = _('Confirm new password') if self.is_generic else _('Confirm new PIN')
->>>>>>> 1fd3e4d3
 
     def check_password(self, password):
         if self.level > 0:
