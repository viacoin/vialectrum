--- conflicted
+++ resolved
@@ -127,11 +127,7 @@
         self.payto_address = None
         if len(lines) == 1:
             data = lines[0]
-<<<<<<< HEAD
             if data.startswith("viacoin:"):
-                self.scan_f(data)
-=======
-            if data.startswith("litecoin:"):
                 self.win.pay_to_URI(data)
                 return
             lower = data.lower()
@@ -140,7 +136,6 @@
             if lower.startswith("ln"):
                 self.win.parse_lightning_invoice(lower)
                 self.lightning_invoice = lower
->>>>>>> c3e89891
                 return
             try:
                 self.payto_address = self.parse_output(data)
@@ -215,13 +210,8 @@
 
     def qr_input(self):
         data = super(PayToEdit,self).qr_input()
-<<<<<<< HEAD
         if data.startswith("viacoin:"):
-            self.scan_f(data)
-=======
-        if data.startswith("litecoin:"):
             self.win.pay_to_URI(data)
->>>>>>> c3e89891
             # TODO: update fee
 
     def resolve(self):
