#!/usr/bin/env python
#
# Electrum - lightweight Bitcoin client
# Copyright (C) 2015 Thomas Voegtlin
#
# Permission is hereby granted, free of charge, to any person
# obtaining a copy of this software and associated documentation files
# (the "Software"), to deal in the Software without restriction,
# including without limitation the rights to use, copy, modify, merge,
# publish, distribute, sublicense, and/or sell copies of the Software,
# and to permit persons to whom the Software is furnished to do so,
# subject to the following conditions:
#
# The above copyright notice and this permission notice shall be
# included in all copies or substantial portions of the Software.
#
# THE SOFTWARE IS PROVIDED "AS IS", WITHOUT WARRANTY OF ANY KIND,
# EXPRESS OR IMPLIED, INCLUDING BUT NOT LIMITED TO THE WARRANTIES OF
# MERCHANTABILITY, FITNESS FOR A PARTICULAR PURPOSE AND
# NONINFRINGEMENT. IN NO EVENT SHALL THE AUTHORS OR COPYRIGHT HOLDERS
# BE LIABLE FOR ANY CLAIM, DAMAGES OR OTHER LIABILITY, WHETHER IN AN
# ACTION OF CONTRACT, TORT OR OTHERWISE, ARISING FROM, OUT OF OR IN
# CONNECTION WITH THE SOFTWARE OR THE USE OR OTHER DEALINGS IN THE
# SOFTWARE.

from enum import IntEnum

from PyQt5.QtGui import QStandardItemModel, QStandardItem
from PyQt5.QtWidgets import QMenu
from PyQt5.QtCore import Qt, QItemSelectionModel

from electrum_ltc.i18n import _
from electrum_ltc.util import format_time, get_request_status
from electrum_ltc.util import PR_TYPE_ONCHAIN, PR_TYPE_LN
from electrum_ltc.util import PR_PAID
from electrum_ltc.plugin import run_hook

from .util import MyTreeView, pr_icons, read_QIcon, webopen


ROLE_REQUEST_TYPE = Qt.UserRole
ROLE_KEY = Qt.UserRole + 1

class RequestList(MyTreeView):

    class Columns(IntEnum):
        DATE = 0
        DESCRIPTION = 1
        AMOUNT = 2
        STATUS = 3

    headers = {
        Columns.DATE: _('Date'),
        Columns.DESCRIPTION: _('Description'),
        Columns.AMOUNT: _('Amount'),
        Columns.STATUS: _('Status'),
    }
    filter_columns = [Columns.DATE, Columns.DESCRIPTION, Columns.AMOUNT]

    def __init__(self, parent):
        super().__init__(parent, self.create_menu,
                         stretch_column=self.Columns.DESCRIPTION,
                         editable_columns=[])
        self.wallet = self.parent.wallet
        self.setModel(QStandardItemModel(self))
        self.setSortingEnabled(True)
        self.update()
        self.selectionModel().currentRowChanged.connect(self.item_changed)

    def select_key(self, key):
        for i in range(self.model().rowCount()):
            item = self.model().index(i, self.Columns.DATE)
            row_key = item.data(ROLE_KEY)
            if key == row_key:
                self.selectionModel().setCurrentIndex(item, QItemSelectionModel.SelectCurrent | QItemSelectionModel.Rows)
                break

    def item_changed(self, idx):
        # TODO use siblingAtColumn when min Qt version is >=5.11
        item = self.model().itemFromIndex(idx.sibling(idx.row(), self.Columns.DATE))
        request_type = item.data(ROLE_REQUEST_TYPE)
        key = item.data(ROLE_KEY)
        req = self.wallet.get_request(key)
        if req is None:
            self.update()
            return
        if request_type == PR_TYPE_LN:
            self.parent.receive_payreq_e.setText(req.get('invoice'))
            self.parent.receive_address_e.setText('')
        else:
            self.parent.receive_payreq_e.setText(req.get('URI'))
            self.parent.receive_address_e.setText(req['address'])

    def refresh_status(self):
        m = self.model()
        for r in range(m.rowCount()):
            idx = m.index(r, self.Columns.STATUS)
            date_idx = idx.sibling(idx.row(), self.Columns.DATE)
            date_item = m.itemFromIndex(date_idx)
            status_item = m.itemFromIndex(idx)
            key = date_item.data(ROLE_KEY)
            is_lightning = date_item.data(ROLE_REQUEST_TYPE) == PR_TYPE_LN
            req = self.wallet.get_request(key)
            if req:
                status, status_str = get_request_status(req)
                status_item.setText(status_str)
                status_item.setIcon(read_QIcon(pr_icons.get(status)))

    def update(self):
        # not calling maybe_defer_update() as it interferes with conditional-visibility
        self.parent.update_receive_address_styling()
        self.model().clear()
        self.update_headers(self.__class__.headers)
        for req in self.wallet.get_sorted_requests():
            status, status_str = get_request_status(req)
            if status == PR_PAID:
                continue
            request_type = req['type']
            timestamp = req.get('time', 0)
            amount = req.get('amount')
            message = req.get('message') or req.get('memo')
            date = format_time(timestamp)
            amount_str = self.parent.format_amount(amount) if amount else ""
            labels = [date, message, amount_str, status_str]
            if request_type == PR_TYPE_LN:
                key = req['rhash']
                icon = read_QIcon("lightning.png")
                tooltip = 'lightning request'
            elif request_type == PR_TYPE_ONCHAIN:
                key = req['address']
                icon = read_QIcon("bitcoin.png")
                tooltip = 'onchain request'
            items = [QStandardItem(e) for e in labels]
            self.set_editability(items)
            items[self.Columns.DATE].setData(request_type, ROLE_REQUEST_TYPE)
            items[self.Columns.DATE].setData(key, ROLE_KEY)
            items[self.Columns.DATE].setIcon(icon)
            items[self.Columns.STATUS].setIcon(read_QIcon(pr_icons.get(status)))
            items[self.Columns.DATE].setToolTip(tooltip)
            self.model().insertRow(self.model().rowCount(), items)
        self.filter()
        # sort requests by date
        self.sortByColumn(self.Columns.DATE, Qt.AscendingOrder)
        # hide list if empty
        if self.parent.isVisible():
            b = self.model().rowCount() > 0
            self.setVisible(b)
            self.parent.receive_requests_label.setVisible(b)

    def create_menu(self, position):
        idx = self.indexAt(position)
        item = self.model().itemFromIndex(idx)
        # TODO use siblingAtColumn when min Qt version is >=5.11
        item = self.model().itemFromIndex(idx.sibling(idx.row(), self.Columns.DATE))
        if not item:
            return
        key = item.data(ROLE_KEY)
        request_type = item.data(ROLE_REQUEST_TYPE)
        req = self.wallet.get_request(key)
        if req is None:
            self.update()
            return
        menu = QMenu(self)
        self.add_copy_menu(menu, idx)
        if request_type == PR_TYPE_LN:
            menu.addAction(_("Copy Request"), lambda: self.parent.do_copy(req['invoice'], title='Lightning Request'))
        else:
<<<<<<< HEAD
            menu.addAction(_("Copy Request"), lambda: self.parent.do_copy('Viacoin URI', req['URI']))
=======
            menu.addAction(_("Copy Request"), lambda: self.parent.do_copy(req['URI'], title='Litecoin URI'))
            menu.addAction(_("Copy Address"), lambda: self.parent.do_copy(req['address'], title='Litecoin Address'))
>>>>>>> 738fc9a8
        if 'view_url' in req:
            menu.addAction(_("View in web browser"), lambda: webopen(req['view_url']))
        menu.addAction(_("Delete"), lambda: self.parent.delete_request(key))
        run_hook('receive_list_menu', menu, key)
        menu.exec_(self.viewport().mapToGlobal(position))<|MERGE_RESOLUTION|>--- conflicted
+++ resolved
@@ -165,12 +165,8 @@
         if request_type == PR_TYPE_LN:
             menu.addAction(_("Copy Request"), lambda: self.parent.do_copy(req['invoice'], title='Lightning Request'))
         else:
-<<<<<<< HEAD
-            menu.addAction(_("Copy Request"), lambda: self.parent.do_copy('Viacoin URI', req['URI']))
-=======
-            menu.addAction(_("Copy Request"), lambda: self.parent.do_copy(req['URI'], title='Litecoin URI'))
-            menu.addAction(_("Copy Address"), lambda: self.parent.do_copy(req['address'], title='Litecoin Address'))
->>>>>>> 738fc9a8
+            menu.addAction(_("Copy Request"), lambda: self.parent.do_copy(req['URI'], title='Viacoin URI'))
+            menu.addAction(_("Copy Address"), lambda: self.parent.do_copy(req['address'], title='Viacoin Address'))
         if 'view_url' in req:
             menu.addAction(_("View in web browser"), lambda: webopen(req['view_url']))
         menu.addAction(_("Delete"), lambda: self.parent.delete_request(key))
