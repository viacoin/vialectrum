# Copyright (C) 2019 The Electrum developers
# Distributed under the MIT software license, see the accompanying
# file LICENCE or http://www.opensource.org/licenses/mit-license.php

import asyncio
import base64
from distutils.version import LooseVersion

from PyQt5.QtCore import Qt, QThread, pyqtSignal
from PyQt5.QtWidgets import (QWidget, QVBoxLayout, QLabel, QProgressBar,
                             QHBoxLayout, QPushButton, QDialog)

from electrum_ltc import version
from electrum_ltc import constants
from electrum_ltc import ecc
from electrum_ltc.i18n import _
from electrum_ltc.util import make_aiohttp_session
from electrum_ltc.logging import Logger


<<<<<<< HEAD
class UpdateCheck(QWidget, Logger):
    url = "https://raw.githubusercontent.com/vialectrum/vialectrum.org/gh-pages/version.json"
    download_url = "https://github.com/viacoin/vialectrum/releases/latest"
=======
class UpdateCheck(QDialog, Logger):
    url = "https://electrum-ltc.org/version"
    download_url = "https://electrum-ltc.org/#download"
>>>>>>> 5dd8b163

    VERSION_ANNOUNCEMENT_SIGNING_KEYS = (
        "VvaiiC1x94L3L3raQ8tZosDDPJ9wpEF7hh",
    )

    def __init__(self, main_window, latest_version=None):
        self.main_window = main_window
<<<<<<< HEAD
        QWidget.__init__(self)
        self.setWindowTitle('Vialectrum - ' + _('Update Check'))
=======
        QDialog.__init__(self)
        self.setWindowTitle('Electrum-LTC - ' + _('Update Check'))
>>>>>>> 5dd8b163
        self.content = QVBoxLayout()
        self.content.setContentsMargins(*[10]*4)

        self.heading_label = QLabel()
        self.content.addWidget(self.heading_label)

        self.detail_label = QLabel()
        self.detail_label.setTextInteractionFlags(Qt.LinksAccessibleByMouse)
        self.detail_label.setOpenExternalLinks(True)
        self.content.addWidget(self.detail_label)

        self.pb = QProgressBar()
        self.pb.setMaximum(0)
        self.pb.setMinimum(0)
        self.content.addWidget(self.pb)

        versions = QHBoxLayout()
        versions.addWidget(QLabel(_("Current version: {}".format(version.ELECTRUM_VERSION))))
        self.latest_version_label = QLabel(_("Latest version: {}".format(" ")))
        versions.addWidget(self.latest_version_label)
        self.content.addLayout(versions)

        self.update_view(latest_version)

        self.update_check_thread = UpdateCheckThread(self.main_window)
        self.update_check_thread.checked.connect(self.on_version_retrieved)
        self.update_check_thread.failed.connect(self.on_retrieval_failed)
        self.update_check_thread.start()

        close_button = QPushButton(_("Close"))
        close_button.clicked.connect(self.close)
        self.content.addWidget(close_button)
        self.setLayout(self.content)
        self.show()

    def on_version_retrieved(self, version):
        self.update_view(version)

    def on_retrieval_failed(self):
        self.heading_label.setText('<h2>' + _("Update check failed") + '</h2>')
        self.detail_label.setText(_("Sorry, but we were unable to check for updates. Please try again later."))
        self.pb.hide()

    @staticmethod
    def is_newer(latest_version):
        return latest_version > LooseVersion(version.ELECTRUM_VERSION)

    def update_view(self, latest_version=None):
        if latest_version:
            self.pb.hide()
            self.latest_version_label.setText(_("Latest version: {}".format(latest_version)))
            if self.is_newer(latest_version):
                self.heading_label.setText('<h2>' + _("There is a new update available") + '</h2>')
                url = "<a href='{u}'>{u}</a>".format(u=UpdateCheck.download_url)
                self.detail_label.setText(_("You can download the new version from {}.").format(url))
            else:
                self.heading_label.setText('<h2>' + _("Already up to date") + '</h2>')
                self.detail_label.setText(_("You are already on the latest version of Electrum."))
        else:
            self.heading_label.setText('<h2>' + _("Checking for updates...") + '</h2>')
            self.detail_label.setText(_("Please wait while Electrum checks for available updates."))


class UpdateCheckThread(QThread, Logger):
    checked = pyqtSignal(object)
    failed = pyqtSignal()

    def __init__(self, main_window):
        QThread.__init__(self)
        Logger.__init__(self)
        self.main_window = main_window

    async def get_update_info(self):
        # note: Use long timeout here as it is not critical that we get a response fast,
        #       and it's bad not to get an update notification just because we did not wait enough.
        async with make_aiohttp_session(proxy=self.main_window.network.proxy, timeout=120) as session:
            async with session.get(UpdateCheck.url) as result:
                signed_version_dict = await result.json(content_type=None)
                # example signed_version_dict:
                # {
                #     "version": "3.9.9",
                #     "signatures": {
                #         "1Lqm1HphuhxKZQEawzPse8gJtgjm9kUKT4": "IA+2QG3xPRn4HAIFdpu9eeaCYC7S5wS/sDxn54LJx6BdUTBpse3ibtfq8C43M7M1VfpGkD5tsdwl5C6IfpZD/gQ="
                #     }
                # }
                version_num = signed_version_dict['version']
                sigs = signed_version_dict['signatures']
                # for address, sig in sigs.items():
                #     if address not in UpdateCheck.VERSION_ANNOUNCEMENT_SIGNING_KEYS:
                #         continue
                #     sig = base64.b64decode(sig)
                #     msg = version_num.encode('utf-8')
                #     if ecc.verify_message_with_address(address=address, sig65=sig, message=msg,
                #                                        net=constants.BitcoinMainnet):
                #         self.logger.info(f"valid sig for version announcement '{version_num}' from address '{address}'")
                #         break
                # else:
                #     raise Exception('no valid signature for version announcement')
                return LooseVersion(version_num.strip())

    def run(self):
        network = self.main_window.network
        if not network:
            self.failed.emit()
            return
        try:
            update_info = asyncio.run_coroutine_threadsafe(self.get_update_info(), network.asyncio_loop).result()
        except Exception as e:
            self.logger.info(f"got exception: '{repr(e)}'")
            self.failed.emit()
        else:
            self.checked.emit(update_info)<|MERGE_RESOLUTION|>--- conflicted
+++ resolved
@@ -18,15 +18,9 @@
 from electrum_ltc.logging import Logger
 
 
-<<<<<<< HEAD
-class UpdateCheck(QWidget, Logger):
+class UpdateCheck(QDialog, Logger):
     url = "https://raw.githubusercontent.com/vialectrum/vialectrum.org/gh-pages/version.json"
     download_url = "https://github.com/viacoin/vialectrum/releases/latest"
-=======
-class UpdateCheck(QDialog, Logger):
-    url = "https://electrum-ltc.org/version"
-    download_url = "https://electrum-ltc.org/#download"
->>>>>>> 5dd8b163
 
     VERSION_ANNOUNCEMENT_SIGNING_KEYS = (
         "VvaiiC1x94L3L3raQ8tZosDDPJ9wpEF7hh",
@@ -34,13 +28,8 @@
 
     def __init__(self, main_window, latest_version=None):
         self.main_window = main_window
-<<<<<<< HEAD
-        QWidget.__init__(self)
+        QDialog.__init__(self)
         self.setWindowTitle('Vialectrum - ' + _('Update Check'))
-=======
-        QDialog.__init__(self)
-        self.setWindowTitle('Electrum-LTC - ' + _('Update Check'))
->>>>>>> 5dd8b163
         self.content = QVBoxLayout()
         self.content.setContentsMargins(*[10]*4)
 
