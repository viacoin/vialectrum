--- conflicted
+++ resolved
@@ -192,9 +192,6 @@
         hbox2.addWidget(self.pw_e)
         hbox2.addStretch()
         vbox.addLayout(hbox2)
-<<<<<<< HEAD
-        self.set_layout(vbox, title=_('Vialectrum wallet'))
-=======
 
         vbox.addSpacing(50)
         vbox_create_new = QVBoxLayout()
@@ -207,8 +204,7 @@
         vbox_create_new.setContentsMargins(0, 0, 0, 0)
         vbox.addWidget(widget_create_new)
 
-        self.set_layout(vbox, title=_('Electrum-LTC wallet'))
->>>>>>> 738fc9a8
+        self.set_layout(vbox, title=_('Vialectrum wallet'))
 
         temp_storage = None  # type: Optional[WalletStorage]
         wallet_folder = os.path.dirname(path)
