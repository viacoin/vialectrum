#!/usr/bin/env python
#
# Electrum - lightweight Bitcoin client
# Copyright (C) 2012 thomasv@gitorious
#
# Permission is hereby granted, free of charge, to any person
# obtaining a copy of this software and associated documentation files
# (the "Software"), to deal in the Software without restriction,
# including without limitation the rights to use, copy, modify, merge,
# publish, distribute, sublicense, and/or sell copies of the Software,
# and to permit persons to whom the Software is furnished to do so,
# subject to the following conditions:
#
# The above copyright notice and this permission notice shall be
# included in all copies or substantial portions of the Software.
#
# THE SOFTWARE IS PROVIDED "AS IS", WITHOUT WARRANTY OF ANY KIND,
# EXPRESS OR IMPLIED, INCLUDING BUT NOT LIMITED TO THE WARRANTIES OF
# MERCHANTABILITY, FITNESS FOR A PARTICULAR PURPOSE AND
# NONINFRINGEMENT. IN NO EVENT SHALL THE AUTHORS OR COPYRIGHT HOLDERS
# BE LIABLE FOR ANY CLAIM, DAMAGES OR OTHER LIABILITY, WHETHER IN AN
# ACTION OF CONTRACT, TORT OR OTHERWISE, ARISING FROM, OUT OF OR IN
# CONNECTION WITH THE SOFTWARE OR THE USE OR OTHER DEALINGS IN THE
# SOFTWARE.
import sys
import time
import threading
import os
import traceback
import json
import shutil
import weakref
import csv
from decimal import Decimal
import base64
from functools import partial
import queue
import asyncio
from typing import Optional, TYPE_CHECKING

from PyQt5.QtGui import QPixmap, QKeySequence, QIcon, QCursor, QFont
from PyQt5.QtCore import Qt, QRect, QStringListModel, QSize, pyqtSignal
from PyQt5.QtWidgets import (QMessageBox, QComboBox, QSystemTrayIcon, QTabWidget,
                             QSpinBox, QMenuBar, QFileDialog, QCheckBox, QLabel,
                             QVBoxLayout, QGridLayout, QLineEdit, QTreeWidgetItem,
                             QHBoxLayout, QPushButton, QScrollArea, QTextEdit,
                             QShortcut, QMainWindow, QCompleter, QInputDialog,
                             QWidget, QMenu, QSizePolicy, QStatusBar)

import electrum_ltc as electrum
from electrum_ltc import (keystore, simple_config, ecc, constants, util, bitcoin, commands,
                          coinchooser, paymentrequest)
from electrum_ltc.bitcoin import COIN, is_address, TYPE_ADDRESS
from electrum_ltc.plugin import run_hook
from electrum_ltc.i18n import _
from electrum_ltc.util import (format_time, format_satoshis, format_fee_satoshis,
                               format_satoshis_plain, NotEnoughFunds,
                               UserCancelled, NoDynamicFeeEstimates, profiler,
                               export_meta, import_meta, bh2u, bfh, InvalidPassword,
                               base_units, base_units_list, base_unit_name_to_decimal_point,
                               decimal_point_to_base_unit_name, quantize_feerate,
                               UnknownBaseUnit, DECIMAL_POINT_DEFAULT, UserFacingException,
                               get_new_wallet_name, send_exception_to_crash_reporter,
                               InvalidBitcoinURI, InvoiceError)
from electrum_ltc.util import PR_TYPE_ONCHAIN, PR_TYPE_LN
from electrum_ltc.lnutil import PaymentFailure, SENT, RECEIVED
from electrum_ltc.transaction import Transaction, TxOutput
from electrum_ltc.address_synchronizer import AddTransactionException
from electrum_ltc.wallet import (Multisig_Wallet, CannotBumpFee, Abstract_Wallet,
                                 sweep_preparations, InternalAddressCorruption)
from electrum_ltc.version import ELECTRUM_VERSION
from electrum_ltc.network import Network, TxBroadcastError, BestEffortRequestFailed
from electrum_ltc.exchange_rate import FxThread
from electrum_ltc.simple_config import SimpleConfig
from electrum_ltc.logging import Logger
from electrum_ltc.paymentrequest import PR_PAID
from electrum_ltc.util import pr_expiration_values

from .exception_window import Exception_Hook
from .amountedit import AmountEdit, BTCAmountEdit, MyLineEdit, FeerateEdit
from .qrcodewidget import QRCodeWidget, QRDialog
from .qrtextedit import ShowQRTextEdit, ScanQRTextEdit
from .transaction_dialog import show_transaction
from .fee_slider import FeeSlider
from .util import (read_QIcon, ColorScheme, text_dialog, icon_path, WaitingDialog,
                   WindowModalDialog, ChoicesLayout, HelpLabel, FromList, Buttons,
                   OkButton, InfoButton, WWLabel, TaskThread, CancelButton,
                   CloseButton, HelpButton, MessageBoxMixin, EnterButton,
                   ButtonsLineEdit, CopyCloseButton, import_meta_gui, export_meta_gui,
                   filename_field, address_field, char_width_in_lineedit, webopen,
                   MONOSPACE_FONT)
from .util import ButtonsTextEdit
from .installwizard import WIF_HELP_TEXT
from .history_list import HistoryList, HistoryModel
from .update_checker import UpdateCheck, UpdateCheckThread
from .channels_list import ChannelsList

if TYPE_CHECKING:
    from . import ElectrumGui


LN_NUM_PAYMENT_ATTEMPTS = 10

class StatusBarButton(QPushButton):
    def __init__(self, icon, tooltip, func):
        QPushButton.__init__(self, icon, '')
        self.setToolTip(tooltip)
        self.setFlat(True)
        self.setMaximumWidth(25)
        self.clicked.connect(self.onPress)
        self.func = func
        self.setIconSize(QSize(25,25))
        self.setCursor(QCursor(Qt.PointingHandCursor))

    def onPress(self, checked=False):
        '''Drops the unwanted PyQt5 "checked" argument'''
        self.func()

    def keyPressEvent(self, e):
        if e.key() == Qt.Key_Return:
            self.func()


class ElectrumWindow(QMainWindow, MessageBoxMixin, Logger):

    payment_request_ok_signal = pyqtSignal()
    payment_request_error_signal = pyqtSignal()
    network_signal = pyqtSignal(str, object)
    #ln_payment_attempt_signal = pyqtSignal(str)
    alias_received_signal = pyqtSignal()
    computing_privkeys_signal = pyqtSignal()
    show_privkeys_signal = pyqtSignal()

    def __init__(self, gui_object: 'ElectrumGui', wallet: Abstract_Wallet):
        QMainWindow.__init__(self)

        self.gui_object = gui_object
        self.config = config = gui_object.config  # type: SimpleConfig
        self.gui_thread = gui_object.gui_thread

        self.setup_exception_hook()

        self.network = gui_object.daemon.network  # type: Network
        assert wallet, "no wallet"
        self.wallet = wallet
        self.fx = gui_object.daemon.fx  # type: FxThread
        self.contacts = wallet.contacts
        self.tray = gui_object.tray
        self.app = gui_object.app
        self.cleaned_up = False
        self.payment_request = None  # type: Optional[paymentrequest.PaymentRequest]
        self.payto_URI = None
        self.checking_accounts = False
        self.qr_window = None
        self.not_enough_funds = False
        self.pluginsdialog = None
        self.require_fee_update = False
        self.tl_windows = []
        self.tx_external_keypairs = {}
        Logger.__init__(self)

        self.tx_notification_queue = queue.Queue()
        self.tx_notification_last_time = 0

        self.create_status_bar()
        self.need_update = threading.Event()
        self.decimal_point = config.get('decimal_point', DECIMAL_POINT_DEFAULT)
        try:
            decimal_point_to_base_unit_name(self.decimal_point)
        except UnknownBaseUnit:
            self.decimal_point = DECIMAL_POINT_DEFAULT
        self.num_zeros = int(config.get('num_zeros', 0))

        self.completions = QStringListModel()

        self.send_tab_is_onchain = False

        self.tabs = tabs = QTabWidget(self)
        self.send_tab = self.create_send_tab()
        self.receive_tab = self.create_receive_tab()
        self.addresses_tab = self.create_addresses_tab()
        self.utxo_tab = self.create_utxo_tab()
        self.console_tab = self.create_console_tab()
        self.contacts_tab = self.create_contacts_tab()
        self.channels_tab = self.create_channels_tab(wallet)
        tabs.addTab(self.create_history_tab(), read_QIcon("tab_history.png"), _('History'))
        tabs.addTab(self.send_tab, read_QIcon("tab_send.png"), _('Send'))
        tabs.addTab(self.receive_tab, read_QIcon("tab_receive.png"), _('Receive'))

        def add_optional_tab(tabs, tab, icon, description, name):
            tab.tab_icon = icon
            tab.tab_description = description
            tab.tab_pos = len(tabs)
            tab.tab_name = name
            if self.config.get('show_{}_tab'.format(name), False):
                tabs.addTab(tab, icon, description.replace("&", ""))

        add_optional_tab(tabs, self.addresses_tab, read_QIcon("tab_addresses.png"), _("&Addresses"), "addresses")
        if self.config.get('lightning'):
            add_optional_tab(tabs, self.channels_tab, read_QIcon("lightning.png"), _("Channels"), "channels")
        add_optional_tab(tabs, self.utxo_tab, read_QIcon("tab_coins.png"), _("Co&ins"), "utxo")
        add_optional_tab(tabs, self.contacts_tab, read_QIcon("tab_contacts.png"), _("Con&tacts"), "contacts")
        add_optional_tab(tabs, self.console_tab, read_QIcon("tab_console.png"), _("Con&sole"), "console")

        tabs.setSizePolicy(QSizePolicy.Expanding, QSizePolicy.Expanding)
        self.setCentralWidget(tabs)

        if self.config.get("is_maximized"):
            self.showMaximized()

        self.setWindowIcon(read_QIcon("electrum-ltc.png"))
        self.init_menubar()

        wrtabs = weakref.proxy(tabs)
        QShortcut(QKeySequence("Ctrl+W"), self, self.close)
        QShortcut(QKeySequence("Ctrl+Q"), self, self.close)
        QShortcut(QKeySequence("Ctrl+R"), self, self.update_wallet)
        QShortcut(QKeySequence("F5"), self, self.update_wallet)
        QShortcut(QKeySequence("Ctrl+PgUp"), self, lambda: wrtabs.setCurrentIndex((wrtabs.currentIndex() - 1)%wrtabs.count()))
        QShortcut(QKeySequence("Ctrl+PgDown"), self, lambda: wrtabs.setCurrentIndex((wrtabs.currentIndex() + 1)%wrtabs.count()))

        for i in range(wrtabs.count()):
            QShortcut(QKeySequence("Alt+" + str(i + 1)), self, lambda i=i: wrtabs.setCurrentIndex(i))

        self.payment_request_ok_signal.connect(self.payment_request_ok)
        self.payment_request_error_signal.connect(self.payment_request_error)
        self.history_list.setFocus(True)

        # network callbacks
        if self.network:
            self.network_signal.connect(self.on_network_qt)
            interests = ['wallet_updated', 'network_updated', 'blockchain_updated',
                         'new_transaction', 'status',
                         'banner', 'verified', 'fee', 'fee_histogram', 'on_quotes',
                         'on_history', 'channel', 'channels', 'payment_received',
                         'payment_status']
            # To avoid leaking references to "self" that prevent the
            # window from being GC-ed when closed, callbacks should be
            # methods of this class only, and specifically not be
            # partials, lambdas or methods of subobjects.  Hence...
            self.network.register_callback(self.on_network, interests)
            # set initial message
            self.console.showMessage(self.network.banner)

        # update fee slider in case we missed the callback
        self.fee_slider.update()
        self.load_wallet(wallet)
        gui_object.timer.timeout.connect(self.timer_actions)
        self.fetch_alias()

        # If the option hasn't been set yet
        if config.get('check_updates') is None:
            choice = self.question(title="Vialectrum - " + _("Enable update check"),
                                   msg=_("For security reasons we advise that you always use the latest version of Electrum.") + " " +
                                       _("Would you like to be notified when there is a newer version of Electrum available?"))
            config.set_key('check_updates', bool(choice), save=True)

        if config.get('check_updates', False):
            # The references to both the thread and the window need to be stored somewhere
            # to prevent GC from getting in our way.
            def on_version_received(v):
                if UpdateCheck.is_newer(v):
                    self.update_check_button.setText(_("Update to Electrum {} is available").format(v))
                    self.update_check_button.clicked.connect(lambda: self.show_update_check(v))
                    self.update_check_button.show()
            self._update_check_thread = UpdateCheckThread(self)
            self._update_check_thread.checked.connect(on_version_received)
            self._update_check_thread.start()

    def setup_exception_hook(self):
        Exception_Hook(self)

    def on_fx_history(self):
        self.history_model.refresh('fx_history')
        self.address_list.update()

    def on_fx_quotes(self):
        self.update_status()
        # Refresh edits with the new rate
        edit = self.fiat_send_e if self.fiat_send_e.is_last_edited else self.amount_e
        edit.textEdited.emit(edit.text())
        edit = self.fiat_receive_e if self.fiat_receive_e.is_last_edited else self.receive_amount_e
        edit.textEdited.emit(edit.text())
        # History tab needs updating if it used spot
        if self.fx.history_used_spot:
            self.history_model.refresh('fx_quotes')
        self.address_list.update()

    def toggle_tab(self, tab):
        show = not self.config.get('show_{}_tab'.format(tab.tab_name), False)
        self.config.set_key('show_{}_tab'.format(tab.tab_name), show)
        item_text = (_("Hide {}") if show else _("Show {}")).format(tab.tab_description)
        tab.menu_action.setText(item_text)
        if show:
            # Find out where to place the tab
            index = len(self.tabs)
            for i in range(len(self.tabs)):
                try:
                    if tab.tab_pos < self.tabs.widget(i).tab_pos:
                        index = i
                        break
                except AttributeError:
                    pass
            self.tabs.insertTab(index, tab, tab.tab_icon, tab.tab_description.replace("&", ""))
        else:
            i = self.tabs.indexOf(tab)
            self.tabs.removeTab(i)

    def push_top_level_window(self, window):
        '''Used for e.g. tx dialog box to ensure new dialogs are appropriately
        parented.  This used to be done by explicitly providing the parent
        window, but that isn't something hardware wallet prompts know.'''
        self.tl_windows.append(window)

    def pop_top_level_window(self, window):
        self.tl_windows.remove(window)

    def top_level_window(self, test_func=None):
        '''Do the right thing in the presence of tx dialog windows'''
        override = self.tl_windows[-1] if self.tl_windows else None
        if override and test_func and not test_func(override):
            override = None  # only override if ok for test_func
        return self.top_level_window_recurse(override, test_func)

    def diagnostic_name(self):
        #return '{}:{}'.format(self.__class__.__name__, self.wallet.diagnostic_name())
        return self.wallet.diagnostic_name()

    def is_hidden(self):
        return self.isMinimized() or self.isHidden()

    def show_or_hide(self):
        if self.is_hidden():
            self.bring_to_top()
        else:
            self.hide()

    def bring_to_top(self):
        self.show()
        self.raise_()

    def on_error(self, exc_info):
        e = exc_info[1]
        if isinstance(e, UserCancelled):
            pass
        elif isinstance(e, UserFacingException):
            self.show_error(str(e))
        else:
            try:
                self.logger.error("on_error", exc_info=exc_info)
            except OSError:
                pass  # see #4418
            self.show_error(repr(e))

    def on_network(self, event, *args):
        # Handle in GUI thread
        self.network_signal.emit(event, args)

    def on_network_qt(self, event, args=None):
        # Handle a network message in the GUI thread
        if event == 'wallet_updated':
            wallet = args[0]
            if wallet == self.wallet:
                self.need_update.set()
        elif event == 'network_updated':
            self.gui_object.network_updated_signal_obj.network_updated_signal \
                .emit(event, args)
            self.network_signal.emit('status', None)
        elif event == 'blockchain_updated':
            # to update number of confirmations in history
            self.need_update.set()
        elif event == 'new_transaction':
            wallet, tx = args
            if wallet == self.wallet:
                self.tx_notification_queue.put(tx)
        elif event == 'on_quotes':
            self.on_fx_quotes()
        elif event == 'on_history':
            self.on_fx_history()
        elif event == 'channels':
            self.channels_list.update_rows.emit()
        elif event == 'channel':
            self.channels_list.update_single_row.emit(*args)
            self.update_status()
        elif event == 'payment_status':
            self.on_payment_status(*args)
        elif event == 'status':
            self.update_status()
        elif event == 'banner':
            self.console.showMessage(args[0])
        elif event == 'verified':
            wallet, tx_hash, tx_mined_status = args
            if wallet == self.wallet:
                self.history_model.update_tx_mined_status(tx_hash, tx_mined_status)
        elif event == 'fee':
            if self.config.is_dynfee():
                self.fee_slider.update()
                self.require_fee_update = True
        elif event == 'fee_histogram':
            if self.config.is_dynfee():
                self.fee_slider.update()
                self.require_fee_update = True
            self.history_model.on_fee_histogram()
        elif event == 'payment_received':
            wallet, key, status = args
            if wallet == self.wallet:
                self.notify(_('Payment received') + '\n' + key)
        else:
            self.logger.info(f"unexpected network event: {event} {args}")

    def fetch_alias(self):
        self.alias_info = None
        alias = self.config.get('alias')
        if alias:
            alias = str(alias)
            def f():
                self.alias_info = self.contacts.resolve_openalias(alias)
                self.alias_received_signal.emit()
            t = threading.Thread(target=f)
            t.setDaemon(True)
            t.start()

    def close_wallet(self):
        if self.wallet:
            self.logger.info(f'close_wallet {self.wallet.storage.path}')
        run_hook('close_wallet', self.wallet)

    @profiler
    def load_wallet(self, wallet):
        wallet.thread = TaskThread(self, self.on_error)
        self.update_recently_visited(wallet.storage.path)
        if wallet.lnworker:
            wallet.lnworker.on_channels_updated()
        self.need_update.set()
        # Once GUI has been initialized check if we want to announce something since the callback has been called before the GUI was initialized
        # update menus
        self.seed_menu.setEnabled(self.wallet.has_seed())
        self.update_lock_icon()
        self.update_buttons_on_seed()
        self.update_console()
        self.clear_receive_tab()
        self.request_list.update()
        self.channels_list.update()
        self.tabs.show()
        self.init_geometry()
        if self.config.get('hide_gui') and self.gui_object.tray.isVisible():
            self.hide()
        else:
            self.show()
        self.watching_only_changed()
        run_hook('load_wallet', wallet, self)
        try:
            wallet.try_detecting_internal_addresses_corruption()
        except InternalAddressCorruption as e:
            self.show_error(str(e))
            send_exception_to_crash_reporter(e)

    def init_geometry(self):
        winpos = self.wallet.storage.get("winpos-qt")
        try:
            screen = self.app.desktop().screenGeometry()
            assert screen.contains(QRect(*winpos))
            self.setGeometry(*winpos)
        except:
            self.logger.info("using default geometry")
            self.setGeometry(100, 100, 840, 400)

    def watching_only_changed(self):
        name = "Vialectrum Testnet" if constants.net.TESTNET else "Vialectrum"
        title = '%s %s  -  %s' % (name, ELECTRUM_VERSION,
                                        self.wallet.basename())
        extra = [self.wallet.storage.get('wallet_type', '?')]
        if self.wallet.is_watching_only():
            extra.append(_('watching only'))
        title += '  [%s]'% ', '.join(extra)
        self.setWindowTitle(title)
        self.password_menu.setEnabled(self.wallet.may_have_password())
        self.import_privkey_menu.setVisible(self.wallet.can_import_privkey())
        self.import_address_menu.setVisible(self.wallet.can_import_address())
        self.export_menu.setEnabled(self.wallet.can_export())

    def warn_if_watching_only(self):
        if self.wallet.is_watching_only():
            msg = ' '.join([
                _("This wallet is watching-only."),
                _("This means you will not be able to spend viacoins with it."),
                _("Make sure you own the seed phrase or the private keys, before you request viacoins to be sent to this wallet.")
            ])
            self.show_warning(msg, title=_('Watch-only wallet'))

    def warn_if_testnet(self):
        if not constants.net.TESTNET:
            return
        # user might have opted out already
        if self.config.get('dont_show_testnet_warning', False):
            return
        # only show once per process lifecycle
        if getattr(self.gui_object, '_warned_testnet', False):
            return
        self.gui_object._warned_testnet = True
        msg = ''.join([
            _("You are in testnet mode."), ' ',
            _("Testnet coins are worthless."), '\n',
            _("Testnet is separate from the main Litecoin network. It is used for testing.")
        ])
        cb = QCheckBox(_("Don't show this again."))
        cb_checked = False
        def on_cb(x):
            nonlocal cb_checked
            cb_checked = x == Qt.Checked
        cb.stateChanged.connect(on_cb)
        self.show_warning(msg, title=_('Testnet'), checkbox=cb)
        if cb_checked:
            self.config.set_key('dont_show_testnet_warning', True)

    def open_wallet(self):
        try:
            wallet_folder = self.get_wallet_folder()
        except FileNotFoundError as e:
            self.show_error(str(e))
            return
        filename, __ = QFileDialog.getOpenFileName(self, "Select your wallet file", wallet_folder)
        if not filename:
            return
        self.gui_object.new_window(filename)


    def backup_wallet(self):
        path = self.wallet.storage.path
        wallet_folder = os.path.dirname(path)
        filename, __ = QFileDialog.getSaveFileName(self, _('Enter a filename for the copy of your wallet'), wallet_folder)
        if not filename:
            return
        new_path = os.path.join(wallet_folder, filename)
        if new_path != path:
            try:
                shutil.copy2(path, new_path)
                self.show_message(_("A copy of your wallet file was created in")+" '%s'" % str(new_path), title=_("Wallet backup created"))
            except BaseException as reason:
                self.show_critical(_("Electrum was unable to copy your wallet file to the specified location.") + "\n" + str(reason), title=_("Unable to create backup"))

    def update_recently_visited(self, filename):
        recent = self.config.get('recently_open', [])
        try:
            sorted(recent)
        except:
            recent = []
        if filename in recent:
            recent.remove(filename)
        recent.insert(0, filename)
        recent = [path for path in recent if os.path.exists(path)]
        recent = recent[:5]
        self.config.set_key('recently_open', recent)
        self.recently_visited_menu.clear()
        for i, k in enumerate(sorted(recent)):
            b = os.path.basename(k)
            def loader(k):
                return lambda: self.gui_object.new_window(k)
            self.recently_visited_menu.addAction(b, loader(k)).setShortcut(QKeySequence("Ctrl+%d"%(i+1)))
        self.recently_visited_menu.setEnabled(len(recent))

    def get_wallet_folder(self):
        return os.path.dirname(os.path.abspath(self.wallet.storage.path))

    def new_wallet(self):
        try:
            wallet_folder = self.get_wallet_folder()
        except FileNotFoundError as e:
            self.show_error(str(e))
            return
        filename = get_new_wallet_name(wallet_folder)
        full_path = os.path.join(wallet_folder, filename)
        self.gui_object.start_new_window(full_path, None)

    def init_menubar(self):
        menubar = QMenuBar()

        file_menu = menubar.addMenu(_("&File"))
        self.recently_visited_menu = file_menu.addMenu(_("&Recently open"))
        file_menu.addAction(_("&Open"), self.open_wallet).setShortcut(QKeySequence.Open)
        file_menu.addAction(_("&New/Restore"), self.new_wallet).setShortcut(QKeySequence.New)
        file_menu.addAction(_("&Save Copy"), self.backup_wallet).setShortcut(QKeySequence.SaveAs)
        file_menu.addAction(_("Delete"), self.remove_wallet)
        file_menu.addSeparator()
        file_menu.addAction(_("&Quit"), self.close)

        wallet_menu = menubar.addMenu(_("&Wallet"))
        wallet_menu.addAction(_("&Information"), self.show_master_public_keys)
        wallet_menu.addSeparator()
        self.password_menu = wallet_menu.addAction(_("&Password"), self.change_password_dialog)
        self.seed_menu = wallet_menu.addAction(_("&Seed"), self.show_seed_dialog)
        self.private_keys_menu = wallet_menu.addMenu(_("&Private keys"))
        self.private_keys_menu.addAction(_("&Sweep"), self.sweep_key_dialog)
        self.import_privkey_menu = self.private_keys_menu.addAction(_("&Import"), self.do_import_privkey)
        self.export_menu = self.private_keys_menu.addAction(_("&Export"), self.export_privkeys_dialog)
        self.import_address_menu = wallet_menu.addAction(_("Import addresses"), self.import_addresses)
        wallet_menu.addSeparator()

        addresses_menu = wallet_menu.addMenu(_("&Addresses"))
        addresses_menu.addAction(_("&Filter"), lambda: self.address_list.toggle_toolbar(self.config))
        labels_menu = wallet_menu.addMenu(_("&Labels"))
        labels_menu.addAction(_("&Import"), self.do_import_labels)
        labels_menu.addAction(_("&Export"), self.do_export_labels)
        history_menu = wallet_menu.addMenu(_("&History"))
        history_menu.addAction(_("&Filter"), lambda: self.history_list.toggle_toolbar(self.config))
        history_menu.addAction(_("&Summary"), self.history_list.show_summary)
        history_menu.addAction(_("&Plot"), self.history_list.plot_history_dialog)
        history_menu.addAction(_("&Export"), self.history_list.export_history_dialog)
        contacts_menu = wallet_menu.addMenu(_("Contacts"))
        contacts_menu.addAction(_("&New"), self.new_contact_dialog)
        contacts_menu.addAction(_("Import"), lambda: self.contact_list.import_contacts())
        contacts_menu.addAction(_("Export"), lambda: self.contact_list.export_contacts())
        invoices_menu = wallet_menu.addMenu(_("Invoices"))
        invoices_menu.addAction(_("Import"), lambda: self.invoice_list.import_invoices())
        invoices_menu.addAction(_("Export"), lambda: self.invoice_list.export_invoices())

        wallet_menu.addSeparator()
        wallet_menu.addAction(_("Find"), self.toggle_search).setShortcut(QKeySequence("Ctrl+F"))

        def add_toggle_action(view_menu, tab):
            is_shown = self.config.get('show_{}_tab'.format(tab.tab_name), False)
            item_name = (_("Hide") if is_shown else _("Show")) + " " + tab.tab_description
            tab.menu_action = view_menu.addAction(item_name, lambda: self.toggle_tab(tab))

        view_menu = menubar.addMenu(_("&View"))
        add_toggle_action(view_menu, self.addresses_tab)
        add_toggle_action(view_menu, self.utxo_tab)
        if self.config.get('lightning'):
            add_toggle_action(view_menu, self.channels_tab)
        add_toggle_action(view_menu, self.contacts_tab)
        add_toggle_action(view_menu, self.console_tab)

        tools_menu = menubar.addMenu(_("&Tools"))

        # Settings / Preferences are all reserved keywords in macOS using this as work around
        tools_menu.addAction(_("Electrum preferences") if sys.platform == 'darwin' else _("Preferences"), self.settings_dialog)
        tools_menu.addAction(_("&Network"), lambda: self.gui_object.show_network_dialog(self))
        if self.config.get('lightning'):
            tools_menu.addAction(_("&Lightning"), self.gui_object.show_lightning_dialog)
        tools_menu.addAction(_("&Plugins"), self.plugins_dialog)
        tools_menu.addSeparator()
        tools_menu.addAction(_("&Sign/verify message"), self.sign_verify_message)
        tools_menu.addAction(_("&Encrypt/decrypt message"), self.encrypt_message)
        tools_menu.addSeparator()

        paytomany_menu = tools_menu.addAction(_("&Pay to many"), self.paytomany)

        raw_transaction_menu = tools_menu.addMenu(_("&Load transaction"))
        raw_transaction_menu.addAction(_("&From file"), self.do_process_from_file)
        raw_transaction_menu.addAction(_("&From text"), self.do_process_from_text)
        raw_transaction_menu.addAction(_("&From the blockchain"), self.do_process_from_txid)
        raw_transaction_menu.addAction(_("&From QR code"), self.read_tx_from_qrcode)
        self.raw_transaction_menu = raw_transaction_menu
        run_hook('init_menubar_tools', self, tools_menu)

        help_menu = menubar.addMenu(_("&Help"))
        help_menu.addAction(_("&About"), self.show_about)
        help_menu.addAction(_("&Check for updates"), self.show_update_check)
        help_menu.addAction(_("&Official website"), lambda: webopen("https://electrum-ltc.org"))
        help_menu.addSeparator()
        help_menu.addAction(_("&Documentation"), lambda: webopen("http://docs.electrum.org/")).setShortcut(QKeySequence.HelpContents)
        help_menu.addAction(_("&Report Bug"), self.show_report_bug)
        help_menu.addSeparator()
        help_menu.addAction(_("&Donate to server"), self.donate_to_server)

        self.setMenuBar(menubar)

    def donate_to_server(self):
        d = self.network.get_donation_address()
        if d:
            host = self.network.get_parameters().host
            self.pay_to_URI('viacoin:%s?message=donation for %s'%(d, host))
        else:
            self.show_error(_('No donation address for this server'))

    def show_about(self):
        QMessageBox.about(self, "Vialectrum",
                          (_("Version")+" %s" % ELECTRUM_VERSION + "\n\n" +
                           _("Electrum's focus is speed, with low resource usage and simplifying Viacoin.") + " " +
                           _("You do not need to perform regular backups, because your wallet can be "
                              "recovered from a secret phrase that you can memorize or write on paper.") + " " +
                           _("Startup times are instant because it operates in conjunction with high-performance "
                              "servers that handle the most complicated parts of the Viacoin system.") + "\n\n" +
                           _("Uses icons from the Icons8 icon pack (icons8.com).")))

    def show_update_check(self, version=None):
        self.gui_object._update_check = UpdateCheck(self, version)

    def show_report_bug(self):
        msg = ' '.join([
            _("Please report any bugs as issues on github:<br/>"),
            f'''<a href="{constants.GIT_REPO_ISSUES_URL}">{constants.GIT_REPO_ISSUES_URL}</a><br/><br/>''',
            _("Before reporting a bug, upgrade to the most recent version of Electrum (latest release or git HEAD), and include the version number in your report."),
            _("Try to explain not only what the bug is, but how it occurs.")
         ])
        self.show_message(msg, title="Vialectrum - " + _("Reporting Bugs"), rich_text=True)

    def notify_transactions(self):
        if self.tx_notification_queue.qsize() == 0:
            return
        if not self.wallet.up_to_date:
            return  # no notifications while syncing
        now = time.time()
        rate_limit = 20  # seconds
        if self.tx_notification_last_time + rate_limit > now:
            return
        self.tx_notification_last_time = now
        self.logger.info("Notifying GUI about new transactions")
        txns = []
        while True:
            try:
                txns.append(self.tx_notification_queue.get_nowait())
            except queue.Empty:
                break
        # Combine the transactions if there are at least three
        if len(txns) >= 3:
            total_amount = 0
            for tx in txns:
                is_relevant, is_mine, v, fee = self.wallet.get_wallet_delta(tx)
                if not is_relevant:
                    continue
                total_amount += v
            self.notify(_("{} new transactions: Total amount received in the new transactions {}")
                        .format(len(txns), self.format_amount_and_units(total_amount)))
        else:
            for tx in txns:
                is_relevant, is_mine, v, fee = self.wallet.get_wallet_delta(tx)
                if not is_relevant:
                    continue
                self.notify(_("New transaction: {}").format(self.format_amount_and_units(v)))

    def notify(self, message):
        if self.tray:
            try:
                # this requires Qt 5.9
                self.tray.showMessage("Vialectrum", message, read_QIcon("electrum_dark_icon"), 20000)
            except TypeError:
                self.tray.showMessage("Vialectrum", message, QSystemTrayIcon.Information, 20000)



    # custom wrappers for getOpenFileName and getSaveFileName, that remember the path selected by the user
    def getOpenFileName(self, title, filter = ""):
        directory = self.config.get('io_dir', os.path.expanduser('~'))
        fileName, __ = QFileDialog.getOpenFileName(self, title, directory, filter)
        if fileName and directory != os.path.dirname(fileName):
            self.config.set_key('io_dir', os.path.dirname(fileName), True)
        return fileName

    def getSaveFileName(self, title, filename, filter = ""):
        directory = self.config.get('io_dir', os.path.expanduser('~'))
        path = os.path.join( directory, filename )
        fileName, __ = QFileDialog.getSaveFileName(self, title, path, filter)
        if fileName and directory != os.path.dirname(fileName):
            self.config.set_key('io_dir', os.path.dirname(fileName), True)
        return fileName

    def timer_actions(self):
        self.request_list.refresh_status()
        # Note this runs in the GUI thread
        if self.need_update.is_set():
            self.need_update.clear()
            self.update_wallet()
        elif not self.wallet.up_to_date:
            # this updates "synchronizing" progress
            self.update_status()
        # resolve aliases
        # FIXME this is a blocking network call that has a timeout of 5 sec
        self.payto_e.resolve()
        # update fee
        if self.require_fee_update:
            self.do_update_fee()
            self.require_fee_update = False
        self.notify_transactions()

    def format_amount(self, x, is_diff=False, whitespaces=False):
        return format_satoshis(x, self.num_zeros, self.decimal_point, is_diff=is_diff, whitespaces=whitespaces)

    def format_amount_and_units(self, amount):
        text = self.format_amount(amount) + ' '+ self.base_unit()
        x = self.fx.format_amount_and_units(amount) if self.fx else None
        if text and x:
            text += ' (%s)'%x
        return text

    def format_fee_rate(self, fee_rate):
        # fee_rate is in sat/kB
        return format_fee_satoshis(fee_rate/1000, num_zeros=self.num_zeros) + ' sat/byte'

    def get_decimal_point(self):
        return self.decimal_point

    def base_unit(self):
        return decimal_point_to_base_unit_name(self.decimal_point)

    def connect_fields(self, window, btc_e, fiat_e, fee_e):

        def edit_changed(edit):
            if edit.follows:
                return
            edit.setStyleSheet(ColorScheme.DEFAULT.as_stylesheet())
            fiat_e.is_last_edited = (edit == fiat_e)
            amount = edit.get_amount()
            rate = self.fx.exchange_rate() if self.fx else Decimal('NaN')
            if rate.is_nan() or amount is None:
                if edit is fiat_e:
                    btc_e.setText("")
                    if fee_e:
                        fee_e.setText("")
                else:
                    fiat_e.setText("")
            else:
                if edit is fiat_e:
                    btc_e.follows = True
                    btc_e.setAmount(int(amount / Decimal(rate) * COIN))
                    btc_e.setStyleSheet(ColorScheme.BLUE.as_stylesheet())
                    btc_e.follows = False
                    if fee_e:
                        window.update_fee()
                else:
                    fiat_e.follows = True
                    fiat_e.setText(self.fx.ccy_amount_str(
                        amount * Decimal(rate) / COIN, False))
                    fiat_e.setStyleSheet(ColorScheme.BLUE.as_stylesheet())
                    fiat_e.follows = False

        btc_e.follows = False
        fiat_e.follows = False
        fiat_e.textChanged.connect(partial(edit_changed, fiat_e))
        btc_e.textChanged.connect(partial(edit_changed, btc_e))
        fiat_e.is_last_edited = False

    def update_status(self):
        if not self.wallet:
            return

        if self.network is None:
            text = _("Offline")
            icon = read_QIcon("status_disconnected.png")

        elif self.network.is_connected():
            server_height = self.network.get_server_height()
            server_lag = self.network.get_local_height() - server_height
            fork_str = "_fork" if len(self.network.get_blockchains())>1 else ""
            # Server height can be 0 after switching to a new server
            # until we get a headers subscription request response.
            # Display the synchronizing message in that case.
            if not self.wallet.up_to_date or server_height == 0:
                num_sent, num_answered = self.wallet.get_history_sync_state_details()
                text = ("{} ({}/{})"
                        .format(_("Synchronizing..."), num_answered, num_sent))
                icon = read_QIcon("status_waiting.png")
            elif server_lag > 1:
                text = _("Server is lagging ({} blocks)").format(server_lag)
                icon = read_QIcon("status_lagging%s.png"%fork_str)
            else:
                c, u, x = self.wallet.get_balance()
                text =  _("Balance" ) + ": %s "%(self.format_amount_and_units(c))
                if u:
                    text +=  " [%s unconfirmed]"%(self.format_amount(u, is_diff=True).strip())
                if x:
                    text +=  " [%s unmatured]"%(self.format_amount(x, is_diff=True).strip())
                if self.wallet.lnworker:
                    l = self.wallet.lnworker.get_balance()
                    text += u'    \U0001f5f2 %s'%(self.format_amount_and_units(l).strip())

                # append fiat balance and price
                if self.fx.is_enabled():
                    text += self.fx.get_fiat_status_text(c + u + x,
                        self.base_unit(), self.get_decimal_point()) or ''
                if not self.network.proxy:
                    icon = read_QIcon("status_connected%s.png"%fork_str)
                else:
                    icon = read_QIcon("status_connected_proxy%s.png"%fork_str)
        else:
            if self.network.proxy:
                text = "{} ({})".format(_("Not connected"), _("proxy enabled"))
            else:
                text = _("Not connected")
            icon = read_QIcon("status_disconnected.png")

        self.tray.setToolTip("%s (%s)" % (text, self.wallet.basename()))
        self.balance_label.setText(text)
        self.status_button.setIcon( icon )

    def update_wallet(self):
        self.update_status()
        if self.wallet.up_to_date or not self.network or not self.network.is_connected():
            self.update_tabs()

    def update_tabs(self, wallet=None):
        if wallet is None:
            wallet = self.wallet
        if wallet != self.wallet:
            return
        self.history_model.refresh('update_tabs')
        self.request_list.update()
        self.address_list.update()
        self.utxo_list.update()
        self.contact_list.update()
        self.invoice_list.update()
        self.update_completions()

    def create_channels_tab(self, wallet):
        self.channels_list = ChannelsList(self)
        t = self.channels_list.get_toolbar()
        return self.create_list_tab(self.channels_list, t)

    def create_history_tab(self):
        self.history_model = HistoryModel(self)
        self.history_list = l = HistoryList(self, self.history_model)
        self.history_model.set_view(self.history_list)
        l.searchable_list = l
        toolbar = l.create_toolbar(self.config)
        toolbar_shown = bool(self.config.get('show_toolbar_history', False))
        l.show_toolbar(toolbar_shown)
        return self.create_list_tab(l, toolbar)

    def show_address(self, addr):
        from . import address_dialog
        d = address_dialog.AddressDialog(self, addr)
        d.exec_()

    def show_transaction(self, tx, tx_desc = None):
        '''tx_desc is set only for txs created in the Send tab'''
        show_transaction(tx, self, tx_desc)

    def create_receive_tab(self):
        # A 4-column grid layout.  All the stretch is in the last column.
        # The exchange rate plugin adds a fiat widget in column 2
        self.receive_grid = grid = QGridLayout()
        grid.setSpacing(8)
        grid.setColumnStretch(3, 1)

        self.receive_message_e = QLineEdit()
        grid.addWidget(QLabel(_('Description')), 0, 0)
        grid.addWidget(self.receive_message_e, 0, 1, 1, 4)
        self.receive_message_e.textChanged.connect(self.update_receive_qr)

        self.receive_amount_e = BTCAmountEdit(self.get_decimal_point)
        grid.addWidget(QLabel(_('Requested amount')), 1, 0)
        grid.addWidget(self.receive_amount_e, 1, 1)
        self.receive_amount_e.textChanged.connect(self.update_receive_qr)

        self.fiat_receive_e = AmountEdit(self.fx.get_currency if self.fx else '')
        if not self.fx or not self.fx.is_enabled():
            self.fiat_receive_e.setVisible(False)
        grid.addWidget(self.fiat_receive_e, 1, 2, Qt.AlignLeft)
        self.connect_fields(self, self.receive_amount_e, self.fiat_receive_e, None)

        self.expires_combo = QComboBox()
        evl = sorted(pr_expiration_values.items())
        evl_keys = [i[0] for i in evl]
        evl_values = [i[1] for i in evl]
        default_expiry = self.config.get('request_expiry', 3600)
        try:
            i = evl_keys.index(default_expiry)
        except ValueError:
            i = 0
        self.expires_combo.addItems(evl_values)
        self.expires_combo.setCurrentIndex(i)
        self.expires_combo.setFixedWidth(self.receive_amount_e.width())
        def on_expiry(i):
            self.config.set_key('request_expiry', evl_keys[i])
        self.expires_combo.currentIndexChanged.connect(on_expiry)
        msg = ' '.join([
            _('Expiration date of your request.'),
            _('This information is seen by the recipient if you send them a signed payment request.'),
            _('Expired requests have to be deleted manually from your list, in order to free the corresponding Viacoin addresses.'),
            _('The Viacoin address never expires and will always be part of this Electrum wallet.'),
        ])
        grid.addWidget(HelpLabel(_('Request expires'), msg), 2, 0)
        grid.addWidget(self.expires_combo, 2, 1)
        self.expires_label = QLineEdit('')
        self.expires_label.setReadOnly(1)
        self.expires_label.setFocusPolicy(Qt.NoFocus)
        self.expires_label.hide()
        grid.addWidget(self.expires_label, 2, 1)

        self.clear_invoice_button = QPushButton(_('Clear'))
        self.clear_invoice_button.clicked.connect(self.clear_receive_tab)
        self.create_invoice_button = QPushButton(_('On-chain'))
        self.create_invoice_button.setIcon(read_QIcon("bitcoin.png"))
        self.create_invoice_button.clicked.connect(lambda: self.create_invoice(False))
        self.receive_buttons = buttons = QHBoxLayout()
        buttons.addStretch(1)
        buttons.addWidget(self.clear_invoice_button)
        buttons.addWidget(self.create_invoice_button)
        if self.config.get('lightning'):
            self.create_lightning_invoice_button = QPushButton(_('Lightning'))
            self.create_lightning_invoice_button.setIcon(read_QIcon("lightning.png"))
            self.create_lightning_invoice_button.clicked.connect(lambda: self.create_invoice(True))
            buttons.addWidget(self.create_lightning_invoice_button)
        grid.addLayout(buttons, 4, 3, 1, 2)

        self.receive_address_e = ButtonsTextEdit()
        self.receive_address_e.addCopyButton(self.app)
        self.receive_address_e.setReadOnly(True)
        self.receive_address_e.textChanged.connect(self.update_receive_qr)
        self.receive_address_e.textChanged.connect(self.update_receive_address_styling)
        self.receive_address_e.setFocusPolicy(Qt.ClickFocus)

        self.receive_qr = QRCodeWidget(fixedSize=230)
        self.receive_qr.mouseReleaseEvent = lambda x: self.toggle_qr_window()
        self.receive_qr.enterEvent = lambda x: self.app.setOverrideCursor(QCursor(Qt.PointingHandCursor))
        self.receive_qr.leaveEvent = lambda x: self.app.setOverrideCursor(QCursor(Qt.ArrowCursor))

        self.receive_requests_label = QLabel(_('Incoming payments'))

        from .request_list import RequestList
        self.request_list = RequestList(self)

        # layout
        vbox_g = QVBoxLayout()
        vbox_g.addLayout(grid)
        vbox_g.addStretch()

        hbox_r = QHBoxLayout()
        hbox_r.addWidget(self.receive_qr)
        hbox_r.addWidget(self.receive_address_e)

        hbox = QHBoxLayout()
        hbox.addLayout(vbox_g)
        hbox.addStretch()
        hbox.addLayout(hbox_r)

        w = QWidget()
        w.searchable_list = self.request_list
        vbox = QVBoxLayout(w)
        vbox.addLayout(hbox)

        vbox.addStretch(1)
        vbox.addWidget(self.receive_requests_label)
        vbox.addWidget(self.request_list)
        vbox.setStretchFactor(self.request_list, 1000)

        return w

    def delete_request(self, key):
        self.wallet.delete_request(key)
        self.request_list.update()
        self.clear_receive_tab()

    def delete_lightning_payreq(self, payreq_key):
        self.wallet.lnworker.delete_invoice(payreq_key)
        self.request_list.update()
        self.invoice_list.update()
        self.clear_receive_tab()

    def sign_payment_request(self, addr):
        alias = self.config.get('alias')
        alias_privkey = None
        if alias and self.alias_info:
            alias_addr, alias_name, validated = self.alias_info
            if alias_addr:
                if self.wallet.is_mine(alias_addr):
                    msg = _('This payment request will be signed.') + '\n' + _('Please enter your password')
                    password = None
                    if self.wallet.has_keystore_encryption():
                        password = self.password_dialog(msg)
                        if not password:
                            return
                    try:
                        self.wallet.sign_payment_request(addr, alias, alias_addr, password)
                    except Exception as e:
                        self.show_error(repr(e))
                        return
                else:
                    return

    def create_invoice(self, is_lightning):
        amount = self.receive_amount_e.get_amount()
        message = self.receive_message_e.text()
        expiry = self.config.get('request_expiry', 3600)
        if is_lightning:
            key = self.wallet.lnworker.add_request(amount, message, expiry)
        else:
            key = self.create_bitcoin_request(amount, message, expiry)
            self.address_list.update()
        self.request_list.update()
        self.request_list.select_key(key)
        # clear request fields
        self.receive_amount_e.setText('')
        self.receive_message_e.setText('')

    def create_bitcoin_request(self, amount, message, expiration):
        addr = self.wallet.get_unused_address()
        if addr is None:
            if not self.wallet.is_deterministic():
                msg = [
                    _('No more addresses in your wallet.'),
                    _('You are using a non-deterministic wallet, which cannot create new addresses.'),
                    _('If you want to create new addresses, use a deterministic wallet instead.')
                   ]
                self.show_message(' '.join(msg))
                return
            if not self.question(_("Warning: The next address will not be recovered automatically if you restore your wallet from seed; you may need to add it manually.\n\nThis occurs because you have too many unused addresses in your wallet. To avoid this situation, use the existing addresses first.\n\nCreate anyway?")):
                return
            addr = self.wallet.create_new_address(False)
        req = self.wallet.make_payment_request(addr, amount, message, expiration)
        try:
            self.wallet.add_payment_request(req)
        except Exception as e:
            self.logger.exception('Error adding payment request')
            self.show_error(_('Error adding payment request') + ':\n' + repr(e))
        else:
            self.sign_payment_request(addr)
        return addr

    def do_copy(self, title, content):
        self.app.clipboard().setText(content)
        self.show_message(_("{} copied to clipboard").format(title))
        #QToolTip.showText(QCursor.pos(), _("{} copied to clipboard").format(title), self.parent)

    def export_payment_request(self, addr):
        r = self.wallet.receive_requests.get(addr)
        pr = paymentrequest.serialize_request(r).SerializeToString()
        name = r['id'] + '.bip70'
        fileName = self.getSaveFileName(_("Select where to save your payment request"), name, "*.bip70")
        if fileName:
            with open(fileName, "wb+") as f:
                f.write(util.to_bytes(pr))
            self.show_message(_("Request saved successfully"))
            self.saved = True

    def clear_receive_tab(self):
        self.receive_address_e.setText('')
        self.receive_message_e.setText('')
        self.receive_amount_e.setAmount(None)
        self.expires_label.hide()
        self.expires_combo.show()

    def toggle_qr_window(self):
        from . import qrwindow
        if not self.qr_window:
            self.qr_window = qrwindow.QR_Window(self)
            self.qr_window.setVisible(True)
            self.qr_window_geometry = self.qr_window.geometry()
        else:
            if not self.qr_window.isVisible():
                self.qr_window.setVisible(True)
                self.qr_window.setGeometry(self.qr_window_geometry)
            else:
                self.qr_window_geometry = self.qr_window.geometry()
                self.qr_window.setVisible(False)
        self.update_receive_qr()

    def show_send_tab(self):
        self.tabs.setCurrentIndex(self.tabs.indexOf(self.send_tab))

    def show_receive_tab(self):
        self.tabs.setCurrentIndex(self.tabs.indexOf(self.receive_tab))

    def receive_at(self, addr):
        if not bitcoin.is_address(addr):
            return
        self.show_receive_tab()
        self.receive_address_e.setText(addr)

    def update_receive_qr(self):
        uri = str(self.receive_address_e.text())
        self.receive_qr.setData(uri)
        if self.qr_window and self.qr_window.isVisible():
            self.qr_window.qrw.setData(uri)

    def update_receive_address_styling(self):
        addr = str(self.receive_address_e.text())
        # note: 'addr' could be ln invoice or BIP21 URI
        try:
            uri = util.parse_URI(addr)
        except InvalidBitcoinURI:
            pass
        else:
            addr = uri.get('address')
        if is_address(addr) and self.wallet.is_used(addr):
            self.receive_address_e.setStyleSheet(ColorScheme.RED.as_stylesheet(True))
            self.receive_address_e.setToolTip(_("This address has already been used. "
                                                "For better privacy, do not reuse it for new payments."))
        else:
            self.receive_address_e.setStyleSheet("")
            self.receive_address_e.setToolTip("")

    def set_feerounding_text(self, num_satoshis_added):
        self.feerounding_text = (_('Additional {} satoshis are going to be added.')
                                 .format(num_satoshis_added))

    def create_send_tab(self):
        # A 4-column grid layout.  All the stretch is in the last column.
        # The exchange rate plugin adds a fiat widget in column 2
        self.send_grid = grid = QGridLayout()
        grid.setSpacing(8)
        grid.setColumnStretch(3, 1)

        from .paytoedit import PayToEdit
        self.amount_e = BTCAmountEdit(self.get_decimal_point)
        self.payto_e = PayToEdit(self)
        msg = _('Recipient of the funds.') + '\n\n'\
              + _('You may enter a Viacoin address, a label from your list of contacts (a list of completions will be proposed), or an alias (email-like address that forwards to a Viacoin address)')
        payto_label = HelpLabel(_('Pay to'), msg)
        grid.addWidget(payto_label, 1, 0)
        grid.addWidget(self.payto_e, 1, 1, 1, -1)

        completer = QCompleter()
        completer.setCaseSensitivity(False)
        self.payto_e.set_completer(completer)
        completer.setModel(self.completions)

        msg = _('Description of the transaction (not mandatory).') + '\n\n'\
              + _('The description is not sent to the recipient of the funds. It is stored in your wallet file, and displayed in the \'History\' tab.')
        description_label = HelpLabel(_('Description'), msg)
        grid.addWidget(description_label, 2, 0)
        self.message_e = MyLineEdit()
        grid.addWidget(self.message_e, 2, 1, 1, -1)

        msg = _('Amount to be sent.') + '\n\n' \
              + _('The amount will be displayed in red if you do not have enough funds in your wallet.') + ' ' \
              + _('Note that if you have frozen some of your addresses, the available funds will be lower than your total balance.') + '\n\n' \
              + _('Keyboard shortcut: type "!" to send all your coins.')
        amount_label = HelpLabel(_('Amount'), msg)
        grid.addWidget(amount_label, 3, 0)
        grid.addWidget(self.amount_e, 3, 1)

        self.fiat_send_e = AmountEdit(self.fx.get_currency if self.fx else '')
        if not self.fx or not self.fx.is_enabled():
            self.fiat_send_e.setVisible(False)
        grid.addWidget(self.fiat_send_e, 3, 2)
        self.amount_e.frozen.connect(
            lambda: self.fiat_send_e.setFrozen(self.amount_e.isReadOnly()))

        self.max_button = EnterButton(_("Max"), self.spend_max)
        self.max_button.setFixedWidth(self.amount_e.width())
        self.max_button.setCheckable(True)
        grid.addWidget(self.max_button, 3, 3)
        hbox = QHBoxLayout()
        hbox.addStretch(1)
        grid.addLayout(hbox, 3, 4)

        self.from_label = QLabel(_('From'))
        grid.addWidget(self.from_label, 4, 0)
        self.from_list = FromList(self, self.from_list_menu)
        grid.addWidget(self.from_list, 4, 1, 1, -1)
        self.set_pay_from([])

        msg = _('Viacoin transactions are in general not free. A transaction fee is paid by the sender of the funds.') + '\n\n'\
              + _('The amount of fee can be decided freely by the sender. However, transactions with low fees take more time to be processed.') + '\n\n'\
              + _('A suggested fee is automatically added to this field. You may override it. The suggested fee increases with the size of the transaction.')
        self.fee_e_label = HelpLabel(_('Fee'), msg)

        def fee_cb(dyn, pos, fee_rate):
            if dyn:
                if self.config.use_mempool_fees():
                    self.config.set_key('depth_level', pos, False)
                else:
                    self.config.set_key('fee_level', pos, False)
            else:
                self.config.set_key('fee_per_kb', fee_rate, False)

            if fee_rate:
                fee_rate = Decimal(fee_rate)
                self.feerate_e.setAmount(quantize_feerate(fee_rate / 1000))
            else:
                self.feerate_e.setAmount(None)
            self.fee_e.setModified(False)

            self.fee_slider.activate()
            self.spend_max() if self.max_button.isChecked() else self.update_fee()

        self.fee_slider = FeeSlider(self, self.config, fee_cb)
        self.fee_slider.setFixedWidth(self.amount_e.width())

        def on_fee_or_feerate(edit_changed, editing_finished):
            edit_other = self.feerate_e if edit_changed == self.fee_e else self.fee_e
            if editing_finished:
                if edit_changed.get_amount() is None:
                    # This is so that when the user blanks the fee and moves on,
                    # we go back to auto-calculate mode and put a fee back.
                    edit_changed.setModified(False)
            else:
                # edit_changed was edited just now, so make sure we will
                # freeze the correct fee setting (this)
                edit_other.setModified(False)
            self.fee_slider.deactivate()
            self.update_fee()

        class TxSizeLabel(QLabel):
            def setAmount(self, byte_size):
                self.setText(('x   %s bytes   =' % byte_size) if byte_size else '')

        self.size_e = TxSizeLabel()
        self.size_e.setAlignment(Qt.AlignCenter)
        self.size_e.setAmount(0)
        self.size_e.setFixedWidth(self.amount_e.width())
        self.size_e.setStyleSheet(ColorScheme.DEFAULT.as_stylesheet())

        self.feerate_e = FeerateEdit(lambda: 0)
        self.feerate_e.setAmount(self.config.fee_per_byte())
        self.feerate_e.textEdited.connect(partial(on_fee_or_feerate, self.feerate_e, False))
        self.feerate_e.editingFinished.connect(partial(on_fee_or_feerate, self.feerate_e, True))

        self.fee_e = BTCAmountEdit(self.get_decimal_point)
        self.fee_e.textEdited.connect(partial(on_fee_or_feerate, self.fee_e, False))
        self.fee_e.editingFinished.connect(partial(on_fee_or_feerate, self.fee_e, True))

        def feerounding_onclick():
            text = (self.feerounding_text + '\n\n' +
                    _('To somewhat protect your privacy, Electrum tries to create change with similar precision to other outputs.') + ' ' +
                    _('At most 100 satoshis might be lost due to this rounding.') + ' ' +
                    _("You can disable this setting in '{}'.").format(_('Preferences')) + '\n' +
                    _('Also, dust is not kept as change, but added to the fee.')  + '\n' +
                    _('Also, when batching RBF transactions, BIP 125 imposes a lower bound on the fee.'))
            self.show_message(title=_('Fee rounding'), msg=text)

        self.feerounding_icon = QPushButton(read_QIcon('info.png'), '')
        self.feerounding_icon.setFixedWidth(round(2.2 * char_width_in_lineedit()))
        self.feerounding_icon.setFlat(True)
        self.feerounding_icon.clicked.connect(feerounding_onclick)
        self.feerounding_icon.setVisible(False)

        self.connect_fields(self, self.amount_e, self.fiat_send_e, self.fee_e)

        vbox_feelabel = QVBoxLayout()
        vbox_feelabel.addWidget(self.fee_e_label)
        vbox_feelabel.addStretch(1)
        grid.addLayout(vbox_feelabel, 5, 0)

        self.fee_adv_controls = QWidget()
        hbox = QHBoxLayout(self.fee_adv_controls)
        hbox.setContentsMargins(0, 0, 0, 0)
        hbox.addWidget(self.feerate_e)
        hbox.addWidget(self.size_e)
        hbox.addWidget(self.fee_e)
        hbox.addWidget(self.feerounding_icon, Qt.AlignLeft)
        hbox.addStretch(1)

        self.feecontrol_fields = QWidget()
        vbox_feecontrol = QVBoxLayout(self.feecontrol_fields)
        vbox_feecontrol.setContentsMargins(0, 0, 0, 0)
        vbox_feecontrol.addWidget(self.fee_adv_controls)
        vbox_feecontrol.addWidget(self.fee_slider)

        grid.addWidget(self.feecontrol_fields, 5, 1, 1, -1)

        if not self.config.get('show_fee', False):
            self.fee_adv_controls.setVisible(False)

        self.save_button = EnterButton(_("Save"), self.do_save_invoice)
        self.preview_button = EnterButton(_("Preview"), self.do_preview)
        self.preview_button.setToolTip(_('Display the details of your transaction before signing it.'))
        self.send_button = EnterButton(_("Send"), self.do_pay)
        self.clear_button = EnterButton(_("Clear"), self.do_clear)
        buttons = QHBoxLayout()
        buttons.addStretch(1)
        buttons.addWidget(self.save_button)
        buttons.addWidget(self.clear_button)
        buttons.addWidget(self.preview_button)
        buttons.addWidget(self.send_button)
        grid.addLayout(buttons, 6, 1, 1, 3)

        self.amount_e.shortcut.connect(self.spend_max)
        self.payto_e.textChanged.connect(self.update_fee)
        self.amount_e.textEdited.connect(self.update_fee)

        def reset_max(text):
            self.max_button.setChecked(False)
            enable = not bool(text) and not self.amount_e.isReadOnly()
            #self.max_button.setEnabled(enable)
        self.amount_e.textEdited.connect(reset_max)
        self.fiat_send_e.textEdited.connect(reset_max)

        def entry_changed():
            text = ""

            amt_color = ColorScheme.DEFAULT
            fee_color = ColorScheme.DEFAULT
            feerate_color = ColorScheme.DEFAULT

            if self.not_enough_funds:
                amt_color, fee_color = ColorScheme.RED, ColorScheme.RED
                feerate_color = ColorScheme.RED
                text = _("Not enough funds")
                c, u, x = self.wallet.get_frozen_balance()
                if c+u+x:
                    text += " ({} {} {})".format(
                        self.format_amount(c + u + x).strip(), self.base_unit(), _("are frozen")
                    )

            # blue color denotes auto-filled values
            elif self.fee_e.isModified():
                feerate_color = ColorScheme.BLUE
            elif self.feerate_e.isModified():
                fee_color = ColorScheme.BLUE
            elif self.amount_e.isModified():
                fee_color = ColorScheme.BLUE
                feerate_color = ColorScheme.BLUE
            else:
                amt_color = ColorScheme.BLUE
                fee_color = ColorScheme.BLUE
                feerate_color = ColorScheme.BLUE

            self.statusBar().showMessage(text)
            self.amount_e.setStyleSheet(amt_color.as_stylesheet())
            self.fee_e.setStyleSheet(fee_color.as_stylesheet())
            self.feerate_e.setStyleSheet(feerate_color.as_stylesheet())

        self.amount_e.textChanged.connect(entry_changed)
        self.fee_e.textChanged.connect(entry_changed)
        self.feerate_e.textChanged.connect(entry_changed)

        self.set_onchain(False)

        self.invoices_label = QLabel(_('Outgoing payments'))
        from .invoice_list import InvoiceList
        self.invoice_list = InvoiceList(self)

        vbox0 = QVBoxLayout()
        vbox0.addLayout(grid)
        hbox = QHBoxLayout()
        hbox.addLayout(vbox0)
        w = QWidget()
        vbox = QVBoxLayout(w)
        vbox.addLayout(hbox)
        vbox.addStretch(1)
        vbox.addWidget(self.invoices_label)
        vbox.addWidget(self.invoice_list)
        vbox.setStretchFactor(self.invoice_list, 1000)
        w.searchable_list = self.invoice_list
        run_hook('create_send_tab', grid)
        return w

    def spend_max(self):
        if run_hook('abort_send', self):
            return
        self.max_button.setChecked(True)
        self.do_update_fee()

    def update_fee(self):
        self.require_fee_update = True

    def get_payto_or_dummy(self):
        r = self.payto_e.get_recipient()
        if r:
            return r
        return (TYPE_ADDRESS, self.wallet.dummy_address())

    def do_update_fee(self):
        '''Recalculate the fee.  If the fee was manually input, retain it, but
        still build the TX to see if there are enough funds.
        '''
        if not self.is_onchain:
            return
        freeze_fee = self.is_send_fee_frozen()
        freeze_feerate = self.is_send_feerate_frozen()
        amount = '!' if self.max_button.isChecked() else self.amount_e.get_amount()
        if amount is None:
            if not freeze_fee:
                self.fee_e.setAmount(None)
            self.not_enough_funds = False
            self.statusBar().showMessage('')
            return

        outputs = self.read_outputs()
        fee_estimator = self.get_send_fee_estimator()
        coins = self.get_coins()

        if not outputs:
            _type, addr = self.get_payto_or_dummy()
            outputs = [TxOutput(_type, addr, amount)]
        is_sweep = bool(self.tx_external_keypairs)
        make_tx = lambda fee_est: \
            self.wallet.make_unsigned_transaction(
                coins, outputs,
                fixed_fee=fee_est, is_sweep=is_sweep)
        try:
            tx = make_tx(fee_estimator)
            self.not_enough_funds = False
        except (NotEnoughFunds, NoDynamicFeeEstimates) as e:
            if not freeze_fee:
                self.fee_e.setAmount(None)
            if not freeze_feerate:
                self.feerate_e.setAmount(None)
            self.feerounding_icon.setVisible(False)

            if isinstance(e, NotEnoughFunds):
                self.not_enough_funds = True
            elif isinstance(e, NoDynamicFeeEstimates):
                try:
                    tx = make_tx(0)
                    size = tx.estimated_size()
                    self.size_e.setAmount(size)
                except BaseException:
                    pass
            return
        except BaseException:
            self.logger.exception('')
            return

        size = tx.estimated_size()
        self.size_e.setAmount(size)

        fee = tx.get_fee()
        fee = None if self.not_enough_funds else fee

        # Displayed fee/fee_rate values are set according to user input.
        # Due to rounding or dropping dust in CoinChooser,
        # actual fees often differ somewhat.
        if freeze_feerate or self.fee_slider.is_active():
            displayed_feerate = self.feerate_e.get_amount()
            if displayed_feerate is not None:
                displayed_feerate = quantize_feerate(displayed_feerate)
            else:
                # fallback to actual fee
                displayed_feerate = quantize_feerate(fee / size) if fee is not None else None
                self.feerate_e.setAmount(displayed_feerate)
            displayed_fee = round(displayed_feerate * size) if displayed_feerate is not None else None
            self.fee_e.setAmount(displayed_fee)
        else:
            if freeze_fee:
                displayed_fee = self.fee_e.get_amount()
            else:
                # fallback to actual fee if nothing is frozen
                displayed_fee = fee
                self.fee_e.setAmount(displayed_fee)
            displayed_fee = displayed_fee if displayed_fee else 0
            displayed_feerate = quantize_feerate(displayed_fee / size) if displayed_fee is not None else None
            self.feerate_e.setAmount(displayed_feerate)

        # show/hide fee rounding icon
        feerounding = (fee - displayed_fee) if fee else 0
        self.set_feerounding_text(int(feerounding))
        self.feerounding_icon.setToolTip(self.feerounding_text)
        self.feerounding_icon.setVisible(abs(feerounding) >= 1)

        if self.max_button.isChecked():
            amount = tx.output_value()
            __, x_fee_amount = run_hook('get_tx_extra_fee', self.wallet, tx) or (None, 0)
            amount_after_all_fees = amount - x_fee_amount
            self.amount_e.setAmount(amount_after_all_fees)

    def from_list_delete(self, item):
        i = self.from_list.indexOfTopLevelItem(item)
        self.pay_from.pop(i)
        self.redraw_from_list()
        self.update_fee()

    def from_list_menu(self, position):
        item = self.from_list.itemAt(position)
        menu = QMenu()
        menu.addAction(_("Remove"), lambda: self.from_list_delete(item))
        menu.exec_(self.from_list.viewport().mapToGlobal(position))

    def set_pay_from(self, coins):
        self.pay_from = list(coins)
        self.redraw_from_list()

    def redraw_from_list(self):
        self.from_list.clear()
        self.from_label.setHidden(len(self.pay_from) == 0)
        self.from_list.setHidden(len(self.pay_from) == 0)

        def format(x):
            h = x.get('prevout_hash')
            return h[0:10] + '...' + h[-10:] + ":%d"%x.get('prevout_n') + '\t' + "%s"%x.get('address') + '\t'

        for coin in self.pay_from:
            item = QTreeWidgetItem([format(coin), self.format_amount(coin['value'])])
            item.setFont(0, QFont(MONOSPACE_FONT))
            self.from_list.addTopLevelItem(item)

    def get_contact_payto(self, key):
        _type, label = self.contacts.get(key)
        return label + '  <' + key + '>' if _type == 'address' else key

    def update_completions(self):
        l = [self.get_contact_payto(key) for key in self.contacts.keys()]
        self.completions.setStringList(l)

    def protected(func):
        '''Password request wrapper.  The password is passed to the function
        as the 'password' named argument.  "None" indicates either an
        unencrypted wallet, or the user cancelled the password request.
        An empty input is passed as the empty string.'''
        def request_password(self, *args, **kwargs):
            parent = self.top_level_window()
            password = None
            while self.wallet.has_keystore_encryption():
                password = self.password_dialog(parent=parent)
                if password is None:
                    # User cancelled password input
                    return
                try:
                    self.wallet.check_password(password)
                    break
                except Exception as e:
                    self.show_error(str(e), parent=parent)
                    continue

            kwargs['password'] = password
            return func(self, *args, **kwargs)
        return request_password

    @protected
    def protect(self, func, args, password):
        return func(*args, password)

    def is_send_fee_frozen(self):
        return self.fee_e.isVisible() and self.fee_e.isModified() \
               and (self.fee_e.text() or self.fee_e.hasFocus())

    def is_send_feerate_frozen(self):
        return self.feerate_e.isVisible() and self.feerate_e.isModified() \
               and (self.feerate_e.text() or self.feerate_e.hasFocus())

    def get_send_fee_estimator(self):
        if self.is_send_fee_frozen():
            fee_estimator = self.fee_e.get_amount()
        elif self.is_send_feerate_frozen():
            amount = self.feerate_e.get_amount()  # sat/byte feerate
            amount = 0 if amount is None else amount * 1000  # sat/kilobyte feerate
            fee_estimator = partial(
                simple_config.SimpleConfig.estimate_fee_for_feerate, amount)
        else:
            fee_estimator = None
        return fee_estimator

    def read_outputs(self):
        if self.payment_request:
            outputs = self.payment_request.get_outputs()
        else:
            outputs = self.payto_e.get_outputs(self.max_button.isChecked())
        return outputs

    def check_send_tab_onchain_outputs_and_show_errors(self, outputs) -> bool:
        """Returns whether there are errors with outputs.
        Also shows error dialog to user if so.
        """
        if not outputs:
            self.show_error(_('No outputs'))
            return True

        for o in outputs:
            if o.address is None:
                self.show_error(_('Litecoin Address is None'))
                return True
            if o.type == TYPE_ADDRESS and not bitcoin.is_address(o.address):
                self.show_error(_('Invalid Litecoin Address'))
                return True
            if o.value is None:
                self.show_error(_('Invalid Amount'))
                return True

        return False  # no errors

    def check_send_tab_payto_line_and_show_errors(self) -> bool:
        """Returns whether there are errors.
        Also shows error dialog to user if so.
        """
        pr = self.payment_request
        if pr:
            if pr.has_expired():
                self.show_error(_('Payment request has expired'))
                return True

        if not pr:
            errors = self.payto_e.get_errors()
            if errors:
                self.show_warning(_("Invalid Lines found:") + "\n\n" +
                                  '\n'.join([_("Line #") + f"{err.idx+1}: {err.line_content[:40]}... ({repr(err.exc)})"
                                             for err in errors]))
                return True

            if self.payto_e.is_alias and self.payto_e.validated is False:
                alias = self.payto_e.toPlainText()
                msg = _('WARNING: the alias "{}" could not be validated via an additional '
                        'security check, DNSSEC, and thus may not be correct.').format(alias) + '\n'
                msg += _('Do you wish to continue?')
                if not self.question(msg):
                    return True

<<<<<<< HEAD
        if not outputs:
            self.show_error(_('No outputs'))
            return True

        for o in outputs:
            if o.address is None:
                self.show_error(_('Viacoin Address is None'))
                return True
            if o.type == TYPE_ADDRESS and not bitcoin.is_address(o.address):
                self.show_error(_('Invalid Viacoin Address'))
                return True
            if o.value is None:
                self.show_error(_('Invalid Amount'))
                return True

=======
>>>>>>> 77e06be6
        return False  # no errors

    def pay_lightning_invoice(self, invoice):
        amount_sat = self.amount_e.get_amount()
        attempts = LN_NUM_PAYMENT_ATTEMPTS
        def task():
            self.wallet.lnworker.pay(invoice, amount_sat, attempts)
        self.do_clear()
        self.wallet.thread.add(task)
        self.invoice_list.update()

    def on_payment_status(self, key, status, *args):
        # todo: check that key is in this wallet's invoice list
        self.invoice_list.update()
        if status == 'success':
            self.show_message(_('Payment succeeded'))
            self.need_update.set()
        elif status == 'progress':
            print('on_payment_status', key, status, args)
        elif status == 'failure':
            self.show_error(_('Payment failed'))
        elif status == 'error':
            e = args[0]
            self.show_error(_('Error') + '\n' + str(e))

    def read_invoice(self):
        if self.check_send_tab_payto_line_and_show_errors():
            return
        if not self.is_onchain:
            invoice = self.payto_e.lightning_invoice
            if not invoice:
                return
            if not self.wallet.lnworker:
                self.show_error(_('Lightning is disabled'))
                return
            return self.wallet.lnworker.parse_bech32_invoice(invoice)
        else:
            outputs = self.read_outputs()
            if self.check_send_tab_onchain_outputs_and_show_errors(outputs):
                return
            message = self.message_e.text()
            return self.wallet.create_invoice(outputs, message, self.payment_request, self.payto_URI)

    def do_save_invoice(self):
        invoice = self.read_invoice()
        if not invoice:
            return
        self.wallet.save_invoice(invoice)
        self.do_clear()
        self.invoice_list.update()

    def do_preview(self):
        self.do_pay(preview=True)

    def do_pay(self, preview=False):
        invoice = self.read_invoice()
        if not invoice:
            return
        if not preview:
            self.wallet.save_invoice(invoice)
            self.do_clear()
            self.invoice_list.update()
        self.do_pay_invoice(invoice, preview)

    def do_pay_invoice(self, invoice, preview=False):
        if invoice['type'] == PR_TYPE_LN:
            self.pay_lightning_invoice(invoice['invoice'])
            return
        elif invoice['type'] == PR_TYPE_ONCHAIN:
            message = invoice['message']
            outputs = invoice['outputs']
        else:
            raise Exception('unknown invoice type')

        if run_hook('abort_send', self):
            return

        outputs = [TxOutput(*x) for x in outputs]
        fee_estimator = self.get_send_fee_estimator()
        coins = self.get_coins()
        try:
            is_sweep = bool(self.tx_external_keypairs)
            tx = self.wallet.make_unsigned_transaction(
                coins, outputs, fixed_fee=fee_estimator,
                is_sweep=is_sweep)
        except (NotEnoughFunds, NoDynamicFeeEstimates) as e:
            self.show_message(str(e))
            return
        except InternalAddressCorruption as e:
            self.show_error(str(e))
            raise
        except BaseException as e:
            self.logger.exception('')
            self.show_message(str(e))
            return

        amount = tx.output_value() if self.max_button.isChecked() else sum(map(lambda x: x.value, outputs))
        fee = tx.get_fee()

        use_rbf = bool(self.config.get('use_rbf', True))
        if use_rbf:
            tx.set_rbf(True)

        if fee < self.wallet.relayfee() * tx.estimated_size() / 1000:
            self.show_error('\n'.join([
                _("This transaction requires a higher fee, or it will not be propagated by your current server"),
                _("Try to raise your transaction fee, or use a server with a lower relay fee.")
            ]))
            return

        if preview:
            self.show_transaction(tx, message)
            return

        if not self.network:
            self.show_error(_("You can't broadcast a transaction without a live network connection."))
            return

        # confirmation dialog
        msg = [
            _("Amount to be sent") + ": " + self.format_amount_and_units(amount),
            _("Mining fee") + ": " + self.format_amount_and_units(fee),
        ]

        x_fee = run_hook('get_tx_extra_fee', self.wallet, tx)
        if x_fee:
            x_fee_address, x_fee_amount = x_fee
            msg.append( _("Additional fees") + ": " + self.format_amount_and_units(x_fee_amount) )

        feerate_warning = simple_config.FEERATE_WARNING_HIGH_FEE
        if fee > feerate_warning * tx.estimated_size() / 1000:
            msg.append(_('Warning') + ': ' + _("The fee for this transaction seems unusually high."))

        if self.wallet.has_keystore_encryption():
            msg.append("")
            msg.append(_("Enter your password to proceed"))
            password = self.password_dialog('\n'.join(msg))
            if not password:
                return
        else:
            msg.append(_('Proceed?'))
            password = None
            if not self.question('\n'.join(msg)):
                return

        def sign_done(success):
            if success:
                if not tx.is_complete():
                    self.show_transaction(tx)
                    self.do_clear()
                else:
                    self.broadcast_transaction(tx, message)
        self.sign_tx_with_password(tx, sign_done, password)

    @protected
    def sign_tx(self, tx, callback, password):
        self.sign_tx_with_password(tx, callback, password)

    def sign_tx_with_password(self, tx, callback, password):
        '''Sign the transaction in a separate thread.  When done, calls
        the callback with a success code of True or False.
        '''
        def on_success(result):
            callback(True)
        def on_failure(exc_info):
            self.on_error(exc_info)
            callback(False)
        on_success = run_hook('tc_sign_wrapper', self.wallet, tx, on_success, on_failure) or on_success
        if self.tx_external_keypairs:
            # can sign directly
            task = partial(Transaction.sign, tx, self.tx_external_keypairs)
        else:
            task = partial(self.wallet.sign_transaction, tx, password)
        msg = _('Signing transaction...')
        WaitingDialog(self, msg, task, on_success, on_failure)

    def broadcast_transaction(self, tx, tx_desc):

        def broadcast_thread():
            # non-GUI thread
            pr = self.payment_request
            if pr and pr.has_expired():
                self.payment_request = None
                return False, _("Payment request has expired")
            status = False
            try:
                self.network.run_from_another_thread(self.network.broadcast_transaction(tx))
            except TxBroadcastError as e:
                msg = e.get_message_for_gui()
            except BestEffortRequestFailed as e:
                msg = repr(e)
            else:
                status, msg = True, tx.txid()
            if pr and status is True:
                key = pr.get_id()
                #self.wallet.set_invoice_paid(key, tx.txid())
                self.payment_request = None
                refund_address = self.wallet.get_receiving_address()
                coro = pr.send_payment_and_receive_paymentack(str(tx), refund_address)
                fut = asyncio.run_coroutine_threadsafe(coro, self.network.asyncio_loop)
                ack_status, ack_msg = fut.result(timeout=20)
                self.logger.info(f"Payment ACK: {ack_status}. Ack message: {ack_msg}")
            return status, msg

        # Capture current TL window; override might be removed on return
        parent = self.top_level_window(lambda win: isinstance(win, MessageBoxMixin))

        def broadcast_done(result):
            # GUI thread
            if result:
                status, msg = result
                if status:
                    if tx_desc is not None and tx.is_complete():
                        self.wallet.set_label(tx.txid(), tx_desc)
                    parent.show_message(_('Payment sent.') + '\n' + msg)
                    self.invoice_list.update()
                    self.do_clear()
                else:
                    msg = msg or ''
                    parent.show_error(msg)

        WaitingDialog(self, _('Broadcasting transaction...'),
                      broadcast_thread, broadcast_done, self.on_error)

    @protected
    def open_channel(self, *args, **kwargs):
        def task():
            return self.wallet.lnworker.open_channel(*args, **kwargs)
        def on_success(chan):
            n = chan.constraints.funding_txn_minimum_depth
            message = '\n'.join([
                _('Channel established.'),
                _('Remote peer ID') + ':' + chan.node_id.hex(),
                _('This channel will be usable after {} confirmations').format(n)
            ])
            self.show_message(message)
        def on_failure(exc_info):
            type_, e, traceback = exc_info
            self.show_error(_('Could not open channel: {}').format(e))
        WaitingDialog(self, _('Opening channel...'), task, on_success, on_failure)

    def query_choice(self, msg, choices):
        # Needed by QtHandler for hardware wallets
        dialog = WindowModalDialog(self.top_level_window())
        clayout = ChoicesLayout(msg, choices)
        vbox = QVBoxLayout(dialog)
        vbox.addLayout(clayout.layout())
        vbox.addLayout(Buttons(OkButton(dialog)))
        if not dialog.exec_():
            return None
        return clayout.selected_index()

    def lock_amount(self, b):
        self.amount_e.setFrozen(b)
        self.max_button.setEnabled(not b)

    def prepare_for_payment_request(self):
        self.show_send_tab()
        self.payto_e.is_pr = True
        for e in [self.payto_e, self.message_e]:
            e.setFrozen(True)
        self.lock_amount(True)
        self.payto_e.setText(_("please wait..."))
        return True

    def delete_invoice(self, key):
        self.wallet.delete_invoice(key)
        self.invoice_list.update()

    def payment_request_ok(self):
        pr = self.payment_request
        if not pr:
            return
        key = pr.get_id()
        invoice = self.wallet.get_invoice(key)
        if invoice and invoice['status'] == PR_PAID:
            self.show_message("invoice already paid")
            self.do_clear()
            self.payment_request = None
            return
        self.payto_e.is_pr = True
        if not pr.has_expired():
            self.payto_e.setGreen()
        else:
            self.payto_e.setExpired()
        self.payto_e.setText(pr.get_requestor())
        self.amount_e.setText(format_satoshis_plain(pr.get_amount(), self.decimal_point))
        self.message_e.setText(pr.get_memo())
        # signal to set fee
        self.amount_e.textEdited.emit("")

    def payment_request_error(self):
        pr = self.payment_request
        if not pr:
            return
        self.show_message(pr.error)
        self.payment_request = None
        self.do_clear()

    def on_pr(self, request):
        self.payment_request = request
        if self.payment_request.verify(self.contacts):
            self.payment_request_ok_signal.emit()
        else:
            self.payment_request_error_signal.emit()

    def parse_lightning_invoice(self, invoice):
        """Parse ln invoice, and prepare the send tab for it."""
        from electrum_ltc.lnaddr import lndecode, LnDecodeException
        try:
            lnaddr = lndecode(invoice, expected_hrp=constants.net.SEGWIT_HRP)
        except Exception as e:
            raise LnDecodeException(e) from e
        pubkey = bh2u(lnaddr.pubkey.serialize())
        for k,v in lnaddr.tags:
            if k == 'd':
                description = v
                break
        else:
             description = ''
        self.payto_e.setFrozen(True)
        self.payto_e.setText(pubkey)
        self.message_e.setText(description)
        if lnaddr.amount is not None:
            self.amount_e.setAmount(lnaddr.amount * COIN)
        #self.amount_e.textEdited.emit("")
        self.set_onchain(False)

    def set_onchain(self, b):
        self.is_onchain = b
        self.preview_button.setEnabled(b)
        self.max_button.setEnabled(b)
        self.show_send_tab_onchain_fees(b)

    def show_send_tab_onchain_fees(self, b: bool):
        self.feecontrol_fields.setVisible(b)
        self.fee_e_label.setVisible(b)

    def pay_to_URI(self, URI):
        if not URI:
            return
        try:
            out = util.parse_URI(URI, self.on_pr)
        except InvalidBitcoinURI as e:
            self.show_error(_("Error parsing URI") + f":\n{e}")
            return
        self.show_send_tab()
        self.payto_URI = out
        r = out.get('r')
        sig = out.get('sig')
        name = out.get('name')
        if r or (name and sig):
            self.prepare_for_payment_request()
            return
        address = out.get('address')
        amount = out.get('amount')
        label = out.get('label')
        message = out.get('message')
        # use label as description (not BIP21 compliant)
        if label and not message:
            message = label
        if address:
            self.payto_e.setText(address)
        if message:
            self.message_e.setText(message)
        if amount:
            self.amount_e.setAmount(amount)
            self.amount_e.textEdited.emit("")


    def do_clear(self):
        self.max_button.setChecked(False)
        self.not_enough_funds = False
        self.payment_request = None
        self.payto_URI = None
        self.payto_e.is_pr = False
        self.is_onchain = False
        self.set_onchain(False)
        for e in [self.payto_e, self.message_e, self.amount_e, self.fiat_send_e,
                  self.fee_e, self.feerate_e]:
            e.setText('')
            e.setFrozen(False)
        self.fee_slider.activate()
        self.feerate_e.setAmount(self.config.fee_per_byte())
        self.size_e.setAmount(0)
        self.feerounding_icon.setVisible(False)
        self.set_pay_from([])
        self.tx_external_keypairs = {}
        self.update_status()
        run_hook('do_clear', self)


    def set_frozen_state_of_addresses(self, addrs, freeze: bool):
        self.wallet.set_frozen_state_of_addresses(addrs, freeze)
        self.address_list.update()
        self.utxo_list.update()
        self.update_fee()

    def set_frozen_state_of_coins(self, utxos, freeze: bool):
        self.wallet.set_frozen_state_of_coins(utxos, freeze)
        self.utxo_list.update()
        self.update_fee()

    def create_list_tab(self, l, toolbar=None):
        w = QWidget()
        w.searchable_list = l
        vbox = QVBoxLayout()
        w.setLayout(vbox)
        #vbox.setContentsMargins(0, 0, 0, 0)
        #vbox.setSpacing(0)
        if toolbar:
            vbox.addLayout(toolbar)
        vbox.addWidget(l)
        return w

    def create_addresses_tab(self):
        from .address_list import AddressList
        self.address_list = l = AddressList(self)
        toolbar = l.create_toolbar(self.config)
        toolbar_shown = bool(self.config.get('show_toolbar_addresses', False))
        l.show_toolbar(toolbar_shown)
        return self.create_list_tab(l, toolbar)

    def create_utxo_tab(self):
        from .utxo_list import UTXOList
        self.utxo_list = l = UTXOList(self)
        return self.create_list_tab(l)

    def create_contacts_tab(self):
        from .contact_list import ContactList
        self.contact_list = l = ContactList(self)
        return self.create_list_tab(l)

    def remove_address(self, addr):
        if self.question(_("Do you want to remove {} from your wallet?").format(addr)):
            self.wallet.delete_address(addr)
            self.need_update.set()  # history, addresses, coins
            self.clear_receive_tab()

    def get_coins(self):
        if self.pay_from:
            return self.pay_from
        else:
            return self.wallet.get_spendable_coins(None)

    def spend_coins(self, coins):
        self.set_pay_from(coins)
        self.set_onchain(len(coins) > 0)
        self.show_send_tab()
        self.update_fee()

    def paytomany(self):
        self.show_send_tab()
        self.payto_e.paytomany()
        msg = '\n'.join([
            _('Enter a list of outputs in the \'Pay to\' field.'),
            _('One output per line.'),
            _('Format: address, amount'),
            _('You may load a CSV file using the file icon.')
        ])
        self.show_message(msg, title=_('Pay to many'))

    def payto_contacts(self, labels):
        paytos = [self.get_contact_payto(label) for label in labels]
        self.show_send_tab()
        if len(paytos) == 1:
            self.payto_e.setText(paytos[0])
            self.amount_e.setFocus()
        else:
            text = "\n".join([payto + ", 0" for payto in paytos])
            self.payto_e.setText(text)
            self.payto_e.setFocus()

    def set_contact(self, label, address):
        if not is_address(address):
            self.show_error(_('Invalid Address'))
            self.contact_list.update()  # Displays original unchanged value
            return False
        self.contacts[address] = ('address', label)
        self.contact_list.update()
        self.history_list.update()
        self.update_completions()
        return True

    def delete_contacts(self, labels):
        if not self.question(_("Remove {} from your list of contacts?")
                             .format(" + ".join(labels))):
            return
        for label in labels:
            self.contacts.pop(label)
        self.history_list.update()
        self.contact_list.update()
        self.update_completions()

    def show_invoice(self, key):
        invoice = self.wallet.get_invoice(key)
        if invoice is None:
            self.show_error('Cannot find payment request in wallet.')
            return
        bip70 = invoice.get('bip70')
        if bip70:
            pr = paymentrequest.PaymentRequest(bytes.fromhex(bip70))
            pr.verify(self.contacts)
            self.show_bip70_details(pr)

    def show_bip70_details(self, pr):
        key = pr.get_id()
        d = WindowModalDialog(self, _("BIP70 Invoice"))
        vbox = QVBoxLayout(d)
        grid = QGridLayout()
        grid.addWidget(QLabel(_("Requestor") + ':'), 0, 0)
        grid.addWidget(QLabel(pr.get_requestor()), 0, 1)
        grid.addWidget(QLabel(_("Amount") + ':'), 1, 0)
        outputs_str = '\n'.join(map(lambda x: self.format_amount(x[2])+ self.base_unit() + ' @ ' + x[1], pr.get_outputs()))
        grid.addWidget(QLabel(outputs_str), 1, 1)
        expires = pr.get_expiration_date()
        grid.addWidget(QLabel(_("Memo") + ':'), 2, 0)
        grid.addWidget(QLabel(pr.get_memo()), 2, 1)
        grid.addWidget(QLabel(_("Signature") + ':'), 3, 0)
        grid.addWidget(QLabel(pr.get_verify_status()), 3, 1)
        if expires:
            grid.addWidget(QLabel(_("Expires") + ':'), 4, 0)
            grid.addWidget(QLabel(format_time(expires)), 4, 1)
        vbox.addLayout(grid)
        def do_export():
            name = str(key) + '.bip70'
            fn = self.getSaveFileName(_("Save invoice to file"), name, filter="*.bip70")
            if not fn:
                return
            with open(fn, 'wb') as f:
                data = f.write(pr.raw)
            self.show_message(_('Invoice saved as' + ' ' + fn))
        exportButton = EnterButton(_('Save'), do_export)
        def do_delete():
            if self.question(_('Delete invoice?')):
                self.wallet.delete_invoices(key)
                self.history_list.update()
                self.invoice_list.update()
                d.close()
        deleteButton = EnterButton(_('Delete'), do_delete)
        vbox.addLayout(Buttons(exportButton, deleteButton, CloseButton(d)))
        d.exec_()

    def pay_bip70_invoice(self, key):
        pr = self.wallet.get_invoice(key)
        self.payment_request = pr
        self.prepare_for_payment_request()
        pr.error = None  # this forces verify() to re-run
        if pr.verify(self.contacts):
            self.payment_request_ok()
        else:
            self.payment_request_error()

    def create_console_tab(self):
        from .console import Console
        self.console = console = Console()
        return console

    def update_console(self):
        console = self.console
        console.history = self.wallet.storage.get("qt-console-history", [])
        console.history_index = len(console.history)

        console.updateNamespace({
            'wallet': self.wallet,
            'network': self.network,
            'plugins': self.gui_object.plugins,
            'window': self,
            'config': self.config,
            'electrum': electrum,
            'daemon': self.gui_object.daemon,
            'util': util,
            'bitcoin': bitcoin,
        })

        c = commands.Commands(config=self.config,
                              network=self.network,
                              callback=lambda: self.console.set_json(True))
        methods = {}
        def mkfunc(f, method):
            return lambda *args, **kwargs: f(method,
                                             args,
                                             self.password_dialog,
                                             **{**kwargs, 'wallet': self.wallet})
        for m in dir(c):
            if m[0]=='_' or m in ['network','wallet','config']: continue
            methods[m] = mkfunc(c._run, m)

        console.updateNamespace(methods)

    def create_status_bar(self):

        sb = QStatusBar()
        sb.setFixedHeight(35)

        self.balance_label = QLabel("Loading wallet...")
        self.balance_label.setTextInteractionFlags(Qt.TextSelectableByMouse)
        self.balance_label.setStyleSheet("""QLabel { padding: 0 }""")
        sb.addWidget(self.balance_label)

        self.search_box = QLineEdit()
        self.search_box.textChanged.connect(self.do_search)
        self.search_box.hide()
        sb.addPermanentWidget(self.search_box)

        self.update_check_button = QPushButton("")
        self.update_check_button.setFlat(True)
        self.update_check_button.setCursor(QCursor(Qt.PointingHandCursor))
        self.update_check_button.setIcon(read_QIcon("update.png"))
        self.update_check_button.hide()
        sb.addPermanentWidget(self.update_check_button)

        self.password_button = StatusBarButton(QIcon(), _("Password"), self.change_password_dialog )
        sb.addPermanentWidget(self.password_button)

        sb.addPermanentWidget(StatusBarButton(read_QIcon("preferences.png"), _("Preferences"), self.settings_dialog ) )
        self.seed_button = StatusBarButton(read_QIcon("seed.png"), _("Seed"), self.show_seed_dialog )
        sb.addPermanentWidget(self.seed_button)
        self.status_button = StatusBarButton(read_QIcon("status_disconnected.png"), _("Network"), lambda: self.gui_object.show_network_dialog(self))
        sb.addPermanentWidget(self.status_button)
        run_hook('create_status_bar', sb)
        self.setStatusBar(sb)

    def update_lock_icon(self):
        icon = read_QIcon("lock.png") if self.wallet.has_password() else read_QIcon("unlock.png")
        self.password_button.setIcon(icon)

    def update_buttons_on_seed(self):
        self.seed_button.setVisible(self.wallet.has_seed())
        self.password_button.setVisible(self.wallet.may_have_password())
        self.send_button.setVisible(not self.wallet.is_watching_only())

    def change_password_dialog(self):
        from electrum_ltc.storage import StorageEncryptionVersion
        if self.wallet.get_available_storage_encryption_version() == StorageEncryptionVersion.XPUB_PASSWORD:
            from .password_dialog import ChangePasswordDialogForHW
            d = ChangePasswordDialogForHW(self, self.wallet)
            ok, encrypt_file = d.run()
            if not ok:
                return

            try:
                hw_dev_pw = self.wallet.keystore.get_password_for_storage_encryption()
            except UserCancelled:
                return
            except BaseException as e:
                self.logger.exception('')
                self.show_error(repr(e))
                return
            old_password = hw_dev_pw if self.wallet.has_password() else None
            new_password = hw_dev_pw if encrypt_file else None
        else:
            from .password_dialog import ChangePasswordDialogForSW
            d = ChangePasswordDialogForSW(self, self.wallet)
            ok, old_password, new_password, encrypt_file = d.run()

        if not ok:
            return
        try:
            self.wallet.update_password(old_password, new_password, encrypt_file)
        except InvalidPassword as e:
            self.show_error(str(e))
            return
        except BaseException:
            self.logger.exception('Failed to update password')
            self.show_error(_('Failed to update password'))
            return
        msg = _('Password was updated successfully') if self.wallet.has_password() else _('Password is disabled, this wallet is not protected')
        self.show_message(msg, title=_("Success"))
        self.update_lock_icon()

    def toggle_search(self):
        tab = self.tabs.currentWidget()
        #if hasattr(tab, 'searchable_list'):
        #    tab.searchable_list.toggle_toolbar()
        #return
        self.search_box.setHidden(not self.search_box.isHidden())
        if not self.search_box.isHidden():
            self.search_box.setFocus(1)
        else:
            self.do_search('')

    def do_search(self, t):
        tab = self.tabs.currentWidget()
        if hasattr(tab, 'searchable_list'):
            tab.searchable_list.filter(t)

    def new_contact_dialog(self):
        d = WindowModalDialog(self, _("New Contact"))
        vbox = QVBoxLayout(d)
        vbox.addWidget(QLabel(_('New Contact') + ':'))
        grid = QGridLayout()
        line1 = QLineEdit()
        line1.setFixedWidth(32 * char_width_in_lineedit())
        line2 = QLineEdit()
        line2.setFixedWidth(32 * char_width_in_lineedit())
        grid.addWidget(QLabel(_("Address")), 1, 0)
        grid.addWidget(line1, 1, 1)
        grid.addWidget(QLabel(_("Name")), 2, 0)
        grid.addWidget(line2, 2, 1)
        vbox.addLayout(grid)
        vbox.addLayout(Buttons(CancelButton(d), OkButton(d)))
        if d.exec_():
            self.set_contact(line2.text(), line1.text())

    def show_master_public_keys(self):
        dialog = WindowModalDialog(self, _("Wallet Information"))
        dialog.setMinimumSize(500, 100)
        mpk_list = self.wallet.get_master_public_keys()
        vbox = QVBoxLayout()
        wallet_type = self.wallet.storage.get('wallet_type', '')
        if self.wallet.is_watching_only():
            wallet_type += ' [{}]'.format(_('watching-only'))
        seed_available = _('True') if self.wallet.has_seed() else _('False')
        keystore_types = [k.get_type_text() for k in self.wallet.get_keystores()]
        grid = QGridLayout()
        basename = os.path.basename(self.wallet.storage.path)
        grid.addWidget(QLabel(_("Wallet name")+ ':'), 0, 0)
        grid.addWidget(QLabel(basename), 0, 1)
        grid.addWidget(QLabel(_("Wallet type")+ ':'), 1, 0)
        grid.addWidget(QLabel(wallet_type), 1, 1)
        grid.addWidget(QLabel(_("Script type")+ ':'), 2, 0)
        grid.addWidget(QLabel(self.wallet.txin_type), 2, 1)
        grid.addWidget(QLabel(_("Seed available") + ':'), 3, 0)
        grid.addWidget(QLabel(str(seed_available)), 3, 1)
        if len(keystore_types) <= 1:
            grid.addWidget(QLabel(_("Keystore type") + ':'), 4, 0)
            ks_type = str(keystore_types[0]) if keystore_types else _('No keystore')
            grid.addWidget(QLabel(ks_type), 4, 1)
        vbox.addLayout(grid)

        if self.wallet.is_deterministic():
            mpk_text = ShowQRTextEdit()
            mpk_text.setMaximumHeight(150)
            mpk_text.addCopyButton(self.app)

            def show_mpk(index):
                mpk_text.setText(mpk_list[index])
                mpk_text.repaint()  # macOS hack for #4777
                
            # only show the combobox in case multiple accounts are available
            if len(mpk_list) > 1:
                # only show the combobox if multiple master keys are defined
                def label(idx, ks):
                    if isinstance(self.wallet, Multisig_Wallet) and hasattr(ks, 'label'):
                        return _("cosigner") + f' {idx+1}: {ks.get_type_text()} {ks.label}'
                    else:
                        return _("keystore") + f' {idx+1}'

                labels = [label(idx, ks) for idx, ks in enumerate(self.wallet.get_keystores())]

                on_click = lambda clayout: show_mpk(clayout.selected_index())
                labels_clayout = ChoicesLayout(_("Master Public Keys"), labels, on_click)
                vbox.addLayout(labels_clayout.layout())
            else:
                vbox.addWidget(QLabel(_("Master Public Key")))

            show_mpk(0)
            vbox.addWidget(mpk_text)

        vbox.addStretch(1)
        btns = run_hook('wallet_info_buttons', self, dialog) or Buttons(CloseButton(dialog))
        vbox.addLayout(btns)
        dialog.setLayout(vbox)
        dialog.exec_()

    def remove_wallet(self):
        if self.question('\n'.join([
                _('Delete wallet file?'),
                "%s"%self.wallet.storage.path,
                _('If your wallet contains funds, make sure you have saved its seed.')])):
            self._delete_wallet()

    @protected
    def _delete_wallet(self, password):
        wallet_path = self.wallet.storage.path
        basename = os.path.basename(wallet_path)
        r = self.gui_object.daemon.delete_wallet(wallet_path)
        self.close()
        if r:
            self.show_error(_("Wallet removed: {}").format(basename))
        else:
            self.show_error(_("Wallet file not found: {}").format(basename))

    @protected
    def show_seed_dialog(self, password):
        if not self.wallet.has_seed():
            self.show_message(_('This wallet has no seed'))
            return
        keystore = self.wallet.get_keystore()
        try:
            seed = keystore.get_seed(password)
            passphrase = keystore.get_passphrase(password)
        except BaseException as e:
            self.show_error(repr(e))
            return
        from .seed_dialog import SeedDialog
        d = SeedDialog(self, seed, passphrase)
        d.exec_()

    def show_qrcode(self, data, title = _("QR code"), parent=None):
        if not data:
            return
        d = QRDialog(data, parent or self, title)
        d.exec_()

    @protected
    def show_private_key(self, address, password):
        if not address:
            return
        try:
            pk, redeem_script = self.wallet.export_private_key(address, password)
        except Exception as e:
            self.logger.exception('')
            self.show_message(repr(e))
            return
        xtype = bitcoin.deserialize_privkey(pk)[0]
        d = WindowModalDialog(self, _("Private key"))
        d.setMinimumSize(600, 150)
        vbox = QVBoxLayout()
        vbox.addWidget(QLabel(_("Address") + ': ' + address))
        vbox.addWidget(QLabel(_("Script type") + ': ' + xtype))
        vbox.addWidget(QLabel(_("Private key") + ':'))
        keys_e = ShowQRTextEdit(text=pk)
        keys_e.addCopyButton(self.app)
        vbox.addWidget(keys_e)
        if redeem_script:
            vbox.addWidget(QLabel(_("Redeem Script") + ':'))
            rds_e = ShowQRTextEdit(text=redeem_script)
            rds_e.addCopyButton(self.app)
            vbox.addWidget(rds_e)
        vbox.addLayout(Buttons(CloseButton(d)))
        d.setLayout(vbox)
        d.exec_()

    msg_sign = _("Signing with an address actually means signing with the corresponding "
                "private key, and verifying with the corresponding public key. The "
                "address you have entered does not have a unique public key, so these "
                "operations cannot be performed.") + '\n\n' + \
               _('The operation is undefined. Not just in Electrum, but in general.')

    @protected
    def do_sign(self, address, message, signature, password):
        address  = address.text().strip()
        message = message.toPlainText().strip()
        if not bitcoin.is_address(address):
            self.show_message(_('Invalid Viacoin address.'))
            return
        if self.wallet.is_watching_only():
            self.show_message(_('This is a watching-only wallet.'))
            return
        if not self.wallet.is_mine(address):
            self.show_message(_('Address not in wallet.'))
            return
        txin_type = self.wallet.get_txin_type(address)
        if txin_type not in ['p2pkh', 'p2wpkh', 'p2wpkh-p2sh']:
            self.show_message(_('Cannot sign messages with this type of address:') + \
                              ' ' + txin_type + '\n\n' + self.msg_sign)
            return
        task = partial(self.wallet.sign_message, address, message, password)

        def show_signed_message(sig):
            try:
                signature.setText(base64.b64encode(sig).decode('ascii'))
            except RuntimeError:
                # (signature) wrapped C/C++ object has been deleted
                pass

        self.wallet.thread.add(task, on_success=show_signed_message)

    def do_verify(self, address, message, signature):
        address  = address.text().strip()
        message = message.toPlainText().strip().encode('utf-8')
        if not bitcoin.is_address(address):
            self.show_message(_('Invalid Viacoin address.'))
            return
        try:
            # This can throw on invalid base64
            sig = base64.b64decode(str(signature.toPlainText()))
            verified = ecc.verify_message_with_address(address, sig, message)
        except Exception as e:
            verified = False
        if verified:
            self.show_message(_("Signature verified"))
        else:
            self.show_error(_("Wrong signature"))

    def sign_verify_message(self, address=''):
        d = WindowModalDialog(self, _('Sign/verify Message'))
        d.setMinimumSize(610, 290)

        layout = QGridLayout(d)

        message_e = QTextEdit()
        message_e.setAcceptRichText(False)
        layout.addWidget(QLabel(_('Message')), 1, 0)
        layout.addWidget(message_e, 1, 1)
        layout.setRowStretch(2,3)

        address_e = QLineEdit()
        address_e.setText(address)
        layout.addWidget(QLabel(_('Address')), 2, 0)
        layout.addWidget(address_e, 2, 1)

        signature_e = QTextEdit()
        signature_e.setAcceptRichText(False)
        layout.addWidget(QLabel(_('Signature')), 3, 0)
        layout.addWidget(signature_e, 3, 1)
        layout.setRowStretch(3,1)

        hbox = QHBoxLayout()

        b = QPushButton(_("Sign"))
        b.clicked.connect(lambda: self.do_sign(address_e, message_e, signature_e))
        hbox.addWidget(b)

        b = QPushButton(_("Verify"))
        b.clicked.connect(lambda: self.do_verify(address_e, message_e, signature_e))
        hbox.addWidget(b)

        b = QPushButton(_("Close"))
        b.clicked.connect(d.accept)
        hbox.addWidget(b)
        layout.addLayout(hbox, 4, 1)
        d.exec_()

    @protected
    def do_decrypt(self, message_e, pubkey_e, encrypted_e, password):
        if self.wallet.is_watching_only():
            self.show_message(_('This is a watching-only wallet.'))
            return
        cyphertext = encrypted_e.toPlainText()
        task = partial(self.wallet.decrypt_message, pubkey_e.text(), cyphertext, password)

        def setText(text):
            try:
                message_e.setText(text.decode('utf-8'))
            except RuntimeError:
                # (message_e) wrapped C/C++ object has been deleted
                pass

        self.wallet.thread.add(task, on_success=setText)

    def do_encrypt(self, message_e, pubkey_e, encrypted_e):
        message = message_e.toPlainText()
        message = message.encode('utf-8')
        try:
            public_key = ecc.ECPubkey(bfh(pubkey_e.text()))
        except BaseException as e:
            self.logger.exception('Invalid Public key')
            self.show_warning(_('Invalid Public key'))
            return
        encrypted = public_key.encrypt_message(message)
        encrypted_e.setText(encrypted.decode('ascii'))

    def encrypt_message(self, address=''):
        d = WindowModalDialog(self, _('Encrypt/decrypt Message'))
        d.setMinimumSize(610, 490)

        layout = QGridLayout(d)

        message_e = QTextEdit()
        message_e.setAcceptRichText(False)
        layout.addWidget(QLabel(_('Message')), 1, 0)
        layout.addWidget(message_e, 1, 1)
        layout.setRowStretch(2,3)

        pubkey_e = QLineEdit()
        if address:
            pubkey = self.wallet.get_public_key(address)
            pubkey_e.setText(pubkey)
        layout.addWidget(QLabel(_('Public key')), 2, 0)
        layout.addWidget(pubkey_e, 2, 1)

        encrypted_e = QTextEdit()
        encrypted_e.setAcceptRichText(False)
        layout.addWidget(QLabel(_('Encrypted')), 3, 0)
        layout.addWidget(encrypted_e, 3, 1)
        layout.setRowStretch(3,1)

        hbox = QHBoxLayout()
        b = QPushButton(_("Encrypt"))
        b.clicked.connect(lambda: self.do_encrypt(message_e, pubkey_e, encrypted_e))
        hbox.addWidget(b)

        b = QPushButton(_("Decrypt"))
        b.clicked.connect(lambda: self.do_decrypt(message_e, pubkey_e, encrypted_e))
        hbox.addWidget(b)

        b = QPushButton(_("Close"))
        b.clicked.connect(d.accept)
        hbox.addWidget(b)

        layout.addLayout(hbox, 4, 1)
        d.exec_()

    def password_dialog(self, msg=None, parent=None):
        from .password_dialog import PasswordDialog
        parent = parent or self
        d = PasswordDialog(parent, msg)
        return d.run()

    def tx_from_text(self, txt) -> Optional[Transaction]:
        from electrum_ltc.transaction import tx_from_str
        try:
            tx = tx_from_str(txt)
            return Transaction(tx)
        except BaseException as e:
            self.show_critical(_("Electrum was unable to parse your transaction") + ":\n" + repr(e))
            return

    def read_tx_from_qrcode(self):
        from electrum_ltc import qrscanner
        try:
            data = qrscanner.scan_barcode(self.config.get_video_device())
        except BaseException as e:
            self.show_error(repr(e))
            return
        if not data:
            return
        # if the user scanned a bitcoin URI
        if str(data).startswith("viacoin:"):
            self.pay_to_URI(data)
            return
        # else if the user scanned an offline signed tx
        try:
            data = bh2u(bitcoin.base_decode(data, length=None, base=43))
        except BaseException as e:
            self.show_error((_('Could not decode QR code')+':\n{}').format(repr(e)))
            return
        tx = self.tx_from_text(data)
        if not tx:
            return
        self.show_transaction(tx)

    def read_tx_from_file(self) -> Optional[Transaction]:
        fileName = self.getOpenFileName(_("Select your transaction file"), "*.txn")
        if not fileName:
            return
        try:
            with open(fileName, "r") as f:
                file_content = f.read()
        except (ValueError, IOError, os.error) as reason:
            self.show_critical(_("Electrum was unable to open your transaction file") + "\n" + str(reason), title=_("Unable to read file or no transaction found"))
            return
        return self.tx_from_text(file_content)

    def do_process_from_text(self):
        text = text_dialog(self, _('Input raw transaction'), _("Transaction:"), _("Load transaction"))
        if not text:
            return
        tx = self.tx_from_text(text)
        if tx:
            self.show_transaction(tx)

    def do_process_from_file(self):
        tx = self.read_tx_from_file()
        if tx:
            self.show_transaction(tx)

    def do_process_from_txid(self):
        from electrum_ltc import transaction
        txid, ok = QInputDialog.getText(self, _('Lookup transaction'), _('Transaction ID') + ':')
        if ok and txid:
            txid = str(txid).strip()
            try:
                raw_tx = self.network.run_from_another_thread(
                    self.network.get_transaction(txid, timeout=10))
            except Exception as e:
                self.show_message(_("Error getting transaction from network") + ":\n" + repr(e))
                return
            tx = transaction.Transaction(raw_tx)
            self.show_transaction(tx)

    @protected
    def export_privkeys_dialog(self, password):
        if self.wallet.is_watching_only():
            self.show_message(_("This is a watching-only wallet"))
            return

        if isinstance(self.wallet, Multisig_Wallet):
            self.show_message(_('WARNING: This is a multi-signature wallet.') + '\n' +
                              _('It cannot be "backed up" by simply exporting these private keys.'))

        d = WindowModalDialog(self, _('Private keys'))
        d.setMinimumSize(980, 300)
        vbox = QVBoxLayout(d)

        msg = "%s\n%s\n%s" % (_("WARNING: ALL your private keys are secret."),
                              _("Exposing a single private key can compromise your entire wallet!"),
                              _("In particular, DO NOT use 'redeem private key' services proposed by third parties."))
        vbox.addWidget(QLabel(msg))

        e = QTextEdit()
        e.setReadOnly(True)
        vbox.addWidget(e)

        defaultname = 'electrum-ltc-private-keys.csv'
        select_msg = _('Select file to export your private keys to')
        hbox, filename_e, csv_button = filename_field(self, self.config, defaultname, select_msg)
        vbox.addLayout(hbox)

        b = OkButton(d, _('Export'))
        b.setEnabled(False)
        vbox.addLayout(Buttons(CancelButton(d), b))

        private_keys = {}
        addresses = self.wallet.get_addresses()
        done = False
        cancelled = False
        def privkeys_thread():
            for addr in addresses:
                time.sleep(0.1)
                if done or cancelled:
                    break
                privkey = self.wallet.export_private_key(addr, password)[0]
                private_keys[addr] = privkey
                self.computing_privkeys_signal.emit()
            if not cancelled:
                self.computing_privkeys_signal.disconnect()
                self.show_privkeys_signal.emit()

        def show_privkeys():
            s = "\n".join( map( lambda x: x[0] + "\t"+ x[1], private_keys.items()))
            e.setText(s)
            b.setEnabled(True)
            self.show_privkeys_signal.disconnect()
            nonlocal done
            done = True

        def on_dialog_closed(*args):
            nonlocal done
            nonlocal cancelled
            if not done:
                cancelled = True
                self.computing_privkeys_signal.disconnect()
                self.show_privkeys_signal.disconnect()

        self.computing_privkeys_signal.connect(lambda: e.setText("Please wait... %d/%d"%(len(private_keys),len(addresses))))
        self.show_privkeys_signal.connect(show_privkeys)
        d.finished.connect(on_dialog_closed)
        threading.Thread(target=privkeys_thread).start()

        if not d.exec_():
            done = True
            return

        filename = filename_e.text()
        if not filename:
            return

        try:
            self.do_export_privkeys(filename, private_keys, csv_button.isChecked())
        except (IOError, os.error) as reason:
            txt = "\n".join([
                _("Electrum was unable to produce a private key-export."),
                str(reason)
            ])
            self.show_critical(txt, title=_("Unable to create csv"))

        except Exception as e:
            self.show_message(repr(e))
            return

        self.show_message(_("Private keys exported."))

    def do_export_privkeys(self, fileName, pklist, is_csv):
        with open(fileName, "w+") as f:
            if is_csv:
                transaction = csv.writer(f)
                transaction.writerow(["address", "private_key"])
                for addr, pk in pklist.items():
                    transaction.writerow(["%34s"%addr,pk])
            else:
                f.write(json.dumps(pklist, indent = 4))

    def do_import_labels(self):
        def import_labels(path):
            def _validate(data):
                return data  # TODO

            def import_labels_assign(data):
                for key, value in data.items():
                    self.wallet.set_label(key, value)
            import_meta(path, _validate, import_labels_assign)

        def on_import():
            self.need_update.set()
        import_meta_gui(self, _('labels'), import_labels, on_import)

    def do_export_labels(self):
        def export_labels(filename):
            export_meta(self.wallet.labels, filename)
        export_meta_gui(self, _('labels'), export_labels)

    def sweep_key_dialog(self):
        d = WindowModalDialog(self, title=_('Sweep private keys'))
        d.setMinimumSize(600, 300)

        vbox = QVBoxLayout(d)

        hbox_top = QHBoxLayout()
        hbox_top.addWidget(QLabel(_("Enter private keys:")))
        hbox_top.addWidget(InfoButton(WIF_HELP_TEXT), alignment=Qt.AlignRight)
        vbox.addLayout(hbox_top)

        keys_e = ScanQRTextEdit(allow_multi=True)
        keys_e.setTabChangesFocus(True)
        vbox.addWidget(keys_e)

        addresses = self.wallet.get_unused_addresses()
        if not addresses:
            try:
                addresses = self.wallet.get_receiving_addresses()
            except AttributeError:
                addresses = self.wallet.get_addresses()
        h, address_e = address_field(addresses)
        vbox.addLayout(h)

        vbox.addStretch(1)
        button = OkButton(d, _('Sweep'))
        vbox.addLayout(Buttons(CancelButton(d), button))
        button.setEnabled(False)

        def get_address():
            addr = str(address_e.text()).strip()
            if bitcoin.is_address(addr):
                return addr

        def get_pk(*, raise_on_error=False):
            text = str(keys_e.toPlainText())
            return keystore.get_private_keys(text, raise_on_error=raise_on_error)

        def on_edit():
            valid_privkeys = False
            try:
                valid_privkeys = get_pk(raise_on_error=True) is not None
            except Exception as e:
                button.setToolTip(f'{_("Error")}: {repr(e)}')
            else:
                button.setToolTip('')
            button.setEnabled(get_address() is not None and valid_privkeys)
        on_address = lambda text: address_e.setStyleSheet((ColorScheme.DEFAULT if get_address() else ColorScheme.RED).as_stylesheet())
        keys_e.textChanged.connect(on_edit)
        address_e.textChanged.connect(on_edit)
        address_e.textChanged.connect(on_address)
        on_address(str(address_e.text()))
        if not d.exec_():
            return
        # user pressed "sweep"
        addr = get_address()
        try:
            self.wallet.check_address(addr)
        except InternalAddressCorruption as e:
            self.show_error(str(e))
            raise
        try:
            coins, keypairs = sweep_preparations(get_pk(), self.network)
        except Exception as e:  # FIXME too broad...
            self.show_message(repr(e))
            return
        self.do_clear()
        self.tx_external_keypairs = keypairs
        self.spend_coins(coins)
        self.payto_e.setText(addr)
        self.spend_max()
        self.payto_e.setFrozen(True)
        self.amount_e.setFrozen(True)
        self.warn_if_watching_only()

    def _do_import(self, title, header_layout, func):
        text = text_dialog(self, title, header_layout, _('Import'), allow_multi=True)
        if not text:
            return
        keys = str(text).split()
        good_inputs, bad_inputs = func(keys)
        if good_inputs:
            msg = '\n'.join(good_inputs[:10])
            if len(good_inputs) > 10: msg += '\n...'
            self.show_message(_("The following addresses were added")
                              + f' ({len(good_inputs)}):\n' + msg)
        if bad_inputs:
            msg = "\n".join(f"{key[:10]}... ({msg})" for key, msg in bad_inputs[:10])
            if len(bad_inputs) > 10: msg += '\n...'
            self.show_error(_("The following inputs could not be imported")
                            + f' ({len(bad_inputs)}):\n' + msg)
        self.address_list.update()
        self.history_list.update()

    def import_addresses(self):
        if not self.wallet.can_import_address():
            return
        title, msg = _('Import addresses'), _("Enter addresses")+':'
        self._do_import(title, msg, self.wallet.import_addresses)

    @protected
    def do_import_privkey(self, password):
        if not self.wallet.can_import_privkey():
            return
        title = _('Import private keys')
        header_layout = QHBoxLayout()
        header_layout.addWidget(QLabel(_("Enter private keys")+':'))
        header_layout.addWidget(InfoButton(WIF_HELP_TEXT), alignment=Qt.AlignRight)
        self._do_import(title, header_layout, lambda x: self.wallet.import_private_keys(x, password))

    def update_fiat(self):
        b = self.fx and self.fx.is_enabled()
        self.fiat_send_e.setVisible(b)
        self.fiat_receive_e.setVisible(b)
        self.history_list.update()
        self.address_list.refresh_headers()
        self.address_list.update()
        self.update_status()

    def settings_dialog(self):
        from .settings_dialog import SettingsDialog
        d = SettingsDialog(self, self.config)
        self.alias_received_signal.connect(d.set_alias_color)
        d.exec_()
        self.alias_received_signal.disconnect(d.set_alias_color)
        if self.fx:
            self.fx.trigger_update()
        run_hook('close_settings_dialog')
        if d.need_restart:
            self.show_warning(_('Please restart Electrum to activate the new GUI settings'), title=_('Success'))

    def closeEvent(self, event):
        # It seems in some rare cases this closeEvent() is called twice
        if not self.cleaned_up:
            self.cleaned_up = True
            self.clean_up()
        event.accept()

    def clean_up(self):
        self.wallet.thread.stop()
        if self.network:
            self.network.unregister_callback(self.on_network)
        self.config.set_key("is_maximized", self.isMaximized())
        if not self.isMaximized():
            g = self.geometry()
            self.wallet.storage.put("winpos-qt", [g.left(),g.top(),
                                                  g.width(),g.height()])
        self.wallet.storage.put("qt-console-history", self.console.history[-50:])
        if self.qr_window:
            self.qr_window.close()
        self.close_wallet()

        self.gui_object.timer.timeout.disconnect(self.timer_actions)
        self.gui_object.close_window(self)

    def plugins_dialog(self):
        self.pluginsdialog = d = WindowModalDialog(self, _('Electrum Plugins'))

        plugins = self.gui_object.plugins

        vbox = QVBoxLayout(d)

        # plugins
        scroll = QScrollArea()
        scroll.setEnabled(True)
        scroll.setWidgetResizable(True)
        scroll.setMinimumSize(400,250)
        vbox.addWidget(scroll)

        w = QWidget()
        scroll.setWidget(w)
        w.setMinimumHeight(plugins.count() * 35)

        grid = QGridLayout()
        grid.setColumnStretch(0,1)
        w.setLayout(grid)

        settings_widgets = {}

        def enable_settings_widget(p, name, i):
            widget = settings_widgets.get(name)
            if not widget and p and p.requires_settings():
                widget = settings_widgets[name] = p.settings_widget(d)
                grid.addWidget(widget, i, 1)
            if widget:
                widget.setEnabled(bool(p and p.is_enabled()))

        def do_toggle(cb, name, i):
            p = plugins.toggle(name)
            cb.setChecked(bool(p))
            enable_settings_widget(p, name, i)
            run_hook('init_qt', self.gui_object)

        for i, descr in enumerate(plugins.descriptions.values()):
            full_name = descr['__name__']
            prefix, _separator, name = full_name.rpartition('.')
            p = plugins.get(name)
            if descr.get('registers_keystore'):
                continue
            try:
                cb = QCheckBox(descr['fullname'])
                plugin_is_loaded = p is not None
                cb_enabled = (not plugin_is_loaded and plugins.is_available(name, self.wallet)
                              or plugin_is_loaded and p.can_user_disable())
                cb.setEnabled(cb_enabled)
                cb.setChecked(plugin_is_loaded and p.is_enabled())
                grid.addWidget(cb, i, 0)
                enable_settings_widget(p, name, i)
                cb.clicked.connect(partial(do_toggle, cb, name, i))
                msg = descr['description']
                if descr.get('requires'):
                    msg += '\n\n' + _('Requires') + ':\n' + '\n'.join(map(lambda x: x[1], descr.get('requires')))
                grid.addWidget(HelpButton(msg), i, 2)
            except Exception:
                self.logger.exception(f"cannot display plugin {name}")
        grid.setRowStretch(len(plugins.descriptions.values()), 1)
        vbox.addLayout(Buttons(CloseButton(d)))
        d.exec_()

    def cpfp(self, parent_tx: Transaction, new_tx: Transaction) -> None:
        total_size = parent_tx.estimated_size() + new_tx.estimated_size()
        parent_txid = parent_tx.txid()
        assert parent_txid
        parent_fee = self.wallet.get_tx_fee(parent_txid)
        if parent_fee is None:
            self.show_error(_("Can't CPFP: unknown fee for parent transaction."))
            return
        d = WindowModalDialog(self, _('Child Pays for Parent'))
        vbox = QVBoxLayout(d)
        msg = (
            "A CPFP is a transaction that sends an unconfirmed output back to "
            "yourself, with a high fee. The goal is to have miners confirm "
            "the parent transaction in order to get the fee attached to the "
            "child transaction.")
        vbox.addWidget(WWLabel(_(msg)))
        msg2 = ("The proposed fee is computed using your "
            "fee/kB settings, applied to the total size of both child and "
            "parent transactions. After you broadcast a CPFP transaction, "
            "it is normal to see a new unconfirmed transaction in your history.")
        vbox.addWidget(WWLabel(_(msg2)))
        grid = QGridLayout()
        grid.addWidget(QLabel(_('Total size') + ':'), 0, 0)
        grid.addWidget(QLabel('%d bytes'% total_size), 0, 1)
        max_fee = new_tx.output_value()
        grid.addWidget(QLabel(_('Input amount') + ':'), 1, 0)
        grid.addWidget(QLabel(self.format_amount(max_fee) + ' ' + self.base_unit()), 1, 1)
        output_amount = QLabel('')
        grid.addWidget(QLabel(_('Output amount') + ':'), 2, 0)
        grid.addWidget(output_amount, 2, 1)
        fee_e = BTCAmountEdit(self.get_decimal_point)
        # FIXME with dyn fees, without estimates, there are all kinds of crashes here
        combined_fee = QLabel('')
        combined_feerate = QLabel('')
        def on_fee_edit(x):
            out_amt = max_fee - fee_e.get_amount()
            out_amt_str = (self.format_amount(out_amt) + ' ' + self.base_unit()) if out_amt else ''
            output_amount.setText(out_amt_str)
            comb_fee = parent_fee + fee_e.get_amount()
            comb_fee_str = (self.format_amount(comb_fee) + ' ' + self.base_unit()) if comb_fee else ''
            combined_fee.setText(comb_fee_str)
            comb_feerate = comb_fee / total_size * 1000
            comb_feerate_str = self.format_fee_rate(comb_feerate) if comb_feerate else ''
            combined_feerate.setText(comb_feerate_str)
        fee_e.textChanged.connect(on_fee_edit)
        def get_child_fee_from_total_feerate(fee_per_kb):
            fee = fee_per_kb * total_size / 1000 - parent_fee
            fee = min(max_fee, fee)
            fee = max(total_size, fee)  # pay at least 1 sat/byte for combined size
            return fee
        suggested_feerate = self.config.fee_per_kb()
        if suggested_feerate is None:
            self.show_error(f'''{_("Can't CPFP'")}: {_('Dynamic fee estimates not available')}''')
            return
        fee = get_child_fee_from_total_feerate(suggested_feerate)
        fee_e.setAmount(fee)
        grid.addWidget(QLabel(_('Fee for child') + ':'), 3, 0)
        grid.addWidget(fee_e, 3, 1)
        def on_rate(dyn, pos, fee_rate):
            fee = get_child_fee_from_total_feerate(fee_rate)
            fee_e.setAmount(fee)
        fee_slider = FeeSlider(self, self.config, on_rate)
        fee_slider.update()
        grid.addWidget(fee_slider, 4, 1)
        grid.addWidget(QLabel(_('Total fee') + ':'), 5, 0)
        grid.addWidget(combined_fee, 5, 1)
        grid.addWidget(QLabel(_('Total feerate') + ':'), 6, 0)
        grid.addWidget(combined_feerate, 6, 1)
        vbox.addLayout(grid)
        vbox.addLayout(Buttons(CancelButton(d), OkButton(d)))
        if not d.exec_():
            return
        fee = fee_e.get_amount()
        if fee > max_fee:
            self.show_error(_('Max fee exceeded'))
            return
        new_tx = self.wallet.cpfp(parent_tx, fee)
        new_tx.set_rbf(True)
        self.show_transaction(new_tx)

    def bump_fee_dialog(self, tx: Transaction):
        txid = tx.txid()
        assert txid
        fee = self.wallet.get_tx_fee(txid)
        if fee is None:
            self.show_error(_("Can't bump fee: unknown fee for original transaction."))
            return
        tx_label = self.wallet.get_label(txid)
        tx_size = tx.estimated_size()
        old_fee_rate = fee / tx_size  # sat/vbyte
        d = WindowModalDialog(self, _('Bump Fee'))
        vbox = QVBoxLayout(d)
        vbox.addWidget(WWLabel(_("Increase your transaction's fee to improve its position in mempool.")))
        vbox.addWidget(QLabel(_('Current Fee') + ': %s'% self.format_amount(fee) + ' ' + self.base_unit()))
        vbox.addWidget(QLabel(_('Current Fee rate') + ': %s' % self.format_fee_rate(1000 * old_fee_rate)))
        vbox.addWidget(QLabel(_('New Fee rate') + ':'))

        def on_textedit_rate():
            fee_slider.deactivate()
        feerate_e = FeerateEdit(lambda: 0)
        feerate_e.setAmount(max(old_fee_rate * 1.5, old_fee_rate + 1))
        feerate_e.textEdited.connect(on_textedit_rate)
        vbox.addWidget(feerate_e)

        def on_slider_rate(dyn, pos, fee_rate):
            fee_slider.activate()
            if fee_rate is not None:
                feerate_e.setAmount(fee_rate / 1000)
        fee_slider = FeeSlider(self, self.config, on_slider_rate)
        fee_slider.deactivate()
        vbox.addWidget(fee_slider)
        cb = QCheckBox(_('Final'))
        vbox.addWidget(cb)
        vbox.addLayout(Buttons(CancelButton(d), OkButton(d)))
        if not d.exec_():
            return
        is_final = cb.isChecked()
        new_fee_rate = feerate_e.get_amount()
        try:
            new_tx = self.wallet.bump_fee(tx=tx, new_fee_rate=new_fee_rate)
        except CannotBumpFee as e:
            self.show_error(str(e))
            return
        if is_final:
            new_tx.set_rbf(False)
        self.show_transaction(new_tx, tx_label)

    def save_transaction_into_wallet(self, tx):
        win = self.top_level_window()
        try:
            if not self.wallet.add_transaction(tx.txid(), tx):
                win.show_error(_("Transaction could not be saved.") + "\n" +
                               _("It conflicts with current history."))
                return False
        except AddTransactionException as e:
            win.show_error(e)
            return False
        else:
            self.wallet.storage.write()
            # need to update at least: history_list, utxo_list, address_list
            self.need_update.set()
            msg = (_("Transaction added to wallet history.") + '\n\n' +
                   _("Note: this is an offline transaction, if you want the network "
                     "to see it, you need to broadcast it."))
            win.msg_box(QPixmap(icon_path("offline_tx.png")), None, _('Success'), msg)
            return True<|MERGE_RESOLUTION|>--- conflicted
+++ resolved
@@ -501,7 +501,7 @@
         msg = ''.join([
             _("You are in testnet mode."), ' ',
             _("Testnet coins are worthless."), '\n',
-            _("Testnet is separate from the main Litecoin network. It is used for testing.")
+            _("Testnet is separate from the main Viacoin network. It is used for testing.")
         ])
         cb = QCheckBox(_("Don't show this again."))
         cb_checked = False
@@ -1639,10 +1639,10 @@
 
         for o in outputs:
             if o.address is None:
-                self.show_error(_('Litecoin Address is None'))
+                self.show_error(_('Viacoin Address is None'))
                 return True
             if o.type == TYPE_ADDRESS and not bitcoin.is_address(o.address):
-                self.show_error(_('Invalid Litecoin Address'))
+                self.show_error(_('Invalid Viacoin Address'))
                 return True
             if o.value is None:
                 self.show_error(_('Invalid Amount'))
@@ -1676,24 +1676,6 @@
                 if not self.question(msg):
                     return True
 
-<<<<<<< HEAD
-        if not outputs:
-            self.show_error(_('No outputs'))
-            return True
-
-        for o in outputs:
-            if o.address is None:
-                self.show_error(_('Viacoin Address is None'))
-                return True
-            if o.type == TYPE_ADDRESS and not bitcoin.is_address(o.address):
-                self.show_error(_('Invalid Viacoin Address'))
-                return True
-            if o.value is None:
-                self.show_error(_('Invalid Amount'))
-                return True
-
-=======
->>>>>>> 77e06be6
         return False  # no errors
 
     def pay_lightning_invoice(self, invoice):
