--- conflicted
+++ resolved
@@ -1069,16 +1069,6 @@
         self.receive_qr.enterEvent = lambda x: self.app.setOverrideCursor(QCursor(Qt.PointingHandCursor))
         self.receive_qr.leaveEvent = lambda x: self.app.setOverrideCursor(QCursor(Qt.ArrowCursor))
 
-<<<<<<< HEAD
-        def on_receive_address_changed():
-            addr = str(self.receive_address_e.text())
-            self.receive_address_widgets.setVisible(bool(addr))
-
-        msg = _('Viacoin address where the payment should be received. Note that each payment request uses a different Viacoin address.')
-        receive_address_label = HelpLabel(_('Receiving address'), msg)
-
-=======
->>>>>>> 5dd8b163
         self.receive_address_e = ButtonsTextEdit()
         self.receive_address_e.setFont(QFont(MONOSPACE_FONT))
         self.receive_address_e.addCopyButton(self.app)
