# -*- coding: utf-8 -*-
#
# Electrum - lightweight Bitcoin client
# Copyright (C) 2018 The Electrum developers
#
# Permission is hereby granted, free of charge, to any person
# obtaining a copy of this software and associated documentation files
# (the "Software"), to deal in the Software without restriction,
# including without limitation the rights to use, copy, modify, merge,
# publish, distribute, sublicense, and/or sell copies of the Software,
# and to permit persons to whom the Software is furnished to do so,
# subject to the following conditions:
#
# The above copyright notice and this permission notice shall be
# included in all copies or substantial portions of the Software.
#
# THE SOFTWARE IS PROVIDED "AS IS", WITHOUT WARRANTY OF ANY KIND,
# EXPRESS OR IMPLIED, INCLUDING BUT NOT LIMITED TO THE WARRANTIES OF
# MERCHANTABILITY, FITNESS FOR A PARTICULAR PURPOSE AND
# NONINFRINGEMENT. IN NO EVENT SHALL THE AUTHORS OR COPYRIGHT HOLDERS
# BE LIABLE FOR ANY CLAIM, DAMAGES OR OTHER LIABILITY, WHETHER IN AN
# ACTION OF CONTRACT, TORT OR OTHERWISE, ARISING FROM, OUT OF OR IN
# CONNECTION WITH THE SOFTWARE OR THE USE OR OTHER DEALINGS IN THE
# SOFTWARE.

import os
import json

from .util import inv_dict
from . import bitcoin


def read_json(filename, default):
    path = os.path.join(os.path.dirname(__file__), filename)
    try:
        with open(path, 'r') as f:
            r = json.loads(f.read())
    except:
        r = default
    return r


GIT_REPO_URL = "https://github.com/viacoin/vialectrum"
GIT_REPO_ISSUES_URL = "https://github.com/viacoin/vialectrum/issues"


class AbstractNet:

    BLOCK_HEIGHT_FIRST_LIGHTNING_CHANNELS = 0

    @classmethod
    def max_checkpoint(cls) -> int:
        return max(0, len(cls.CHECKPOINTS) * 2016 - 1)

    @classmethod
    def rev_genesis_bytes(cls) -> bytes:
        return bytes.fromhex(bitcoin.rev_hex(cls.GENESIS))


class BitcoinMainnet(AbstractNet):

    TESTNET = False
    WIF_PREFIX = 0x80
    ADDRTYPE_P2PKH = 71
    ADDRTYPE_P2SH = 33
    SEGWIT_HRP = "via"
    GENESIS = "4e9b54001f9976049830128ec0331515eaabe35a70970d79971da1539a400ba1"
    DEFAULT_PORTS = {'t': '50001', 's': '50002'}
    DEFAULT_SERVERS = read_json('servers.json', {})
    CHECKPOINTS = read_json('checkpoints.json', [])
    BLOCK_HEIGHT_FIRST_LIGHTNING_CHANNELS = 497000

    XPRV_HEADERS = {
        'standard':    0x0488ade4,  # xprv
        'p2wpkh-p2sh': 0x049d7878,  # yprv
        'p2wsh-p2sh':  0x0295b005,  # Yprv
        'p2wpkh':      0x04b2430c,  # zprv
        'p2wsh':       0x02aa7a99,  # Zprv
    }
    XPRV_HEADERS_INV = inv_dict(XPRV_HEADERS)
    XPUB_HEADERS = {
        'standard':    0x0488b21e,  # xpub
        'p2wpkh-p2sh': 0x049d7cb2,  # ypub
        'p2wsh-p2sh':  0x0295b43f,  # Ypub
        'p2wpkh':      0x04b24746,  # zpub
        'p2wsh':       0x02aa7ed3,  # Zpub
    }
    XPUB_HEADERS_INV = inv_dict(XPUB_HEADERS)
<<<<<<< HEAD
    BIP44_COIN_TYPE = 14
=======
    BIP44_COIN_TYPE = 2
    LN_REALM_BYTE = 0
    LN_DNS_SEEDS = [
        'nodes.lightning.directory.',
        'lseed.bitcoinstats.com.',
    ]
>>>>>>> c3e89891


class BitcoinTestnet(AbstractNet):

    TESTNET = True
    WIF_PREFIX = 0xbf
    ADDRTYPE_P2PKH = 111
    ADDRTYPE_P2SH = 58
    SEGWIT_HRP = "tvia"
    GENESIS = "770aa712aa08fdcbdecc1c8df1b3e2d4e17a7cf6e63a28b785b32e74c96cb27d"
    DEFAULT_PORTS = {'t': '51001', 's': '51002'}
    DEFAULT_SERVERS = read_json('servers_testnet.json', {})
    CHECKPOINTS = read_json('checkpoints_testnet.json', [])

    XPRV_HEADERS = {
        'standard':    0x04358394,  # tprv
        'p2wpkh-p2sh': 0x044a4e28,  # uprv
        'p2wsh-p2sh':  0x024285b5,  # Uprv
        'p2wpkh':      0x045f18bc,  # vprv
        'p2wsh':       0x02575048,  # Vprv
    }
    XPRV_HEADERS_INV = inv_dict(XPRV_HEADERS)
    XPUB_HEADERS = {
        'standard':    0x043587cf,  # tpub
        'p2wpkh-p2sh': 0x044a5262,  # upub
        'p2wsh-p2sh':  0x024289ef,  # Upub
        'p2wpkh':      0x045f1cf6,  # vpub
        'p2wsh':       0x02575483,  # Vpub
    }
    XPUB_HEADERS_INV = inv_dict(XPUB_HEADERS)
    BIP44_COIN_TYPE = 1
    LN_REALM_BYTE = 1
    LN_DNS_SEEDS = [
        'test.nodes.lightning.directory.',
        'lseed.bitcoinstats.com.',
    ]


class BitcoinRegtest(BitcoinTestnet):

    SEGWIT_HRP = "via"
    GENESIS = "530827f38f93b43ed12af0b3ad25a288dc02ed74d6d7857862df51fc56c416f9"
    DEFAULT_SERVERS = read_json('servers_regtest.json', {})
    CHECKPOINTS = []
    LN_DNS_SEEDS = []


class BitcoinSimnet(BitcoinTestnet):

    WIF_PREFIX = 0x64
    ADDRTYPE_P2PKH = 0x3f
    ADDRTYPE_P2SH = 0x7b
    SEGWIT_HRP = "sb"
    GENESIS = "683e86bd5c6d110d91b94b97137ba6bfe02dbbdb8e3dff722a669b5d69d77af6"
    DEFAULT_SERVERS = read_json('servers_regtest.json', {})
    CHECKPOINTS = []
    LN_DNS_SEEDS = []


# don't import net directly, import the module instead (so that net is singleton)
net = BitcoinMainnet

def set_simnet():
    global net
    net = BitcoinSimnet

def set_mainnet():
    global net
    net = BitcoinMainnet

def set_testnet():
    global net
    net = BitcoinTestnet


def set_regtest():
    global net
    net = BitcoinRegtest<|MERGE_RESOLUTION|>--- conflicted
+++ resolved
@@ -86,16 +86,12 @@
         'p2wsh':       0x02aa7ed3,  # Zpub
     }
     XPUB_HEADERS_INV = inv_dict(XPUB_HEADERS)
-<<<<<<< HEAD
     BIP44_COIN_TYPE = 14
-=======
-    BIP44_COIN_TYPE = 2
     LN_REALM_BYTE = 0
     LN_DNS_SEEDS = [
         'nodes.lightning.directory.',
         'lseed.bitcoinstats.com.',
     ]
->>>>>>> c3e89891
 
 
 class BitcoinTestnet(AbstractNet):
