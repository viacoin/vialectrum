#!/usr/bin/env python3

<<<<<<< HEAD
from electrum_ltc import set_verbosity
from electrum_ltc.network import filter_protocol

=======
from electrum import set_verbosity
from electrum.network import filter_version
>>>>>>> c5f552f2
import util, json
set_verbosity(False)

servers = filter_version(util.get_peers())
print(json.dumps(servers, sort_keys = True, indent = 4))<|MERGE_RESOLUTION|>--- conflicted
+++ resolved
@@ -1,13 +1,7 @@
 #!/usr/bin/env python3
 
-<<<<<<< HEAD
 from electrum_ltc import set_verbosity
-from electrum_ltc.network import filter_protocol
-
-=======
-from electrum import set_verbosity
-from electrum.network import filter_version
->>>>>>> c5f552f2
+from electrum_ltc.network import filter_version
 import util, json
 set_verbosity(False)
 
